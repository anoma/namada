--- conflicted
+++ resolved
@@ -15,10 +15,7 @@
 pub mod btree_set;
 pub mod epoched;
 pub mod parameters;
-<<<<<<< HEAD
-=======
 pub mod pos_queries;
->>>>>>> be403f73
 pub mod rewards;
 pub mod storage;
 pub mod types;
@@ -52,16 +49,6 @@
 use rewards::PosRewardsCalculator;
 use rust_decimal::Decimal;
 use storage::{
-<<<<<<< HEAD
-    bonds_for_source_prefix, bonds_prefix, get_validator_address_from_bond,
-    into_tm_voting_power, is_bond_key, is_unbond_key, is_validator_slashes_key,
-    last_block_proposer_key, mult_amount, mult_change_to_amount,
-    num_consensus_validators_key, params_key, slashes_prefix,
-    unbonds_for_source_prefix, unbonds_prefix, validator_address_raw_hash_key,
-    validator_max_commission_rate_change_key, BondDetails,
-    BondsAndUnbondsDetail, BondsAndUnbondsDetails, ReverseOrdTokenAmount,
-    RewardsAccumulator, UnbondDetails,
-=======
     bonds_for_source_prefix, bonds_prefix, consensus_keys_key,
     get_validator_address_from_bond, into_tm_voting_power, is_bond_key,
     is_unbond_key, is_validator_slashes_key, last_block_proposer_key,
@@ -70,7 +57,6 @@
     validator_address_raw_hash_key, validator_max_commission_rate_change_key,
     BondDetails, BondsAndUnbondsDetail, BondsAndUnbondsDetails,
     ReverseOrdTokenAmount, RewardsAccumulator, UnbondDetails,
->>>>>>> be403f73
 };
 use thiserror::Error;
 use types::{
@@ -107,13 +93,8 @@
 #[allow(missing_docs)]
 #[derive(Error, Debug)]
 pub enum InflationError {
-<<<<<<< HEAD
-    #[error("Error")]
-    Error,
-=======
     #[error("Error in calculating rewards: {0}")]
     Rewards(rewards::RewardsError),
->>>>>>> be403f73
 }
 
 #[allow(missing_docs)]
@@ -343,11 +324,7 @@
     RewardsProducts::open(key)
 }
 
-<<<<<<< HEAD
-/// new init genesis
-=======
 /// Init genesis
->>>>>>> be403f73
 pub fn init_genesis<S>(
     storage: &mut S,
     params: &PosParams,
@@ -589,10 +566,7 @@
 where
     S: StorageRead,
 {
-<<<<<<< HEAD
-=======
     tracing::debug!("Read validator stake at epoch {}", epoch);
->>>>>>> be403f73
     let handle = validator_deltas_handle(validator);
     let amount = handle
         .get_sum(storage, epoch, params)?
@@ -820,10 +794,7 @@
     S: StorageRead + StorageWrite,
 {
     let amount = amount.change();
-<<<<<<< HEAD
-=======
     tracing::debug!("Bonding token amount {amount} at epoch {current_epoch}");
->>>>>>> be403f73
     let params = read_pos_params(storage)?;
     let pipeline_epoch = current_epoch + params.pipeline_len;
     if let Some(source) = source {
@@ -860,18 +831,6 @@
 
     // Initialize or update the bond at the pipeline offset
     let offset = params.pipeline_len;
-<<<<<<< HEAD
-    // TODO: ensure that this method of checking if the bond exists works
-
-    if !bond_handle.get_data_handler().is_empty(storage)? {
-        let cur_remain = bond_handle
-            .get_delta_val(storage, current_epoch + offset, &params)?
-            .unwrap_or_default();
-        bond_handle.set(storage, cur_remain + amount, current_epoch, offset)?;
-    } else {
-        bond_handle.init(storage, amount, current_epoch, offset)?;
-    }
-=======
     let cur_remain = bond_handle
         .get_delta_val(storage, current_epoch + offset, &params)?
         .unwrap_or_default();
@@ -881,7 +840,6 @@
         cur_remain
     );
     bond_handle.set(storage, cur_remain + amount, current_epoch, offset)?;
->>>>>>> be403f73
 
     // Update the validator set
     update_validator_set(storage, &params, validator, amount, current_epoch)?;
@@ -1024,12 +982,9 @@
         return Ok(());
     }
     let epoch = current_epoch + params.pipeline_len;
-<<<<<<< HEAD
-=======
     tracing::debug!(
         "Update epoch for validator set: {epoch}, validator: {validator}"
     );
->>>>>>> be403f73
     let consensus_validator_set = consensus_validator_set_handle();
     let below_capacity_validator_set = below_capacity_validator_set_handle();
 
@@ -1041,11 +996,8 @@
     let tokens_pre = read_validator_stake(storage, params, validator, epoch)?
         .unwrap_or_default();
 
-<<<<<<< HEAD
-=======
     // tracing::debug!("VALIDATOR STAKE BEFORE UPDATE: {}", tokens_pre);
 
->>>>>>> be403f73
     let tokens_post = tokens_pre.change() + token_change;
     // TODO: handle overflow or negative vals perhaps with TryFrom
     let tokens_post = token::Amount::from_change(tokens_post);
@@ -1059,12 +1011,7 @@
             )?;
     let consensus_vals_pre = consensus_val_handle.at(&tokens_pre);
 
-<<<<<<< HEAD
-    if consensus_vals_pre.contains(storage, &position)? {
-        // It's initially consensus
-=======
     let in_consensus = if consensus_vals_pre.contains(storage, &position)? {
->>>>>>> be403f73
         let val_address = consensus_vals_pre.get(storage, &position)?;
         debug_assert!(val_address.is_some());
         val_address == Some(validator.clone())
@@ -1085,10 +1032,7 @@
             )?;
 
         if tokens_post < max_below_capacity_validator_amount {
-<<<<<<< HEAD
-=======
             tracing::debug!("Need to swap validators");
->>>>>>> be403f73
             // Place the validator into the below-capacity set and promote the
             // lowest position max below-capacity validator.
 
@@ -1131,10 +1075,7 @@
                 params.pipeline_len,
             )?;
         } else {
-<<<<<<< HEAD
-=======
             tracing::debug!("Validator remains in consensus set");
->>>>>>> be403f73
             // The current validator should remain in the consensus set - place
             // it into a new position
             insert_validator_into_set(
@@ -1270,11 +1211,8 @@
         below_cap_in_mem.insert((stake, position), address);
     }
 
-<<<<<<< HEAD
-=======
     tracing::debug!("{consensus_in_mem:?}");
 
->>>>>>> be403f73
     for ((val_stake, val_position), val_address) in consensus_in_mem.into_iter()
     {
         consensus_validator_set
@@ -1282,14 +1220,11 @@
             .at(&val_stake)
             .insert(storage, val_position, val_address)?;
     }
-<<<<<<< HEAD
-=======
     tracing::debug!("New validator set should be inserted:");
     tracing::debug!(
         "{:?}",
         read_consensus_validator_set_addresses(storage, target_epoch)?
     );
->>>>>>> be403f73
 
     for ((val_stake, val_position), val_address) in below_cap_in_mem.into_iter()
     {
@@ -1433,15 +1368,12 @@
     S: StorageRead + StorageWrite,
 {
     let next_position = find_next_position(handle, storage)?;
-<<<<<<< HEAD
-=======
     tracing::debug!(
         "Inserting validator {} into position {:?} at epoch {}",
         address.clone(),
         next_position.clone(),
         epoch.clone()
     );
->>>>>>> be403f73
     handle.insert(storage, next_position, address.clone())?;
     validator_set_positions_handle().at(epoch).insert(
         storage,
@@ -1463,10 +1395,6 @@
     S: StorageRead + StorageWrite,
 {
     let amount = amount.change();
-<<<<<<< HEAD
-    let params = read_pos_params(storage)?;
-    let pipeline_epoch = current_epoch + params.pipeline_len;
-=======
     tracing::debug!("Unbonding token amount {amount} at epoch {current_epoch}");
     let params = read_pos_params(storage)?;
     let pipeline_epoch = current_epoch + params.pipeline_len;
@@ -1475,7 +1403,6 @@
         read_validator_stake(storage, &params, validator, pipeline_epoch)?
             .unwrap_or_default()
     );
->>>>>>> be403f73
 
     if let Some(source) = source {
         if source != validator
@@ -1601,10 +1528,7 @@
     //     )
     // }
 
-<<<<<<< HEAD
-=======
     tracing::debug!("Updating validator set for unbonding");
->>>>>>> be403f73
     // Update the validator set at the pipeline offset
     update_validator_set(storage, &params, validator, -amount, current_epoch)?;
 
@@ -1710,10 +1634,7 @@
 where
     S: StorageRead + StorageWrite,
 {
-<<<<<<< HEAD
-=======
     tracing::debug!("Withdrawing tokens in epoch {current_epoch}");
->>>>>>> be403f73
     let params = read_pos_params(storage)?;
     let source = source.unwrap_or(validator);
 
@@ -1774,10 +1695,7 @@
 
     // Remove the unbond data from storage
     for (withdraw_epoch, start_epoch) in unbonds_to_remove {
-<<<<<<< HEAD
-=======
         tracing::debug!("Remove ({start_epoch}..{withdraw_epoch}) from unbond");
->>>>>>> be403f73
         unbond_handle
             .at(&withdraw_epoch)
             .remove(storage, &start_epoch)?;
@@ -2027,15 +1945,9 @@
 }
 
 /// Communicate imminent validator set updates to Tendermint. This function is
-<<<<<<< HEAD
-/// called two blocks before the start of a new epoch becuase Tendermint
-/// validator updates become active two blocks after the updates are submitted.
-pub fn validator_set_update_tendermint<S>(
-=======
 /// called two blocks before the start of a new epoch because Tendermint
 /// validator updates become active two blocks after the updates are submitted.
 pub fn validator_set_update_tendermint<S, T>(
->>>>>>> be403f73
     storage: &S,
     params: &PosParams,
     current_epoch: Epoch,
@@ -2044,11 +1956,8 @@
 where
     S: StorageRead,
 {
-<<<<<<< HEAD
-=======
     // Because this is called 2 blocks before a start on an epoch, we're gonna
     // give Tendermint updates for the next epoch
->>>>>>> be403f73
     let next_epoch: Epoch = current_epoch.next();
 
     let cur_consensus_validators =
@@ -2067,13 +1976,10 @@
                 address,
             ) = validator.unwrap();
 
-<<<<<<< HEAD
-=======
             tracing::debug!(
                 "Consensus validator address {address}, stake {cur_stake}"
             );
 
->>>>>>> be403f73
             // Check if the validator was consensus in the previous epoch with
             // the same stake
             // Look up previous state and prev and current voting powers
@@ -2119,10 +2025,6 @@
                     return None;
                 }
             }
-<<<<<<< HEAD
-
-=======
->>>>>>> be403f73
             let consensus_key = validator_consensus_key_handle(&address)
                 .get(storage, next_epoch, params)
                 .unwrap()
@@ -2153,17 +2055,16 @@
                 address,
             ) = validator.unwrap();
 
-<<<<<<< HEAD
-=======
-            tracing::debug!(
-                "Below-capacity validator address {address}, stake {cur_stake}"
-            );
-
             let prev_validator_stake = validator_deltas_handle(&address)
                 .get_sum(storage, current_epoch, params)
                 .unwrap()
                 .map(token::Amount::from_change)
                 .unwrap_or_default();
+            tracing::debug!(
+                "Below-capacity validator address {address}, stake \
+                 {prev_validator_stake}"
+            );
+
             let prev_tm_voting_power = into_tm_voting_power(
                 params.tm_votes_per_token,
                 prev_validator_stake,
@@ -2179,7 +2080,6 @@
                 return None;
             }
 
->>>>>>> be403f73
             if !prev_below_capacity_vals.is_empty(storage).unwrap() {
                 // Look up the previous state
                 let prev_state = validator_state_handle(&address)
@@ -2670,22 +2570,11 @@
     storage: &mut S,
     epoch: impl Into<Epoch>,
     proposer_address: &Address,
-<<<<<<< HEAD
-    votes: &[VoteInfo],
-=======
     votes: Vec<VoteInfo>,
->>>>>>> be403f73
 ) -> storage_api::Result<()>
 where
     S: StorageRead + StorageWrite,
 {
-<<<<<<< HEAD
-    // TODO: all values collected here need to be consistent with the same
-    // block that the voting info corresponds to, which is the
-    // previous block from the current one we are in.
-
-=======
->>>>>>> be403f73
     // The votes correspond to the last committed block (n-1 if we are
     // finalizing block n)
 
@@ -2694,12 +2583,7 @@
     let consensus_validators = consensus_validator_set_handle().at(&epoch);
 
     // Get total stake of the consensus validator set
-<<<<<<< HEAD
-    // TODO: this will need to account for rewards products?
-    let mut total_consensus_stake = 0_u64;
-=======
     let mut total_consensus_stake = token::Amount::default();
->>>>>>> be403f73
     for validator in consensus_validators.iter(storage)? {
         let (
             NestedSubKey::Data {
@@ -2708,42 +2592,12 @@
             },
             _address,
         ) = validator?;
-<<<<<<< HEAD
-        total_consensus_stake += u64::from(amount);
-=======
         total_consensus_stake += amount;
->>>>>>> be403f73
     }
 
     // Get set of signing validator addresses and the combined stake of
     // these signers
     let mut signer_set: HashSet<Address> = HashSet::new();
-<<<<<<< HEAD
-    let mut total_signing_stake: u64 = 0;
-    for vote in votes.iter() {
-        if !vote.signed_last_block || vote.validator_vp == 0 {
-            continue;
-        }
-        let tm_raw_hash_string =
-            hex::encode_upper(vote.validator_address.clone());
-        let native_address =
-            find_validator_by_raw_hash(storage, tm_raw_hash_string)?.expect(
-                "Unable to read native address of validator from tendermint \
-                 raw hash",
-            );
-
-        signer_set.insert(native_address.clone());
-        total_signing_stake += vote.validator_vp;
-
-        // Ensure TM stake updates properly with a debug_assert
-        let stake_from_deltas =
-            read_validator_stake(storage, &params, &native_address, epoch)?
-                .unwrap_or_default();
-        debug_assert_eq!(
-            stake_from_deltas,
-            token::Amount::from(vote.validator_vp)
-        );
-=======
     let mut total_signing_stake = token::Amount::default();
     for VoteInfo {
         validator_address,
@@ -2771,25 +2625,10 @@
 
         signer_set.insert(validator_address);
         total_signing_stake += stake_from_deltas;
->>>>>>> be403f73
     }
 
     // Get the block rewards coefficients (proposing, signing/voting,
     // consensus set status)
-<<<<<<< HEAD
-    let consensus_stake: Decimal = total_consensus_stake.into();
-    let signing_stake: Decimal = total_signing_stake.into();
-    let rewards_calculator = PosRewardsCalculator::new(
-        params.block_proposer_reward,
-        params.block_vote_reward,
-        total_signing_stake,
-        total_consensus_stake,
-    );
-    let coeffs = match rewards_calculator.get_reward_coeffs() {
-        Ok(coeffs) => coeffs,
-        Err(_) => return Err(InflationError::Error.into()),
-    };
-=======
     let rewards_calculator = PosRewardsCalculator {
         proposer_reward: params.block_proposer_reward,
         signer_reward: params.block_vote_reward,
@@ -2803,7 +2642,6 @@
     tracing::debug!(
         "PoS rewards coefficients {coeffs:?}, inputs: {rewards_calculator:?}."
     );
->>>>>>> be403f73
 
     // println!(
     //     "TOTAL SIGNING STAKE (LOGGING BLOCK REWARDS) = {}",
@@ -2812,12 +2650,9 @@
 
     // Compute the fractional block rewards for each consensus validator and
     // update the reward accumulators
-<<<<<<< HEAD
-=======
     let consensus_stake_unscaled: Decimal =
         total_consensus_stake.as_dec_unscaled();
     let signing_stake_unscaled: Decimal = total_signing_stake.as_dec_unscaled();
->>>>>>> be403f73
     let mut values: HashMap<Address, Decimal> = HashMap::new();
     for validator in consensus_validators.iter(storage)? {
         let (
@@ -2837,11 +2672,7 @@
         }
 
         let mut rewards_frac = Decimal::default();
-<<<<<<< HEAD
-        let stake: Decimal = u64::from(stake).into();
-=======
         let stake_unscaled: Decimal = stake.as_dec_unscaled();
->>>>>>> be403f73
         // println!(
         //     "NAMADA VALIDATOR STAKE (LOGGING BLOCK REWARDS) OF EPOCH {} =
         // {}",     epoch, stake
@@ -2853,20 +2684,12 @@
         }
         // Signer reward
         if signer_set.contains(&address) {
-<<<<<<< HEAD
-            let signing_frac = stake / signing_stake;
-            rewards_frac += coeffs.signer_coeff * signing_frac;
-        }
-        // Consensus validator reward
-        rewards_frac += coeffs.active_val_coeff * (stake / consensus_stake);
-=======
             let signing_frac = stake_unscaled / signing_stake_unscaled;
             rewards_frac += coeffs.signer_coeff * signing_frac;
         }
         // Consensus validator reward
         rewards_frac += coeffs.active_val_coeff
             * (stake_unscaled / consensus_stake_unscaled);
->>>>>>> be403f73
 
         // Update the rewards accumulator
         let prev = rewards_accumulator_handle()
