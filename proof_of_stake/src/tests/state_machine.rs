--- conflicted
+++ resolved
@@ -23,17 +23,18 @@
 // `tracing` logs from tests
 use test_log::test;
 
-use super::arb_genesis_validators;
-use crate::parameters::testing::{arb_pos_params, arb_rate};
+use crate::parameters::testing::arb_rate;
 use crate::parameters::PosParams;
+use crate::tests::arb_params_and_genesis_validators;
 use crate::types::{
     BondId, GenesisValidator, ReverseOrdTokenAmount, Slash, SlashType,
     SlashedAmount, ValidatorState, WeightedValidator,
 };
 use crate::{
     below_capacity_validator_set_handle, consensus_validator_set_handle,
-    enqueued_slashes_handle, read_pos_params, validator_deltas_handle,
-    validator_slashes_handle, validator_state_handle,
+    enqueued_slashes_handle, read_below_threshold_validator_set_addresses,
+    read_pos_params, validator_deltas_handle, validator_slashes_handle,
+    validator_state_handle,
 };
 
 prop_state_machine! {
@@ -70,6 +71,8 @@
     /// Below-capacity validator set. Pipelined.
     below_capacity_set:
         BTreeMap<Epoch, BTreeMap<ReverseOrdTokenAmount, VecDeque<Address>>>,
+    /// Below-threshold validator set. Pipelined.
+    below_threshold_set: BTreeMap<Epoch, HashSet<Address>>,
     /// Validator states. Pipelined.
     validator_states: BTreeMap<Epoch, BTreeMap<Address, ValidatorState>>,
     /// Unbonded bonds. The outer key for Epoch is pipeline + unbonding offset
@@ -103,15 +106,10 @@
     InitValidator {
         address: Address,
         consensus_key: PublicKey,
-<<<<<<< HEAD
         eth_cold_key: PublicKey,
         eth_hot_key: PublicKey,
-        commission_rate: Decimal,
-        max_commission_rate_change: Decimal,
-=======
         commission_rate: Dec,
         max_commission_rate_change: Dec,
->>>>>>> 714d81c6
     },
     Bond {
         id: BondId,
@@ -431,6 +429,7 @@
                     height,
                     slash_type,
                     &address,
+                    current_epoch.next(),
                 )
                 .unwrap();
 
@@ -662,26 +661,31 @@
     ) {
         let pipeline = submit_epoch + params.pipeline_len;
         // Read the consensus sets data using iterator
-        let consensus_set = crate::consensus_validator_set_handle()
+        let num_in_consensus = crate::consensus_validator_set_handle()
             .at(&pipeline)
             .iter(&self.s)
             .unwrap()
             .map(|res| res.unwrap())
-            .collect::<Vec<_>>();
-        let below_cap_set = crate::below_capacity_validator_set_handle()
+            .filter(|(_keys, addr)| addr == &id.validator)
+            .count();
+
+        let num_in_below_cap = crate::below_capacity_validator_set_handle()
             .at(&pipeline)
             .iter(&self.s)
             .unwrap()
             .map(|res| res.unwrap())
-            .collect::<Vec<_>>();
-        let num_occurrences = consensus_set
-            .iter()
             .filter(|(_keys, addr)| addr == &id.validator)
-            .count()
-            + below_cap_set
-                .iter()
-                .filter(|(_keys, addr)| addr == &id.validator)
+            .count();
+
+        let num_in_below_thresh =
+            read_below_threshold_validator_set_addresses(&self.s, pipeline)
+                .unwrap()
+                .into_iter()
+                .filter(|addr| addr == &id.validator)
                 .count();
+
+        let num_occurrences =
+            num_in_consensus + num_in_below_cap + num_in_below_thresh;
         let validator_is_jailed = crate::validator_state_handle(&id.validator)
             .get(&self.s, pipeline, params)
             .unwrap()
@@ -706,22 +710,31 @@
                 &self.s, pipeline,
             )
             .unwrap();
+        let below_thresh_set =
+            crate::read_below_threshold_validator_set_addresses(
+                &self.s, pipeline,
+            )
+            .unwrap();
         let weighted = WeightedValidator {
             bonded_stake: stake_at_pipeline,
             address: id.validator,
         };
         let consensus_val = consensus_set.get(&weighted);
         let below_cap_val = below_cap_set.get(&weighted);
+        let below_thresh_val = below_thresh_set.get(&weighted.address);
 
         // Post-condition: The validator should be updated in exactly once in
         // the validator sets
         let jailed_condition = validator_is_jailed
             && consensus_val.is_none()
-            && below_cap_val.is_none();
-        assert!(
-            (consensus_val.is_some() ^ below_cap_val.is_some())
-                || jailed_condition
-        );
+            && below_cap_val.is_none()
+            && below_thresh_val.is_none();
+
+        let mut num_sets = i32::from(consensus_val.is_some());
+        num_sets += i32::from(below_cap_val.is_some());
+        num_sets += i32::from(below_thresh_val.is_some());
+
+        assert!(num_sets == 1 || jailed_condition);
 
         // Post-condition: The stake of the validators in the consensus set is
         // greater than or equal to below-capacity validators
@@ -771,28 +784,35 @@
                 .contains(address)
             );
             assert!(
+                !crate::read_below_threshold_validator_set_addresses(
+                    &self.s, epoch
+                )
+                .unwrap()
+                .contains(address)
+            );
+            assert!(
                 !crate::read_all_validator_addresses(&self.s, epoch)
                     .unwrap()
                     .contains(address)
             );
         }
-        let weighted = WeightedValidator {
-            bonded_stake: Default::default(),
-            address: address.clone(),
-        };
         let in_consensus =
-            crate::read_consensus_validator_set_addresses_with_stake(
+            crate::read_consensus_validator_set_addresses(&self.s, pipeline)
+                .unwrap()
+                .contains(address);
+        let in_bc = crate::read_below_capacity_validator_set_addresses(
+            &self.s, pipeline,
+        )
+        .unwrap()
+        .contains(address);
+        let in_below_thresh =
+            crate::read_below_threshold_validator_set_addresses(
                 &self.s, pipeline,
             )
             .unwrap()
-            .contains(&weighted);
-        let in_bc =
-            crate::read_below_capacity_validator_set_addresses_with_stake(
-                &self.s, pipeline,
-            )
-            .unwrap()
-            .contains(&weighted);
-        assert!(in_consensus ^ in_bc);
+            .contains(address);
+
+        assert!(in_below_thresh && !in_consensus && !in_bc);
     }
 
     fn check_misbehavior_post_conditions(
@@ -890,24 +910,35 @@
                 .unwrap();
             assert_eq!(val_state, Some(ValidatorState::Jailed));
         }
-        let in_consensus = consensus_validator_set_handle()
-            .at(&(current_epoch + params.pipeline_len))
+        let pipeline_epoch = current_epoch + params.pipeline_len;
+
+        let num_in_consensus = consensus_validator_set_handle()
+            .at(&pipeline_epoch)
             .iter(&self.s)
             .unwrap()
-            .any(|res| {
-                let (_, val_address) = res.unwrap();
-                val_address == validator.clone()
-            });
-
-        let in_bc = below_capacity_validator_set_handle()
-            .at(&(current_epoch + params.pipeline_len))
+            .map(|res| res.unwrap())
+            .filter(|(_keys, addr)| addr == validator)
+            .count();
+
+        let num_in_bc = below_capacity_validator_set_handle()
+            .at(&pipeline_epoch)
             .iter(&self.s)
             .unwrap()
-            .any(|res| {
-                let (_, val_address) = res.unwrap();
-                val_address == validator.clone()
-            });
-        assert!(in_consensus ^ in_bc);
+            .map(|res| res.unwrap())
+            .filter(|(_keys, addr)| addr == validator)
+            .count();
+
+        let num_in_bt = read_below_threshold_validator_set_addresses(
+            &self.s,
+            pipeline_epoch,
+        )
+        .unwrap()
+        .into_iter()
+        .filter(|addr| addr == validator)
+        .count();
+
+        let num_occurrences = num_in_consensus + num_in_bc + num_in_bt;
+        assert_eq!(num_occurrences, 1);
 
         let val_state = validator_state_handle(validator)
             .get(&self.s, current_epoch + params.pipeline_len, params)
@@ -915,6 +946,7 @@
         assert!(
             val_state == Some(ValidatorState::Consensus)
                 || val_state == Some(ValidatorState::BelowCapacity)
+                || val_state == Some(ValidatorState::BelowThreshold)
         );
     }
 
@@ -1051,6 +1083,53 @@
                 assert!(!vals.contains(&validator));
                 vals.insert(validator);
             }
+
+            for validator in
+                crate::read_below_threshold_validator_set_addresses(
+                    &self.s, epoch,
+                )
+                .unwrap()
+            {
+                let stake = validator_deltas_handle(&validator)
+                    .get_sum(&self.s, epoch, params)
+                    .unwrap()
+                    .unwrap_or_default();
+                tracing::debug!(
+                    "Below-thresh val {}, stake {}",
+                    &validator,
+                    stake.to_string_native()
+                );
+
+                let state = crate::validator_state_handle(&validator)
+                    .get(&self.s, epoch, params)
+                    .unwrap()
+                    .unwrap();
+
+                assert_eq!(state, ValidatorState::BelowThreshold);
+                assert_eq!(
+                    state,
+                    ref_state
+                        .validator_states
+                        .get(&epoch)
+                        .unwrap()
+                        .get(&validator)
+                        .cloned()
+                        .unwrap()
+                );
+                assert_eq!(
+                    stake,
+                    ref_state
+                        .validator_stakes
+                        .get(&epoch)
+                        .unwrap()
+                        .get(&validator)
+                        .cloned()
+                        .unwrap()
+                );
+                assert!(!vals.contains(&validator));
+                vals.insert(validator);
+            }
+
             // Jailed validators not in a set
             let all_validators =
                 crate::read_all_validator_addresses(&self.s, epoch).unwrap();
@@ -1116,7 +1195,7 @@
 
     fn init_state() -> BoxedStrategy<Self::State> {
         println!("\nInitializing abstract state machine");
-        (arb_pos_params(Some(5)), arb_genesis_validators(5..10))
+        arb_params_and_genesis_validators(Some(5), 5..10)
             .prop_map(|(params, genesis_validators)| {
                 let epoch = Epoch::default();
                 let mut state = Self {
@@ -1134,6 +1213,7 @@
                     validator_stakes: Default::default(),
                     consensus_set: Default::default(),
                     below_capacity_set: Default::default(),
+                    below_threshold_set: Default::default(),
                     validator_states: Default::default(),
                     validator_slashes: Default::default(),
                     enqueued_slashes: Default::default(),
@@ -1171,7 +1251,19 @@
                         .iter()
                         .map(|(_stake, validators)| validators.len() as u64)
                         .sum();
-                    let deque = if state.params.max_validator_slots
+
+                    if tokens < state.params.validator_stake_threshold {
+                        state
+                            .below_threshold_set
+                            .entry(epoch)
+                            .or_default()
+                            .insert(address.clone());
+                        state
+                            .validator_states
+                            .entry(epoch)
+                            .or_default()
+                            .insert(address, ValidatorState::BelowThreshold);
+                    } else if state.params.max_validator_slots
                         > consensus_vals_len
                     {
                         state
@@ -1179,7 +1271,10 @@
                             .entry(epoch)
                             .or_default()
                             .insert(address.clone(), ValidatorState::Consensus);
-                        consensus_set.entry(tokens).or_default()
+                        consensus_set
+                            .entry(tokens)
+                            .or_default()
+                            .push_back(address);
                     } else {
                         state
                             .validator_states
@@ -1194,11 +1289,13 @@
                         below_cap_set
                             .entry(ReverseOrdTokenAmount(tokens))
                             .or_default()
+                            .push_back(address)
                     };
-                    deque.push_back(address)
-                }
-                // Ensure that below-capacity set is initialized even if empty
+                }
+                // Ensure that below-capacity and below-threshold sets are
+                // initialized even if empty
                 state.below_capacity_set.entry(epoch).or_default();
+                state.below_threshold_set.entry(epoch).or_default();
 
                 // Copy validator sets up to pipeline epoch
                 for epoch in epoch.next().iter_range(state.params.pipeline_len)
@@ -1363,37 +1460,18 @@
                     .or_default()
                     .insert(address.clone(), 0_i128.into());
 
-                // Insert into validator set at pipeline
-                let consensus_set =
-                    state.consensus_set.entry(pipeline).or_default();
-
-                let consensus_vals_len = consensus_set
-                    .iter()
-                    .map(|(_stake, validators)| validators.len() as u64)
-                    .sum();
-
-                let deque = if state.params.max_validator_slots
-                    > consensus_vals_len
-                {
-                    state
-                        .validator_states
-                        .entry(pipeline)
-                        .or_default()
-                        .insert(address.clone(), ValidatorState::Consensus);
-                    consensus_set.entry(token::Amount::default()).or_default()
-                } else {
-                    state
-                        .validator_states
-                        .entry(pipeline)
-                        .or_default()
-                        .insert(address.clone(), ValidatorState::BelowCapacity);
-                    let below_cap_set =
-                        state.below_capacity_set.entry(pipeline).or_default();
-                    below_cap_set
-                        .entry(ReverseOrdTokenAmount(token::Amount::default()))
-                        .or_default()
-                };
-                deque.push_back(address.clone());
+                // Insert into the below-threshold set at pipeline since the
+                // initial stake is 0
+                state
+                    .below_threshold_set
+                    .entry(pipeline)
+                    .or_default()
+                    .insert(address.clone());
+                state
+                    .validator_states
+                    .entry(pipeline)
+                    .or_default()
+                    .insert(address.clone(), ValidatorState::BelowThreshold);
 
                 state.debug_validators();
             }
@@ -1591,6 +1669,15 @@
                                 .or_default()
                                 .remove(&stake.into());
                         }
+                    } else if state
+                        .is_in_below_threshold(address, current_epoch + offset)
+                    {
+                        let removed = state
+                            .below_threshold_set
+                            .entry(current_epoch + offset)
+                            .or_default()
+                            .remove(address);
+                        debug_assert!(removed);
                     } else {
                         // Just make sure the validator is already jailed
                         debug_assert_eq!(
@@ -1658,7 +1745,20 @@
                         sum + validators.len() as u64
                     });
 
-                if num_consensus < state.params.max_validator_slots {
+                if pipeline_stake
+                    < state.params.validator_stake_threshold.change()
+                {
+                    // Place into the below-threshold set
+                    let below_threshold_set_pipeline = state
+                        .below_threshold_set
+                        .entry(pipeline_epoch)
+                        .or_default();
+                    below_threshold_set_pipeline.insert(address.clone());
+                    validator_states_pipeline.insert(
+                        address.clone(),
+                        ValidatorState::BelowThreshold,
+                    );
+                } else if num_consensus < state.params.max_validator_slots {
                     // Place directly into the consensus set
                     debug_assert!(
                         state
@@ -1844,7 +1944,8 @@
                         .iter()
                         .filter(|(_addr, val_state)| match val_state {
                             ValidatorState::Consensus
-                            | ValidatorState::BelowCapacity => true,
+                            | ValidatorState::BelowCapacity
+                            | ValidatorState::BelowThreshold => true,
                             ValidatorState::Inactive
                             | ValidatorState::Jailed => false,
                         })
@@ -1944,6 +2045,10 @@
             epoch,
             self.below_capacity_set.get(&prev_epoch).unwrap().clone(),
         );
+        self.below_threshold_set.insert(
+            epoch,
+            self.below_threshold_set.get(&prev_epoch).unwrap().clone(),
+        );
         self.validator_states.insert(
             epoch,
             self.validator_states.get(&prev_epoch).unwrap().clone(),
@@ -2117,20 +2222,29 @@
         let consensus_set = self.consensus_set.entry(pipeline).or_default();
         let below_cap_set =
             self.below_capacity_set.entry(pipeline).or_default();
+        let below_thresh_set =
+            self.below_threshold_set.entry(pipeline).or_default();
+
         let validator_stakes = self.validator_stakes.get(&pipeline).unwrap();
         let validator_states =
             self.validator_states.get_mut(&pipeline).unwrap();
 
-        let state = validator_states.get(validator).unwrap();
+        let state_pre = validator_states.get(validator).unwrap();
 
         let this_val_stake_pre = *validator_stakes.get(validator).unwrap();
         let this_val_stake_post =
             token::Amount::from_change(this_val_stake_pre + change);
-        let this_val_stake_pre = token::Amount::from_change(
-            *validator_stakes.get(validator).unwrap(),
-        );
-
-        match state {
+        let this_val_stake_pre = token::Amount::from_change(this_val_stake_pre);
+
+        let threshold = self.params.validator_stake_threshold;
+        if this_val_stake_pre < threshold && this_val_stake_post < threshold {
+            // Validator is already below-threshold and will remain there, so do
+            // nothing
+            debug_assert!(below_thresh_set.contains(validator));
+            return;
+        }
+
+        match state_pre {
             ValidatorState::Consensus => {
                 // println!("Validator initially in consensus");
                 // Remove from the prior stake
@@ -2141,6 +2255,37 @@
 
                 if vals.is_empty() {
                     consensus_set.remove(&this_val_stake_pre);
+                }
+
+                // If posterior stake is below threshold, place into the
+                // below-threshold set
+                if this_val_stake_post < threshold {
+                    below_thresh_set.insert(validator.clone());
+                    validator_states.insert(
+                        validator.clone(),
+                        ValidatorState::BelowThreshold,
+                    );
+
+                    // Promote the next below-cap validator if there is one
+                    if let Some(mut max_below_cap) = below_cap_set.last_entry()
+                    {
+                        let max_below_cap_stake = *max_below_cap.key();
+                        let vals = max_below_cap.get_mut();
+                        let promoted_val = vals.pop_front().unwrap();
+                        // Remove the key if there's nothing left
+                        if vals.is_empty() {
+                            below_cap_set.remove(&max_below_cap_stake);
+                        }
+
+                        consensus_set
+                            .entry(max_below_cap_stake.0)
+                            .or_default()
+                            .push_back(promoted_val.clone());
+                        validator_states
+                            .insert(promoted_val, ValidatorState::Consensus);
+                    }
+
+                    return;
                 }
 
                 // If unbonding, check the max below-cap validator's state if we
@@ -2196,6 +2341,17 @@
                 vals.retain(|addr| addr != validator);
                 if vals.is_empty() {
                     below_cap_set.remove(&this_val_stake_pre.into());
+                }
+
+                // If posterior stake is below threshold, place into the
+                // below-threshold set
+                if this_val_stake_post < threshold {
+                    below_thresh_set.insert(validator.clone());
+                    validator_states.insert(
+                        validator.clone(),
+                        ValidatorState::BelowThreshold,
+                    );
+                    return;
                 }
 
                 // If bonding, check the min consensus validator's state if we
@@ -2245,6 +2401,67 @@
                     .entry(this_val_stake_post.into())
                     .or_default()
                     .push_back(validator.clone());
+            }
+            ValidatorState::BelowThreshold => {
+                // We know that this validator will be promoted into one of the
+                // higher sets, so first remove from the below-threshold set.
+                below_thresh_set.remove(validator);
+
+                let num_consensus =
+                    consensus_set.iter().fold(0, |sum, (_, validators)| {
+                        sum + validators.len() as u64
+                    });
+                if num_consensus < self.params.max_validator_slots {
+                    // Place the validator directly into the consensus set
+                    consensus_set
+                        .entry(this_val_stake_post)
+                        .or_default()
+                        .push_back(validator.clone());
+                    validator_states
+                        .insert(validator.clone(), ValidatorState::Consensus);
+                    return;
+                }
+                // Determine which set to place the validator into
+                if let Some(mut min_consensus) = consensus_set.first_entry() {
+                    // dbg!(&min_consensus);
+                    let min_consensus_stake = *min_consensus.key();
+                    if this_val_stake_post > min_consensus_stake {
+                        // Swap this validator with the max consensus
+                        let vals = min_consensus.get_mut();
+                        let last_val = vals.pop_back().unwrap();
+                        // Remove the key if there's nothing left
+                        if vals.is_empty() {
+                            consensus_set.remove(&min_consensus_stake);
+                        }
+                        // Do the swap in the validator sets
+                        below_cap_set
+                            .entry(min_consensus_stake.into())
+                            .or_default()
+                            .push_back(last_val.clone());
+                        consensus_set
+                            .entry(this_val_stake_post)
+                            .or_default()
+                            .push_back(validator.clone());
+
+                        // Change the validator states
+                        validator_states.insert(
+                            validator.clone(),
+                            ValidatorState::Consensus,
+                        );
+                        validator_states
+                            .insert(last_val, ValidatorState::BelowCapacity);
+                    } else {
+                        // Place the validator into the below-capacity set
+                        below_cap_set
+                            .entry(this_val_stake_post.into())
+                            .or_default()
+                            .push_back(validator.clone());
+                        validator_states.insert(
+                            validator.clone(),
+                            ValidatorState::BelowCapacity,
+                        );
+                    }
+                }
             }
             ValidatorState::Inactive => {
                 panic!("unexpected state")
@@ -2600,6 +2817,14 @@
         None
     }
 
+    fn is_in_below_threshold(&self, validator: &Address, epoch: Epoch) -> bool {
+        self.below_threshold_set
+            .get(&epoch)
+            .unwrap()
+            .iter()
+            .any(|val| val == validator)
+    }
+
     /// Find the sums of the bonds across all epochs
     fn bond_sums(&self) -> BTreeMap<BondId, token::Change> {
         self.bonds.iter().fold(
@@ -2773,7 +2998,39 @@
                     debug_assert_eq!(*val_state, ValidatorState::BelowCapacity);
                 }
             }
+            if max_bc > min_consensus {
+                println!(
+                    "min_consensus = {}, max_bc = {}",
+                    min_consensus.to_string_native(),
+                    max_bc.to_string_native()
+                );
+            }
             assert!(min_consensus >= max_bc);
+
+            for addr in self.below_threshold_set.get(&epoch).unwrap() {
+                let state = self
+                    .validator_states
+                    .get(&epoch)
+                    .unwrap()
+                    .get(addr)
+                    .unwrap();
+
+                let stake = self
+                    .validator_stakes
+                    .get(&epoch)
+                    .unwrap()
+                    .get(addr)
+                    .cloned()
+                    .unwrap_or_default();
+                tracing::debug!(
+                    "Below-thresh val {}, stake {} - ({:?})",
+                    addr,
+                    stake.to_string_native(),
+                    state
+                );
+
+                assert_eq!(*state, ValidatorState::BelowThreshold);
+            }
 
             for addr in self
                 .validator_states
@@ -2783,9 +3040,10 @@
                 .cloned()
                 .collect::<Vec<_>>()
             {
-                if let (None, None) = (
+                if let (None, None, false) = (
                     self.is_in_consensus_w_info(&addr, epoch),
                     self.is_in_below_capacity_w_info(&addr, epoch),
+                    self.is_in_below_threshold(&addr, epoch),
                 ) {
                     assert_eq!(
                         self.validator_states
