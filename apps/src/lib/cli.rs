--- conflicted
+++ resolved
@@ -3014,33 +3014,6 @@
         pub unchecked: bool,
     }
 
-<<<<<<< HEAD
-    impl Tx {
-        pub fn parse_from_context(&self, ctx: &mut Context) -> ParsedTxArgs {
-            ParsedTxArgs {
-                dry_run: self.dry_run,
-                epoch: self.epoch,
-                force: self.force,
-                unchecked: self.unchecked,
-                broadcast_only: self.broadcast_only,
-                ledger_address: self.ledger_address.clone(),
-                initialized_account_alias: self
-                    .initialized_account_alias
-                    .clone(),
-                fee_amount: self.fee_amount,
-                fee_token: ctx.get(&self.fee_token),
-                gas_limit: self.gas_limit.clone(),
-                signing_key: self
-                    .signing_key
-                    .as_ref()
-                    .map(|sk| ctx.get_cached(sk)),
-                signer: self.signer.as_ref().map(|signer| ctx.get(signer)),
-            }
-        }
-    }
-
-=======
->>>>>>> 9236840f
     impl Args for Tx {
         fn def(app: App) -> App {
             app.arg(
@@ -3048,15 +3021,12 @@
                     .def()
                     .about("Simulate the transaction application."),
             )
-<<<<<<< HEAD
             .arg(
                 EPOCH
                     .def()
                     .about("The epoch in which to construct transaction."),
             )
-=======
             .arg(DUMP_TX.def().about("Dump transaction bytes to a file."))
->>>>>>> 9236840f
             .arg(FORCE.def().about(
                 "Submit the transaction even if it doesn't pass client checks.",
             ))
