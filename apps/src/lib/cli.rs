--- conflicted
+++ resolved
@@ -1385,8 +1385,7 @@
     }
 
     #[derive(Clone, Debug)]
-<<<<<<< HEAD
-    pub struct QueryDelegations(pub args::QueryDelegations);
+    pub struct QueryDelegations(pub args::QueryDelegations<args::CliTypes>);
 
     impl SubCmd for QueryDelegations {
         const CMD: &'static str = "delegations";
@@ -1403,15 +1402,12 @@
         fn def() -> App {
             App::new(Self::CMD)
                 .about("Find PoS delegations from the given owner address.")
-                .add_args::<args::QueryDelegations>()
-        }
-    }
-
-    #[derive(Clone, Debug)]
-    pub struct QueryRawBytes(pub args::QueryRawBytes);
-=======
+                .add_args::<args::QueryDelegations<args::CliTypes>>()
+        }
+    }
+
+    #[derive(Clone, Debug)]
     pub struct QueryRawBytes(pub args::QueryRawBytes<args::CliTypes>);
->>>>>>> 9ca92774
 
     impl SubCmd for QueryRawBytes {
         const CMD: &'static str = "query-bytes";
@@ -1670,149 +1666,147 @@
     use super::context::*;
     use super::utils::*;
     use super::{ArgGroup, ArgMatches};
-<<<<<<< HEAD
     use crate::config::{self, Action, ActionAtHeight, TendermintMode};
-=======
-    use crate::config;
-    use crate::config::TendermintMode;
->>>>>>> 9ca92774
     use crate::facade::tendermint::Timeout;
     use crate::facade::tendermint_config::net::Address as TendermintAddress;
 
-    const TX_INIT_ACCOUNT_WASM: &str = "tx_init_account.wasm";
-    const TX_INIT_VALIDATOR_WASM: &str = "tx_init_validator.wasm";
-    const TX_INIT_PROPOSAL: &str = "tx_init_proposal.wasm";
-    const TX_VOTE_PROPOSAL: &str = "tx_vote_proposal.wasm";
-    const TX_REVEAL_PK: &str = "tx_reveal_pk.wasm";
-    const TX_UPDATE_VP_WASM: &str = "tx_update_vp.wasm";
-    const TX_TRANSFER_WASM: &str = "tx_transfer.wasm";
-    const TX_IBC_WASM: &str = "tx_ibc.wasm";
-    const VP_USER_WASM: &str = "vp_user.wasm";
-    const TX_BOND_WASM: &str = "tx_bond.wasm";
-    const TX_UNBOND_WASM: &str = "tx_unbond.wasm";
-    const TX_WITHDRAW_WASM: &str = "tx_withdraw.wasm";
-    const TX_CHANGE_COMMISSION_WASM: &str =
+    pub const TX_INIT_ACCOUNT_WASM: &str = "tx_init_account.wasm";
+    pub const TX_INIT_VALIDATOR_WASM: &str = "tx_init_validator.wasm";
+    pub const TX_INIT_PROPOSAL: &str = "tx_init_proposal.wasm";
+    pub const TX_VOTE_PROPOSAL: &str = "tx_vote_proposal.wasm";
+    pub const TX_REVEAL_PK: &str = "tx_reveal_pk.wasm";
+    pub const TX_UPDATE_VP_WASM: &str = "tx_update_vp.wasm";
+    pub const TX_TRANSFER_WASM: &str = "tx_transfer.wasm";
+    pub const TX_IBC_WASM: &str = "tx_ibc.wasm";
+    pub const VP_USER_WASM: &str = "vp_user.wasm";
+    pub const TX_BOND_WASM: &str = "tx_bond.wasm";
+    pub const TX_UNBOND_WASM: &str = "tx_unbond.wasm";
+    pub const TX_WITHDRAW_WASM: &str = "tx_withdraw.wasm";
+    pub const TX_CHANGE_COMMISSION_WASM: &str =
         "tx_change_validator_commission.wasm";
 
-    const ADDRESS: Arg<WalletAddress> = arg("address");
-    const ALIAS_OPT: ArgOpt<String> = ALIAS.opt();
-    const ALIAS: Arg<String> = arg("alias");
-    const ALLOW_DUPLICATE_IP: ArgFlag = flag("allow-duplicate-ip");
-    const AMOUNT: Arg<token::Amount> = arg("amount");
-    const ARCHIVE_DIR: ArgOpt<PathBuf> = arg_opt("archive-dir");
-    const BALANCE_OWNER: ArgOpt<WalletBalanceOwner> = arg_opt("owner");
-    const BASE_DIR: ArgDefault<PathBuf> = arg_default(
+    pub const ADDRESS: Arg<WalletAddress> = arg("address");
+    pub const ALIAS_OPT: ArgOpt<String> = ALIAS.opt();
+    pub const ALIAS: Arg<String> = arg("alias");
+    pub const ALLOW_DUPLICATE_IP: ArgFlag = flag("allow-duplicate-ip");
+    pub const AMOUNT: Arg<token::Amount> = arg("amount");
+    pub const ARCHIVE_DIR: ArgOpt<PathBuf> = arg_opt("archive-dir");
+    pub const BALANCE_OWNER: ArgOpt<WalletBalanceOwner> = arg_opt("owner");
+    pub const BASE_DIR: ArgDefault<PathBuf> = arg_default(
         "base-dir",
         DefaultFn(|| match env::var("NAMADA_BASE_DIR") {
-            Ok(dir) => dir.into(),
+            Ok(dir) => PathBuf::from(dir),
             Err(_) => config::get_default_namada_folder(),
         }),
     );
-    const BLOCK_HEIGHT: Arg<BlockHeight> = arg("block-height");
-    // const BLOCK_HEIGHT_OPT: ArgOpt<BlockHeight> = arg_opt("height");
-    const BROADCAST_ONLY: ArgFlag = flag("broadcast-only");
-    const CHAIN_ID: Arg<ChainId> = arg("chain-id");
-    const CHAIN_ID_OPT: ArgOpt<ChainId> = CHAIN_ID.opt();
-    const CHAIN_ID_PREFIX: Arg<ChainIdPrefix> = arg("chain-prefix");
-    const CHANNEL_ID: Arg<ChannelId> = arg("channel-id");
-    const CODE_PATH: Arg<PathBuf> = arg("code-path");
-    const CODE_PATH_OPT: ArgOpt<PathBuf> = CODE_PATH.opt();
-    const COMMISSION_RATE: Arg<Decimal> = arg("commission-rate");
-    const CONSENSUS_TIMEOUT_COMMIT: ArgDefault<Timeout> = arg_default(
+    pub const BLOCK_HEIGHT: Arg<BlockHeight> = arg("block-height");
+    // pub const BLOCK_HEIGHT_OPT: ArgOpt<BlockHeight> = arg_opt("height");
+    pub const BROADCAST_ONLY: ArgFlag = flag("broadcast-only");
+    pub const CHAIN_ID: Arg<ChainId> = arg("chain-id");
+    pub const CHAIN_ID_OPT: ArgOpt<ChainId> = CHAIN_ID.opt();
+    pub const CHAIN_ID_PREFIX: Arg<ChainIdPrefix> = arg("chain-prefix");
+    pub const CHANNEL_ID: Arg<ChannelId> = arg("channel-id");
+    pub const CODE_PATH: Arg<PathBuf> = arg("code-path");
+    pub const CODE_PATH_OPT: ArgOpt<PathBuf> = CODE_PATH.opt();
+    pub const COMMISSION_RATE: Arg<Decimal> = arg("commission-rate");
+    pub const CONSENSUS_TIMEOUT_COMMIT: ArgDefault<Timeout> = arg_default(
         "consensus-timeout-commit",
         DefaultFn(|| Timeout::from_str("1s").unwrap()),
     );
-    const DATA_PATH_OPT: ArgOpt<PathBuf> = arg_opt("data-path");
-    const DATA_PATH: Arg<PathBuf> = arg("data-path");
-    const DECRYPT: ArgFlag = flag("decrypt");
-    const DONT_ARCHIVE: ArgFlag = flag("dont-archive");
-    const DRY_RUN_TX: ArgFlag = flag("dry-run");
-    const DUMP_TX: ArgFlag = flag("dump-tx");
-    const EPOCH: ArgOpt<Epoch> = arg_opt("epoch");
-    const EXPIRATION_OPT: ArgOpt<DateTimeUtc> = arg_opt("expiration");
-    const FORCE: ArgFlag = flag("force");
-    const DONT_PREFETCH_WASM: ArgFlag = flag("dont-prefetch-wasm");
-    const GAS_AMOUNT: ArgDefault<token::Amount> =
+    pub const DATA_PATH_OPT: ArgOpt<PathBuf> = arg_opt("data-path");
+    pub const DATA_PATH: Arg<PathBuf> = arg("data-path");
+    pub const DECRYPT: ArgFlag = flag("decrypt");
+    pub const DONT_ARCHIVE: ArgFlag = flag("dont-archive");
+    pub const DRY_RUN_TX: ArgFlag = flag("dry-run");
+    pub const DUMP_TX: ArgFlag = flag("dump-tx");
+    pub const EPOCH: ArgOpt<Epoch> = arg_opt("epoch");
+    pub const EXPIRATION_OPT: ArgOpt<DateTimeUtc> = arg_opt("expiration");
+    pub const FORCE: ArgFlag = flag("force");
+    pub const DONT_PREFETCH_WASM: ArgFlag = flag("dont-prefetch-wasm");
+    pub const GAS_AMOUNT: ArgDefault<token::Amount> =
         arg_default("gas-amount", DefaultFn(|| token::Amount::from(0)));
-    const GAS_LIMIT: ArgDefault<token::Amount> =
+    pub const GAS_LIMIT: ArgDefault<token::Amount> =
         arg_default("gas-limit", DefaultFn(|| token::Amount::from(0)));
-    const GAS_TOKEN: ArgDefaultFromCtx<WalletAddress> =
-        arg_default_from_ctx("gas-token", DefaultFn(|| "NAM".into()));
-    const GENESIS_PATH: Arg<PathBuf> = arg("genesis-path");
-    const GENESIS_VALIDATOR: ArgOpt<String> = arg("genesis-validator").opt();
-    const HALT_ACTION: ArgFlag = flag("halt");
-    const HISTORIC: ArgFlag = flag("historic");
-    const LEDGER_ADDRESS_ABOUT: &str =
+    pub const GAS_TOKEN: ArgDefaultFromCtx<WalletAddress> =
+        arg_default_from_ctx("gas-token", DefaultFn(|| "NAM".parse().unwrap()));
+    pub const GENESIS_PATH: Arg<PathBuf> = arg("genesis-path");
+    pub const GENESIS_VALIDATOR: ArgOpt<String> =
+        arg("genesis-validator").opt();
+    pub const HALT_ACTION: ArgFlag = flag("halt");
+    pub const HISTORIC: ArgFlag = flag("historic");
+    pub const LEDGER_ADDRESS_ABOUT: &str =
         "Address of a ledger node as \"{scheme}://{host}:{port}\". If the \
          scheme is not supplied, it is assumed to be TCP.";
-    const LEDGER_ADDRESS_DEFAULT: ArgDefault<TendermintAddress> =
+    pub const LEDGER_ADDRESS_DEFAULT: ArgDefault<TendermintAddress> =
         LEDGER_ADDRESS.default(DefaultFn(|| {
             let raw = "127.0.0.1:26657";
             TendermintAddress::from_str(raw).unwrap()
         }));
 
-    const LEDGER_ADDRESS: Arg<TendermintAddress> = arg("node");
-    const LOCALHOST: ArgFlag = flag("localhost");
-    const MASP_VALUE: Arg<MaspValue> = arg("value");
-    const MAX_COMMISSION_RATE_CHANGE: Arg<Decimal> =
+    pub const LEDGER_ADDRESS: Arg<TendermintAddress> = arg("node");
+    pub const LOCALHOST: ArgFlag = flag("localhost");
+    pub const MASP_VALUE: Arg<MaspValue> = arg("value");
+    pub const MAX_COMMISSION_RATE_CHANGE: Arg<Decimal> =
         arg("max-commission-rate-change");
-    const MODE: ArgOpt<String> = arg_opt("mode");
-    const NET_ADDRESS: Arg<SocketAddr> = arg("net-address");
-    const NAMADA_START_TIME: ArgOpt<DateTimeUtc> = arg_opt("time");
-    const NO_CONVERSIONS: ArgFlag = flag("no-conversions");
-    const OUT_FILE_PATH_OPT: ArgOpt<PathBuf> = arg_opt("out-file-path");
-    const OWNER: Arg<WalletAddress> = arg("owner");
-    const OWNER_OPT: ArgOpt<WalletAddress> = OWNER.opt();
-    const PIN: ArgFlag = flag("pin");
-    const PORT_ID: ArgDefault<PortId> = arg_default(
+    pub const MODE: ArgOpt<String> = arg_opt("mode");
+    pub const NET_ADDRESS: Arg<SocketAddr> = arg("net-address");
+    pub const NAMADA_START_TIME: ArgOpt<DateTimeUtc> = arg_opt("time");
+    pub const NO_CONVERSIONS: ArgFlag = flag("no-conversions");
+    pub const OUT_FILE_PATH_OPT: ArgOpt<PathBuf> = arg_opt("out-file-path");
+    pub const OWNER: Arg<WalletAddress> = arg("owner");
+    pub const OWNER_OPT: ArgOpt<WalletAddress> = OWNER.opt();
+    pub const PIN: ArgFlag = flag("pin");
+    pub const PORT_ID: ArgDefault<PortId> = arg_default(
         "port-id",
         DefaultFn(|| PortId::from_str("transfer").unwrap()),
     );
-    const PROPOSAL_OFFLINE: ArgFlag = flag("offline");
-    const PROTOCOL_KEY: ArgOpt<WalletPublicKey> = arg_opt("protocol-key");
-    const PRE_GENESIS_PATH: ArgOpt<PathBuf> = arg_opt("pre-genesis-path");
-    const PUBLIC_KEY: Arg<WalletPublicKey> = arg("public-key");
-    const PROPOSAL_ID: Arg<u64> = arg("proposal-id");
-    const PROPOSAL_ID_OPT: ArgOpt<u64> = arg_opt("proposal-id");
-    const PROPOSAL_VOTE_PGF_OPT: ArgOpt<String> = arg_opt("pgf");
-    const PROPOSAL_VOTE_ETH_OPT: ArgOpt<String> = arg_opt("eth");
-    const PROPOSAL_VOTE: Arg<String> = arg("vote");
-    const RAW_ADDRESS: Arg<Address> = arg("address");
-    const RAW_ADDRESS_OPT: ArgOpt<Address> = RAW_ADDRESS.opt();
-    const RAW_PUBLIC_KEY: Arg<common::PublicKey> = arg("public-key");
-    const RAW_PUBLIC_KEY_OPT: ArgOpt<common::PublicKey> = RAW_PUBLIC_KEY.opt();
-    const RECEIVER: Arg<String> = arg("receiver");
-    const SCHEME: ArgDefault<SchemeType> =
+    pub const PROPOSAL_OFFLINE: ArgFlag = flag("offline");
+    pub const PROTOCOL_KEY: ArgOpt<WalletPublicKey> = arg_opt("protocol-key");
+    pub const PRE_GENESIS_PATH: ArgOpt<PathBuf> = arg_opt("pre-genesis-path");
+    pub const PUBLIC_KEY: Arg<WalletPublicKey> = arg("public-key");
+    pub const PROPOSAL_ID: Arg<u64> = arg("proposal-id");
+    pub const PROPOSAL_ID_OPT: ArgOpt<u64> = arg_opt("proposal-id");
+    pub const PROPOSAL_VOTE_PGF_OPT: ArgOpt<String> = arg_opt("pgf");
+    pub const PROPOSAL_VOTE_ETH_OPT: ArgOpt<String> = arg_opt("eth");
+    pub const PROPOSAL_VOTE: Arg<String> = arg("vote");
+    pub const RAW_ADDRESS: Arg<Address> = arg("address");
+    pub const RAW_ADDRESS_OPT: ArgOpt<Address> = RAW_ADDRESS.opt();
+    pub const RAW_PUBLIC_KEY: Arg<common::PublicKey> = arg("public-key");
+    pub const RAW_PUBLIC_KEY_OPT: ArgOpt<common::PublicKey> =
+        arg_opt("public-key");
+    pub const RECEIVER: Arg<String> = arg("receiver");
+    pub const SCHEME: ArgDefault<SchemeType> =
         arg_default("scheme", DefaultFn(|| SchemeType::Ed25519));
-    const SIGNER: ArgOpt<WalletAddress> = arg_opt("signer");
-    const SIGNING_KEY_OPT: ArgOpt<WalletKeypair> = SIGNING_KEY.opt();
-    const SIGNING_KEY: Arg<WalletKeypair> = arg("signing-key");
-    const SOURCE: Arg<WalletAddress> = arg("source");
-    const SOURCE_OPT: ArgOpt<WalletAddress> = SOURCE.opt();
-    const STORAGE_KEY: Arg<storage::Key> = arg("storage-key");
-    const SUB_PREFIX: ArgOpt<String> = arg_opt("sub-prefix");
-    const SUSPEND_ACTION: ArgFlag = flag("suspend");
-    const TENDERMINT_TX_INDEX: ArgFlag = flag("tx-index");
-    const TIMEOUT_HEIGHT: ArgOpt<u64> = arg_opt("timeout-height");
-    const TIMEOUT_SEC_OFFSET: ArgOpt<u64> = arg_opt("timeout-sec-offset");
-    const TOKEN_OPT: ArgOpt<WalletAddress> = TOKEN.opt();
-    const TOKEN: Arg<WalletAddress> = arg("token");
-    const TRANSFER_SOURCE: Arg<WalletTransferSource> = arg("source");
-    const TRANSFER_TARGET: Arg<WalletTransferTarget> = arg("target");
-    const TX_HASH: Arg<String> = arg("tx-hash");
-    const UNSAFE_DONT_ENCRYPT: ArgFlag = flag("unsafe-dont-encrypt");
-    const UNSAFE_SHOW_SECRET: ArgFlag = flag("unsafe-show-secret");
-    const VALIDATOR: Arg<WalletAddress> = arg("validator");
-    const VALIDATOR_OPT: ArgOpt<WalletAddress> = VALIDATOR.opt();
-    const VALIDATOR_ACCOUNT_KEY: ArgOpt<WalletPublicKey> =
+    pub const SIGNER: ArgOpt<WalletAddress> = arg_opt("signer");
+    pub const SIGNING_KEY_OPT: ArgOpt<WalletKeypair> = SIGNING_KEY.opt();
+    pub const SIGNING_KEY: Arg<WalletKeypair> = arg("signing-key");
+    pub const SOURCE: Arg<WalletAddress> = arg("source");
+    pub const SOURCE_OPT: ArgOpt<WalletAddress> = SOURCE.opt();
+    pub const STORAGE_KEY: Arg<storage::Key> = arg("storage-key");
+    pub const SUB_PREFIX: ArgOpt<String> = arg_opt("sub-prefix");
+    pub const SUSPEND_ACTION: ArgFlag = flag("suspend");
+    pub const TENDERMINT_TX_INDEX: ArgFlag = flag("tx-index");
+    pub const TIMEOUT_HEIGHT: ArgOpt<u64> = arg_opt("timeout-height");
+    pub const TIMEOUT_SEC_OFFSET: ArgOpt<u64> = arg_opt("timeout-sec-offset");
+    pub const TOKEN_OPT: ArgOpt<WalletAddress> = TOKEN.opt();
+    pub const TOKEN: Arg<WalletAddress> = arg("token");
+    pub const TRANSFER_SOURCE: Arg<WalletTransferSource> = arg("source");
+    pub const TRANSFER_TARGET: Arg<WalletTransferTarget> = arg("target");
+    pub const TX_HASH: Arg<String> = arg("tx-hash");
+    pub const UNSAFE_DONT_ENCRYPT: ArgFlag = flag("unsafe-dont-encrypt");
+    pub const UNSAFE_SHOW_SECRET: ArgFlag = flag("unsafe-show-secret");
+    pub const VALIDATOR: Arg<WalletAddress> = arg("validator");
+    pub const VALIDATOR_OPT: ArgOpt<WalletAddress> = VALIDATOR.opt();
+    pub const VALIDATOR_ACCOUNT_KEY: ArgOpt<WalletPublicKey> =
         arg_opt("account-key");
-    const VALIDATOR_CONSENSUS_KEY: ArgOpt<WalletKeypair> =
+    pub const VALIDATOR_CONSENSUS_KEY: ArgOpt<WalletKeypair> =
         arg_opt("consensus-key");
-    const VALIDATOR_CODE_PATH: ArgOpt<PathBuf> = arg_opt("validator-code-path");
-    const VALUE: ArgOpt<String> = arg_opt("value");
-    const VIEWING_KEY: Arg<WalletViewingKey> = arg("key");
-    const WASM_CHECKSUMS_PATH: Arg<PathBuf> = arg("wasm-checksums-path");
-    const WASM_DIR: ArgOpt<PathBuf> = arg_opt("wasm-dir");
+    pub const VALIDATOR_CODE_PATH: ArgOpt<PathBuf> =
+        arg_opt("validator-code-path");
+    pub const VALUE: ArgOpt<String> = arg_opt("value");
+    pub const VIEWING_KEY: Arg<WalletViewingKey> = arg("key");
+    pub const WASM_CHECKSUMS_PATH: Arg<PathBuf> = arg("wasm-checksums-path");
+    pub const WASM_DIR: ArgOpt<PathBuf> = arg_opt("wasm-dir");
 
     /// Global command arguments
     #[derive(Clone, Debug)]
@@ -1865,7 +1859,6 @@
         }
     }
 
-<<<<<<< HEAD
     #[derive(Clone, Debug)]
     pub struct LedgerRun {
         pub start_time: Option<DateTimeUtc>,
@@ -1980,17 +1973,8 @@
         }
     }
 
-    /// Transaction associated results arguments
-    #[derive(Clone, Debug)]
-    pub struct QueryResult {
-        /// Common query args
-        pub query: Query,
-        /// Hash of transaction to lookup
-        pub tx_hash: String,
-=======
     pub trait CliToSdk<X>: Args {
         fn to_sdk(self, ctx: &mut Context) -> X;
->>>>>>> 9ca92774
     }
 
     impl CliToSdk<QueryResult<SdkTypes>> for QueryResult<CliTypes> {
@@ -2058,26 +2042,6 @@
         }
     }
 
-<<<<<<< HEAD
-    /// Transfer transaction arguments
-    #[derive(Clone, Debug)]
-    pub struct TxTransfer {
-        /// Common tx arguments
-        pub tx: Tx,
-        /// Transfer source address
-        pub source: WalletTransferSource,
-        /// Transfer target address
-        pub target: WalletTransferTarget,
-        /// Transferred token address
-        pub token: WalletAddress,
-        /// Transferred token address
-        pub sub_prefix: Option<String>,
-        /// Transferred token amount
-        pub amount: token::Amount,
-    }
-
-    impl Args for TxTransfer {
-=======
     impl CliToSdk<TxTransfer<SdkTypes>> for TxTransfer<CliTypes> {
         fn to_sdk(self, ctx: &mut Context) -> TxTransfer<SdkTypes> {
             TxTransfer::<SdkTypes> {
@@ -2094,7 +2058,6 @@
     }
 
     impl Args for TxTransfer<CliTypes> {
->>>>>>> 9ca92774
         fn parse(matches: &ArgMatches) -> Self {
             let tx = Tx::parse(matches);
             let source = TRANSFER_SOURCE.parse(matches);
@@ -2205,7 +2168,14 @@
             TxInitAccount::<SdkTypes> {
                 tx: self.tx.to_sdk(ctx),
                 source: ctx.get(&self.source),
-                vp_code_path: ctx.read_wasm(self.vp_code_path),
+                vp_code: ctx.read_wasm(self.vp_code),
+                vp_code_path: self
+                    .vp_code_path
+                    .as_path()
+                    .to_str()
+                    .unwrap()
+                    .to_string()
+                    .into_bytes(),
                 tx_code_path: ctx.read_wasm(self.tx_code_path),
                 public_key: ctx.get_cached(&self.public_key),
             }
@@ -2219,11 +2189,13 @@
             let vp_code_path = CODE_PATH_OPT
                 .parse(matches)
                 .unwrap_or_else(|| PathBuf::from(VP_USER_WASM));
+            let vp_code = vp_code_path.clone();
             let tx_code_path = PathBuf::from(TX_INIT_ACCOUNT_WASM);
             let public_key = PUBLIC_KEY.parse(matches);
             Self {
                 tx,
                 source,
+                vp_code,
                 vp_code_path,
                 public_key,
                 tx_code_path,
@@ -2258,8 +2230,13 @@
                 protocol_key: self.protocol_key.map(|x| ctx.get_cached(&x)),
                 commission_rate: self.commission_rate,
                 max_commission_rate_change: self.max_commission_rate_change,
-                validator_vp_code_path: ctx
-                    .read_wasm(self.validator_vp_code_path),
+                validator_vp_code_path: self
+                    .validator_vp_code_path
+                    .as_path()
+                    .to_str()
+                    .unwrap()
+                    .to_string()
+                    .into_bytes(),
                 unsafe_dont_encrypt: self.unsafe_dont_encrypt,
                 tx_code_path: ctx.read_wasm(self.tx_code_path),
             }
@@ -2345,8 +2322,20 @@
         fn to_sdk(self, ctx: &mut Context) -> TxUpdateVp<SdkTypes> {
             TxUpdateVp::<SdkTypes> {
                 tx: self.tx.to_sdk(ctx),
-                vp_code_path: ctx.read_wasm(self.vp_code_path),
-                tx_code_path: ctx.read_wasm(self.tx_code_path),
+                vp_code_path: self
+                    .vp_code_path
+                    .as_path()
+                    .to_str()
+                    .unwrap()
+                    .to_string()
+                    .into_bytes(),
+                tx_code_path: self
+                    .tx_code_path
+                    .as_path()
+                    .to_str()
+                    .unwrap()
+                    .to_string()
+                    .into_bytes(),
                 addr: ctx.get(&self.addr),
             }
         }
@@ -2464,7 +2453,6 @@
                 ))
         }
     }
-
     #[derive(Clone, Debug)]
     pub struct InitProposal<C: NamadaTypes = SdkTypes> {
         /// Common tx arguments
@@ -2549,6 +2537,8 @@
                 offline: self.offline,
                 proposal_data: self.proposal_data,
                 tx_code_path: ctx.read_wasm(self.tx_code_path),
+                proposal_pgf: self.proposal_pgf,
+                proposal_eth: self.proposal_eth,
             }
         }
     }
@@ -3094,17 +3084,7 @@
         }
     }
 
-<<<<<<< HEAD
-    /// Query PoS delegations
-    #[derive(Clone, Debug)]
-    pub struct QueryDelegations {
-        /// Common query args
-        pub query: Query,
-        /// Address of an owner
-        pub owner: WalletAddress,
-    }
-
-    impl Args for QueryDelegations {
+    impl Args for QueryDelegations<CliTypes> {
         fn parse(matches: &ArgMatches) -> Self {
             let query = Query::parse(matches);
             let owner = OWNER.parse(matches);
@@ -3112,7 +3092,7 @@
         }
 
         fn def(app: App) -> App {
-            app.add_args::<Query>().arg(
+            app.add_args::<Query<CliTypes>>().arg(
                 OWNER.def().about(
                     "The address of the owner of the delegations to find.",
                 ),
@@ -3120,14 +3100,15 @@
         }
     }
 
-    /// Query the raw bytes of given storage key
-    #[derive(Clone, Debug)]
-    pub struct QueryRawBytes {
-        /// The storage key to query
-        pub storage_key: storage::Key,
-        /// Common query args
-        pub query: Query,
-=======
+    impl CliToSdk<QueryDelegations<SdkTypes>> for QueryDelegations<CliTypes> {
+        fn to_sdk(self, ctx: &mut Context) -> QueryDelegations<SdkTypes> {
+            QueryDelegations::<SdkTypes> {
+                query: self.query.to_sdk(ctx),
+                owner: ctx.get(&self.owner),
+            }
+        }
+    }
+
     impl CliToSdk<QueryRawBytes<SdkTypes>> for QueryRawBytes<CliTypes> {
         fn to_sdk(self, ctx: &mut Context) -> QueryRawBytes<SdkTypes> {
             QueryRawBytes::<SdkTypes> {
@@ -3135,7 +3116,6 @@
                 storage_key: self.storage_key,
             }
         }
->>>>>>> 9ca92774
     }
 
     impl Args for QueryRawBytes<CliTypes> {
@@ -3150,39 +3130,6 @@
                 .arg(STORAGE_KEY.def().about("Storage key"))
         }
     }
-<<<<<<< HEAD
-    /// Common transaction arguments
-    #[derive(Clone, Debug)]
-    pub struct Tx {
-        /// Simulate applying the transaction
-        pub dry_run: bool,
-        /// Dump the transaction bytes
-        pub dump_tx: bool,
-        /// Submit the transaction even if it doesn't pass client checks
-        pub force: bool,
-        /// Do not wait for the transaction to be added to the blockchain
-        pub broadcast_only: bool,
-        /// The address of the ledger node as host:port
-        pub ledger_address: TendermintAddress,
-        /// If any new account is initialized by the tx, use the given alias to
-        /// save it in the wallet.
-        pub initialized_account_alias: Option<String>,
-        /// The amount being payed to include the transaction
-        pub fee_amount: token::Amount,
-        /// The token in which the fee is being paid
-        pub fee_token: WalletAddress,
-        /// The max amount of gas used to process tx
-        pub gas_limit: GasLimit,
-        /// The optional expiration of the transaction
-        pub expiration: Option<DateTimeUtc>,
-        /// Sign the tx with the key for the given alias from your wallet
-        pub signing_key: Option<WalletKeypair>,
-        /// Sign the tx with the keypair of the public key of the given address
-        pub signer: Option<WalletAddress>,
-    }
-
-    impl Args for Tx {
-=======
 
     /// The concrete types being used in the CLI
     #[derive(Clone, Debug)]
@@ -3205,6 +3152,7 @@
         fn to_sdk(self, ctx: &mut Context) -> Tx<SdkTypes> {
             Tx::<SdkTypes> {
                 dry_run: self.dry_run,
+                dump_tx: self.dump_tx,
                 force: self.force,
                 broadcast_only: self.broadcast_only,
                 ledger_address: (),
@@ -3216,12 +3164,13 @@
                 signer: self.signer.map(|x| ctx.get(&x)),
                 tx_code_path: ctx.read_wasm(self.tx_code_path),
                 password: self.password,
+                expiration: self.expiration,
+                chain_id: self.chain_id,
             }
         }
     }
 
     impl Args for Tx<CliTypes> {
->>>>>>> 9ca92774
         fn def(app: App) -> App {
             app.arg(
                 DRY_RUN_TX
@@ -3295,14 +3244,11 @@
             let fee_amount = GAS_AMOUNT.parse(matches);
             let fee_token = GAS_TOKEN.parse(matches);
             let gas_limit = GAS_LIMIT.parse(matches).into();
-<<<<<<< HEAD
             let expiration = EXPIRATION_OPT.parse(matches);
-
-=======
->>>>>>> 9ca92774
             let signing_key = SIGNING_KEY_OPT.parse(matches);
             let signer = SIGNER.parse(matches);
             let tx_code_path = PathBuf::from(TX_REVEAL_PK);
+            let chain_id = CHAIN_ID_OPT.parse(matches);
             let password = None;
             Self {
                 dry_run,
@@ -3319,6 +3265,7 @@
                 signer,
                 tx_code_path,
                 password,
+                chain_id,
             }
         }
     }
