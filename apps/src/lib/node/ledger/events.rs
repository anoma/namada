--- conflicted
+++ resolved
@@ -168,8 +168,6 @@
     }
 }
 
-<<<<<<< HEAD
-=======
 /// Convert our custom event into the necessary tendermint proto type
 #[cfg(not(feature = "abcipp"))]
 impl From<Event> for tendermint_proto::abci::Event {
@@ -189,7 +187,6 @@
     }
 }
 
->>>>>>> 4d5691e1
 /// A thin wrapper around a HashMap for parsing event JSONs
 /// returned in tendermint subscription responses.
 #[derive(Debug)]
