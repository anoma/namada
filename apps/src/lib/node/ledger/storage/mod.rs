//! The storage module handles both the current state in-memory and the stored
//! state in DB.

mod rocksdb;

use std::fmt;

use arse_merkle_tree::blake2b::Blake2bHasher;
use arse_merkle_tree::traits::Hasher;
use arse_merkle_tree::H256;
use blake2b_rs::{Blake2b, Blake2bBuilder};
use namada::ledger::storage::traits::StorageHasher;
use namada::ledger::storage::Storage;

#[derive(Default)]
pub struct PersistentStorageHasher(Blake2bHasher);

pub type PersistentDB = rocksdb::RocksDB;

pub type PersistentStorage = Storage<PersistentDB, PersistentStorageHasher>;

impl Hasher for PersistentStorageHasher {
    fn write_bytes(&mut self, h: &[u8]) {
        self.0.write_bytes(h)
    }

    fn finish(self) -> H256 {
        self.0.finish()
    }
}

impl StorageHasher for PersistentStorageHasher {
    fn hash(value: impl AsRef<[u8]>) -> H256 {
        let mut buf = [0u8; 32];
        let mut hasher = new_blake2b();
        hasher.update(value.as_ref());
        hasher.finalize(&mut buf);
        buf.into()
    }
}

impl fmt::Debug for PersistentStorageHasher {
    fn fmt(&self, f: &mut fmt::Formatter<'_>) -> fmt::Result {
        write!(f, "PersistentStorageHasher")
    }
}

fn new_blake2b() -> Blake2b {
    Blake2bBuilder::new(32).personal(b"namada storage").build()
}

#[cfg(test)]
mod tests {
    use std::collections::HashMap;

    use itertools::Itertools;
<<<<<<< HEAD
    use namada::ledger::gas::STORAGE_ACCESS_GAS_PER_BYTE;
=======
    use namada::ledger::ibc::storage::ibc_key;
>>>>>>> fe313b29
    use namada::ledger::parameters::{EpochDuration, Parameters};
    use namada::ledger::storage::write_log::WriteLog;
    use namada::ledger::storage::{
        types, update_allowed_conversions, StoreType, WlStorage,
    };
    use namada::ledger::storage_api::{self, StorageWrite};
    use namada::types::chain::ChainId;
    use namada::types::hash::Hash;
    use namada::types::storage::{BlockHash, BlockHeight, Key};
    use namada::types::time::DurationSecs;
    use namada::types::{address, storage, token};
    use proptest::collection::vec;
    use proptest::prelude::*;
    use proptest::test_runner::Config;
    use tempfile::TempDir;

    use super::*;

    #[test]
    fn test_crud_value() {
        let db_path =
            TempDir::new().expect("Unable to create a temporary DB directory");
        let mut storage = PersistentStorage::open(
            db_path.path(),
            ChainId::default(),
            address::nam(),
            None,
            None,
        );
        let key = Key::parse("key").expect("cannot parse the key string");
        let value: u64 = 1;
        let value_bytes = types::encode(&value);
        let value_bytes_len = value_bytes.len();

        // before insertion
        let (result, gas) = storage.has_key(&key).expect("has_key failed");
        assert!(!result);
        assert_eq!(gas, key.len() as u64 * STORAGE_ACCESS_GAS_PER_BYTE);
        let (result, gas) = storage.read(&key).expect("read failed");
        assert_eq!(result, None);
        assert_eq!(gas, key.len() as u64 * STORAGE_ACCESS_GAS_PER_BYTE);

        // insert
        storage.write(&key, value_bytes).expect("write failed");

        // read
        let (result, gas) = storage.has_key(&key).expect("has_key failed");
        assert!(result);
        assert_eq!(gas, key.len() as u64 * STORAGE_ACCESS_GAS_PER_BYTE);
        let (result, gas) = storage.read(&key).expect("read failed");
        let read_value: u64 =
            types::decode(result.expect("value doesn't exist"))
                .expect("decoding failed");
        assert_eq!(read_value, value);
        assert_eq!(
            gas,
            (key.len() as u64 + value_bytes_len as u64)
                * STORAGE_ACCESS_GAS_PER_BYTE
        );

        // delete
        storage.delete(&key).expect("delete failed");

        // read again
        let (result, _) = storage.has_key(&key).expect("has_key failed");
        assert!(!result);
        let (result, _) = storage.read(&key).expect("read failed");
        assert_eq!(result, None);
    }

    #[test]
    fn test_commit_block() {
        let db_path =
            TempDir::new().expect("Unable to create a temporary DB directory");
        let mut storage = PersistentStorage::open(
            db_path.path(),
            ChainId::default(),
            address::nam(),
            None,
            None,
        );
        storage
            .begin_block(BlockHash::default(), BlockHeight(100))
            .expect("begin_block failed");
        let key = Key::parse("key").expect("cannot parse the key string");
        let value: u64 = 1;
        let value_bytes = types::encode(&value);
        let mut wl_storage = WlStorage::new(WriteLog::default(), storage);
        // initialize parameter storage
        let params = Parameters {
            epoch_duration: EpochDuration {
                min_num_of_blocks: 1,
                min_duration: DurationSecs(3600),
            },
            max_expected_time_per_block: DurationSecs(3600),
            max_proposal_bytes: Default::default(),
            max_block_gas: 100,
            vp_whitelist: vec![],
            tx_whitelist: vec![],
            implicit_vp_code_hash: Default::default(),
            epochs_per_year: 365,
            max_signatures_per_transaction: 10,
            pos_gain_p: Default::default(),
            pos_gain_d: Default::default(),
            staked_ratio: Default::default(),
            pos_inflation_amount: Default::default(),
            fee_unshielding_gas_limit: 0,
            fee_unshielding_descriptions_limit: 0,
            minimum_gas_price: Default::default(),
        };
        params.init_storage(&mut wl_storage).expect("Test failed");
        // insert and commit
        wl_storage
            .storage
            .write(&key, value_bytes.clone())
            .expect("write failed");
        wl_storage.storage.block.epoch = wl_storage.storage.block.epoch.next();
        wl_storage
            .storage
            .block
            .pred_epochs
            .new_epoch(BlockHeight(100));
        // make wl_storage to update conversion for a new epoch

        let token_params = token::Parameters {
            max_reward_rate: Default::default(),
            kd_gain_nom: Default::default(),
            kp_gain_nom: Default::default(),
            locked_ratio_target: Default::default(),
        };
        // Insert a map assigning random addresses to each token alias.
        // Needed for storage but not for this test.
        for (token, _) in address::tokens() {
            let addr = address::gen_deterministic_established_address(token);
            token_params.init_storage(&addr, &mut wl_storage);
            wl_storage
                .write(&token::minted_balance_key(&addr), token::Amount::zero())
                .unwrap();
            wl_storage
                .storage
                .conversion_state
                .tokens
                .insert(token.to_string(), addr);
        }
        wl_storage
            .storage
            .conversion_state
            .tokens
            .insert("nam".to_string(), wl_storage.storage.native_token.clone());
        token_params.init_storage(
            &wl_storage.storage.native_token.clone(),
            &mut wl_storage,
        );

        wl_storage
            .write(
                &token::minted_balance_key(
                    &wl_storage.storage.native_token.clone(),
                ),
                token::Amount::zero(),
            )
            .unwrap();
        wl_storage.storage.conversion_state.normed_inflation = Some(1);
        update_allowed_conversions(&mut wl_storage)
            .expect("update conversions failed");
        wl_storage.commit_block().expect("commit failed");

        // save the last state and the storage
        let root = wl_storage.storage.merkle_root().0;
        let hash = wl_storage.storage.get_block_hash().0;
        let address_gen = wl_storage.storage.address_gen.clone();
        drop(wl_storage);

        // load the last state
        let mut storage = PersistentStorage::open(
            db_path.path(),
            ChainId::default(),
            address::nam(),
            None,
            None,
        );
        storage
            .load_last_state()
            .expect("loading the last state failed");
        let (loaded_root, height) =
            storage.get_state().expect("no block exists");
        assert_eq!(loaded_root.0, root);
        assert_eq!(height, 100);
        assert_eq!(storage.get_block_hash().0, hash);
        assert_eq!(storage.address_gen, address_gen);
        let (val, _) = storage.read(&key).expect("read failed");
        assert_eq!(val.expect("no value"), value_bytes);
    }

    #[test]
    fn test_iter() {
        let db_path =
            TempDir::new().expect("Unable to create a temporary DB directory");
        let mut storage = PersistentStorage::open(
            db_path.path(),
            ChainId::default(),
            address::nam(),
            None,
            None,
        );
        storage
            .begin_block(BlockHash::default(), BlockHeight(100))
            .expect("begin_block failed");

        let mut expected = Vec::new();
        let prefix = Key::parse("prefix").expect("cannot parse the key string");
        for i in (0..9).rev() {
            let key = prefix
                .push(&format!("{}", i))
                .expect("cannot push the key segment");
            let value_bytes = types::encode(&(i as u64));
            // insert
            storage
                .write(&key, value_bytes.clone())
                .expect("write failed");
            expected.push((key.to_string(), value_bytes));
        }
        let batch = PersistentStorage::batch();
        storage.commit_block(batch).expect("commit failed");

        let (iter, gas) = storage.iter_prefix(&prefix);
        assert_eq!(gas, (prefix.len() as u64) * STORAGE_ACCESS_GAS_PER_BYTE);
        for (k, v, gas) in iter {
            match expected.pop() {
                Some((expected_key, expected_val)) => {
                    assert_eq!(k, expected_key);
                    assert_eq!(v, expected_val);
                    let expected_gas = expected_key.len() + expected_val.len();
                    assert_eq!(gas, expected_gas as u64);
                }
                None => panic!("read a pair though no expected pair"),
            }
        }
    }

    #[test]
    fn test_validity_predicate() {
        let db_path =
            TempDir::new().expect("Unable to create a temporary DB directory");
        let mut storage = PersistentStorage::open(
            db_path.path(),
            ChainId::default(),
            address::nam(),
            None,
            None,
        );
        storage
            .begin_block(BlockHash::default(), BlockHeight(100))
            .expect("begin_block failed");

        let addr = storage.address_gen.generate_address("test".as_bytes());
        let key = Key::validity_predicate(&addr);

        // not exist
        let (vp, gas) =
            storage.validity_predicate(&addr).expect("VP load failed");
        assert_eq!(vp, None);
        assert_eq!(gas, (key.len() as u64) * STORAGE_ACCESS_GAS_PER_BYTE);

        // insert
        let vp1 = Hash::sha256("vp1".as_bytes());
        storage.write(&key, vp1).expect("write failed");

        // check
        let (vp_code_hash, gas) =
            storage.validity_predicate(&addr).expect("VP load failed");
        assert_eq!(vp_code_hash.expect("no VP"), vp1);
        assert_eq!(
            gas,
            ((key.len() + vp1.len()) as u64) * STORAGE_ACCESS_GAS_PER_BYTE
        );
    }

    proptest! {
        #![proptest_config(Config {
            cases: 5,
            .. Config::default()
        })]
        #[test]
        fn test_read_with_height(blocks_write_value in vec(any::<bool>(), 20)) {
            test_read_with_height_aux(blocks_write_value).unwrap()
        }

        #[test]
        fn test_get_merkle_tree(blocks_write_type in vec(0..5_u64, 50)) {
            test_get_merkle_tree_aux(blocks_write_type).unwrap()
        }
    }

    /// Test reads at arbitrary block heights.
    ///
    /// We generate `blocks_write_value` with random bools as the input to this
    /// function, then:
    ///
    /// 1. For each `blocks_write_value`, write the current block height if true
    ///    or delete otherwise.
    /// 2. We try to read from these heights to check that we get back expected
    ///    value if was written at that block height or `None` if it was
    ///    deleted.
    /// 3. We try to read past the last height and we expect the last written
    ///    value, if any.
    fn test_read_with_height_aux(
        blocks_write_value: Vec<bool>,
    ) -> namada::ledger::storage::Result<()> {
        let db_path =
            TempDir::new().expect("Unable to create a temporary DB directory");
        let mut storage = PersistentStorage::open(
            db_path.path(),
            ChainId::default(),
            address::nam(),
            None,
            None,
        );

        // 1. For each `blocks_write_value`, write the current block height if
        // true or delete otherwise.
        // We `.enumerate()` height (starting from `0`)
        let blocks_write_value = blocks_write_value
            .into_iter()
            .enumerate()
            .map(|(height, write_value)| {
                println!(
                    "At height {height} will {}",
                    if write_value { "write" } else { "delete" }
                );
                (BlockHeight::from(height as u64), write_value)
            });

        let key = Key::parse("key").expect("cannot parse the key string");
        for (height, write_value) in blocks_write_value.clone() {
            let hash = BlockHash::default();
            storage.begin_block(hash, height)?;
            assert_eq!(
                height, storage.block.height,
                "sanity check - height is as expected"
            );

            if write_value {
                let value_bytes = types::encode(&storage.block.height);
                storage.write(&key, value_bytes)?;
            } else {
                storage.delete(&key)?;
            }
            let batch = PersistentStorage::batch();
            storage.commit_block(batch)?;
        }

        // 2. We try to read from these heights to check that we get back
        // expected value if was written at that block height or
        // `None` if it was deleted.
        for (height, write_value) in blocks_write_value.clone() {
            let (value_bytes, _gas) = storage.read_with_height(&key, height)?;
            if write_value {
                let value_bytes = value_bytes.unwrap_or_else(|| {
                    panic!("Couldn't read from height {height}")
                });
                let value: BlockHeight = types::decode(value_bytes).unwrap();
                assert_eq!(value, height);
            } else if value_bytes.is_some() {
                let value: BlockHeight =
                    types::decode(value_bytes.unwrap()).unwrap();
                panic!("Expected no value at height {height}, got {}", value,);
            }
        }

        // 3. We try to read past the last height and we expect the last written
        // value, if any.

        // If height is >= storage.last_height, it should read the latest state.
        let is_last_write = blocks_write_value.last().unwrap().1;

        // The upper bound is arbitrary.
        for height in storage.get_last_block_height().0
            ..storage.get_last_block_height().0 + 10
        {
            let height = BlockHeight::from(height);
            let (value_bytes, _gas) = storage.read_with_height(&key, height)?;
            if is_last_write {
                let value_bytes =
                    value_bytes.expect("Should have been written");
                let value: BlockHeight = types::decode(value_bytes).unwrap();
                assert_eq!(value, storage.get_last_block_height());
            } else if value_bytes.is_some() {
                let value: BlockHeight =
                    types::decode(value_bytes.unwrap()).unwrap();
                panic!("Expected no value at height {height}, got {}", value,);
            }
        }

        Ok(())
    }

    /// Test the restore of the merkle tree
    fn test_get_merkle_tree_aux(
        blocks_write_type: Vec<u64>,
    ) -> namada::ledger::storage::Result<()> {
        let db_path =
            TempDir::new().expect("Unable to create a temporary DB directory");
        let mut storage = PersistentStorage::open(
            db_path.path(),
            ChainId::default(),
            address::nam(),
            None,
            None,
        );

        let num_keys = 5;
        let blocks_write_type = blocks_write_type.into_iter().enumerate().map(
            |(index, write_type)| {
                // try to update some keys at each height
                let height = BlockHeight::from(index as u64 / num_keys + 1);
                let key =
                    ibc_key(format!("key{}", index as u64 % num_keys)).unwrap();
                (height, key, write_type)
            },
        );

        let mut roots = HashMap::new();

        // write values at Height 0 like init_storage
        for i in 0..num_keys {
            let key = ibc_key(format!("key{}", i)).unwrap();
            let value_bytes = types::encode(&storage.block.height);
            storage.write(&key, value_bytes)?;
        }

        // Update and commit
        let hash = BlockHash::default();
        let height = BlockHeight(1);
        storage.begin_block(hash, height)?;
        // Epoch 1
        storage.block.epoch = storage.block.epoch.next();
        storage.block.pred_epochs.new_epoch(height);
        let mut batch = PersistentStorage::batch();
        for (height, key, write_type) in blocks_write_type.clone() {
            if height != storage.block.height {
                // to check the root later
                roots.insert(storage.block.height, storage.merkle_root());
                if storage.block.height.0 % 5 == 0 {
                    // new epoch every 5 heights
                    storage.block.epoch = storage.block.epoch.next();
                    storage.block.pred_epochs.new_epoch(storage.block.height);
                }
                storage.commit_block(batch)?;
                let hash = BlockHash::default();
                storage
                    .begin_block(hash, storage.block.height.next_height())?;
                batch = PersistentStorage::batch();
            }
            match write_type {
                0 => {
                    // no update
                }
                1 => {
                    storage.delete(&key)?;
                }
                2 => {
                    let value_bytes = types::encode(&storage.block.height);
                    storage.write(&key, value_bytes)?;
                }
                3 => {
                    storage.batch_delete_subspace_val(&mut batch, &key)?;
                }
                _ => {
                    let value_bytes = types::encode(&storage.block.height);
                    storage.batch_write_subspace_val(
                        &mut batch,
                        &key,
                        value_bytes,
                    )?;
                }
            }
        }
        roots.insert(storage.block.height, storage.merkle_root());
        storage.commit_block(batch)?;

        let mut current_state = HashMap::new();
        for i in 0..num_keys {
            let key = ibc_key(format!("key{}", i)).unwrap();
            current_state.insert(key, true);
        }
        // Check a Merkle tree
        for (height, key, write_type) in blocks_write_type {
            let tree = storage.get_merkle_tree(height, Some(StoreType::Ibc))?;
            assert_eq!(tree.root().0, roots.get(&height).unwrap().0);
            match write_type {
                0 => {
                    if *current_state.get(&key).unwrap() {
                        assert!(tree.has_key(&key)?);
                    } else {
                        assert!(!tree.has_key(&key)?);
                    }
                }
                1 | 3 => {
                    assert!(!tree.has_key(&key)?);
                    current_state.insert(key, false);
                }
                _ => {
                    assert!(tree.has_key(&key)?);
                    current_state.insert(key, true);
                }
            }
        }

        Ok(())
    }

    /// Test the restore of the merkle tree
    #[test]
    fn test_prune_merkle_tree_stores() {
        let db_path =
            TempDir::new().expect("Unable to create a temporary DB directory");
        let mut storage = PersistentStorage::open(
            db_path.path(),
            ChainId::default(),
            address::nam(),
            None,
            Some(5),
        );
        storage
            .begin_block(BlockHash::default(), BlockHeight(1))
            .expect("begin_block failed");

        let key = ibc_key("key").unwrap();
        let value: u64 = 1;
        storage
            .write(&key, types::encode(&value))
            .expect("write failed");

        storage.block.epoch = storage.block.epoch.next();
        storage.block.pred_epochs.new_epoch(BlockHeight(1));
        let batch = PersistentStorage::batch();
        storage.commit_block(batch).expect("commit failed");

        storage
            .begin_block(BlockHash::default(), BlockHeight(6))
            .expect("begin_block failed");

        let key = ibc_key("key2").unwrap();
        let value: u64 = 2;
        storage
            .write(&key, types::encode(&value))
            .expect("write failed");

        storage.block.epoch = storage.block.epoch.next();
        storage.block.pred_epochs.new_epoch(BlockHeight(6));
        let batch = PersistentStorage::batch();
        storage.commit_block(batch).expect("commit failed");

        let result = storage.get_merkle_tree(1.into(), Some(StoreType::Ibc));
        assert!(result.is_ok(), "The tree at Height 1 should be restored");

        storage
            .begin_block(BlockHash::default(), BlockHeight(11))
            .expect("begin_block failed");
        storage.block.epoch = storage.block.epoch.next();
        storage.block.pred_epochs.new_epoch(BlockHeight(11));
        let batch = PersistentStorage::batch();
        storage.commit_block(batch).expect("commit failed");

        let result = storage.get_merkle_tree(1.into(), Some(StoreType::Ibc));
        assert!(result.is_err(), "The tree at Height 1 should be pruned");
        let result = storage.get_merkle_tree(5.into(), Some(StoreType::Ibc));
        assert!(
            result.is_err(),
            "The tree at Height 5 shouldn't be able to be restored"
        );
        let result = storage.get_merkle_tree(6.into(), Some(StoreType::Ibc));
        assert!(result.is_ok(), "The tree should be restored");
    }

    /// Test the prefix iterator with RocksDB.
    #[test]
    fn test_persistent_storage_prefix_iter() {
        let db_path =
            TempDir::new().expect("Unable to create a temporary DB directory");
        let storage = PersistentStorage::open(
            db_path.path(),
            ChainId::default(),
            address::nam(),
            None,
            None,
        );
        let mut storage = WlStorage {
            storage,
            write_log: Default::default(),
        };

        let prefix = storage::Key::parse("prefix").unwrap();
        let mismatched_prefix = storage::Key::parse("different").unwrap();
        // We'll write sub-key in some random order to check prefix iter's order
        let sub_keys = [2_i32, -1, 260, -2, 5, 0];

        for i in sub_keys.iter() {
            let key = prefix.push(i).unwrap();
            storage.write(&key, i).unwrap();

            let key = mismatched_prefix.push(i).unwrap();
            storage.write(&key, i / 2).unwrap();
        }

        // Then try to iterate over their prefix
        let iter = storage_api::iter_prefix(&storage, &prefix)
            .unwrap()
            .map(Result::unwrap);

        // The order has to be sorted by sub-key value
        let expected = sub_keys
            .iter()
            .sorted()
            .map(|i| (prefix.push(i).unwrap(), *i));
        itertools::assert_equal(iter, expected.clone());

        // Commit genesis state
        storage.commit_block().unwrap();

        // Again, try to iterate over their prefix
        let iter = storage_api::iter_prefix(&storage, &prefix)
            .unwrap()
            .map(Result::unwrap);
        itertools::assert_equal(iter, expected);

        let more_sub_keys = [1_i32, i32::MIN, -10, 123, i32::MAX, 10];
        debug_assert!(
            !more_sub_keys.iter().any(|x| sub_keys.contains(x)),
            "assuming no repetition"
        );
        for i in more_sub_keys.iter() {
            let key = prefix.push(i).unwrap();
            storage.write(&key, i).unwrap();

            let key = mismatched_prefix.push(i).unwrap();
            storage.write(&key, i / 2).unwrap();
        }

        let iter = storage_api::iter_prefix(&storage, &prefix)
            .unwrap()
            .map(Result::unwrap);

        // The order has to be sorted by sub-key value
        let merged = itertools::merge(sub_keys.iter(), more_sub_keys.iter());
        let expected = merged
            .clone()
            .sorted()
            .map(|i| (prefix.push(i).unwrap(), *i));
        itertools::assert_equal(iter, expected);

        // Delete some keys
        let delete_keys = [2, 0, -10, 123];
        for i in delete_keys.iter() {
            let key = prefix.push(i).unwrap();
            storage.delete(&key).unwrap()
        }

        // Check that iter_prefix doesn't return deleted keys anymore
        let iter = storage_api::iter_prefix(&storage, &prefix)
            .unwrap()
            .map(Result::unwrap);
        let expected = merged
            .filter(|x| !delete_keys.contains(x))
            .sorted()
            .map(|i| (prefix.push(i).unwrap(), *i));
        itertools::assert_equal(iter, expected.clone());

        // Commit genesis state
        storage.commit_block().unwrap();

        // And check again
        let iter = storage_api::iter_prefix(&storage, &prefix)
            .unwrap()
            .map(Result::unwrap);
        itertools::assert_equal(iter, expected);
    }
}<|MERGE_RESOLUTION|>--- conflicted
+++ resolved
@@ -54,11 +54,8 @@
     use std::collections::HashMap;
 
     use itertools::Itertools;
-<<<<<<< HEAD
     use namada::ledger::gas::STORAGE_ACCESS_GAS_PER_BYTE;
-=======
     use namada::ledger::ibc::storage::ibc_key;
->>>>>>> fe313b29
     use namada::ledger::parameters::{EpochDuration, Parameters};
     use namada::ledger::storage::write_log::WriteLog;
     use namada::ledger::storage::{
