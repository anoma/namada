--- conflicted
+++ resolved
@@ -1087,13 +1087,11 @@
                     shell.chain_id.clone(),
                 )
                 .to_bytes();
-        assert!(
-            shell
-                .process_proposal(ProcessProposal {
-                    txs: vec![tx.clone(), tx]
-                })
-                .is_err()
-        );
+        assert!(shell
+            .process_proposal(ProcessProposal {
+                txs: vec![tx.clone(), tx]
+            })
+            .is_err());
     }
 
     #[cfg(feature = "abcipp")]
@@ -1250,11 +1248,9 @@
             sig,
         }
         .sign(shell.mode.get_protocol_key().expect("Test failed"));
-        let mut txs = vec![
-            EthereumTxData::BridgePool(vote_ext.into())
-                .sign(protocol_key, shell.chain_id.clone())
-                .to_bytes(),
-        ];
+        let mut txs = vec![EthereumTxData::BridgePool(vote_ext.into())
+            .sign(protocol_key, shell.chain_id.clone())
+            .to_bytes()];
 
         let event = EthereumEvent::TransfersToNamada {
             nonce: 0u64.into(),
@@ -2188,11 +2184,7 @@
                     format!(
                         "Transaction replay attempt: Wrapper transaction hash \
                          {} already in storage",
-<<<<<<< HEAD
-                        wrapper.header_hash(),
-=======
                         wrapper.raw_header_hash()
->>>>>>> c40cbc1e
                     )
                 );
             }
@@ -2228,17 +2220,11 @@
         )));
 
         // Write inner hash to storage
-<<<<<<< HEAD
         let mut batch =
             namada::core::ledger::storage::testing::TestStorage::batch();
         let hash_key = replay_protection::get_replay_protection_last_subkey(
-            &inner_unsigned_hash,
+            &wrapper.raw_header_hash(),
         );
-=======
-        let inner_unsigned_hash = wrapper.raw_header_hash();
-        let hash_key =
-            replay_protection::get_replay_protection_key(&inner_unsigned_hash);
->>>>>>> c40cbc1e
         shell
             .wl_storage
             .storage
