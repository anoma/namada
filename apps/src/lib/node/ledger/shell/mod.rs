--- conflicted
+++ resolved
@@ -1827,13 +1827,7 @@
             },
             &keypair,
             Epoch(0),
-<<<<<<< HEAD
             Default::default(),
-            tx,
-            Default::default(),
-=======
-            0.into(),
->>>>>>> 4b431cb6
             #[cfg(not(feature = "mainnet"))]
             None,
         ))));
@@ -2007,53 +2001,16 @@
 
         let keypair = super::test_utils::gen_keypair();
 
-<<<<<<< HEAD
-        let tx = Tx::new(
-            "wasm_code".as_bytes().to_owned(),
-            Some("transaction data".as_bytes().to_owned()),
-            shell.chain_id.clone(),
-            None,
-        );
-
-        let mut wrapper = WrapperTx::new(
-            Fee {
-                amount: token::Amount::from_uint(100, 0)
-                    .expect("This can't fail"),
-                token: shell.wl_storage.storage.native_token.clone(),
-            },
-            &keypair,
-            Epoch(0),
-            Default::default(),
-            tx,
-            Default::default(),
-            #[cfg(not(feature = "mainnet"))]
-            None,
-        )
-        .sign(&keypair, shell.chain_id.clone(), None)
-        .expect("Wrapper signing failed");
-
-        let unsigned_wrapper = if let Some(Ok(SignedTxData {
-            data: Some(data),
-            sig: _,
-        })) = wrapper
-            .data
-            .take()
-            .map(|data| SignedTxData::try_from_slice(&data[..]))
-        {
-            Tx::new(vec![], Some(data), shell.chain_id.clone(), None)
-        } else {
-            panic!("Test failed")
-        };
-=======
         let mut unsigned_wrapper =
             Tx::new(TxType::Wrapper(Box::new(WrapperTx::new(
                 Fee {
-                    amount: 100.into(),
+                    amount: token::Amount::from_uint(100, 0)
+                        .expect("This can't fail"),
                     token: shell.wl_storage.storage.native_token.clone(),
                 },
                 &keypair,
                 Epoch(0),
-                0.into(),
+                Default::default(),
                 #[cfg(not(feature = "mainnet"))]
                 None,
             ))));
@@ -2062,7 +2019,6 @@
         unsigned_wrapper
             .set_data(Data::new("transaction data".as_bytes().to_owned()));
         unsigned_wrapper.encrypt(&Default::default());
->>>>>>> 4b431cb6
 
         let mut result = shell.mempool_validate(
             unsigned_wrapper.to_bytes().as_ref(),
@@ -2083,79 +2039,16 @@
 
         let keypair = super::test_utils::gen_keypair();
 
-<<<<<<< HEAD
-        let tx = Tx::new(
-            "wasm_code".as_bytes().to_owned(),
-            Some("transaction data".as_bytes().to_owned()),
-            shell.chain_id.clone(),
-            None,
-        );
-
-        let mut wrapper = WrapperTx::new(
-            Fee {
-                amount: token::Amount::from_uint(100, 0)
-                    .expect("This can't fail"),
-                token: shell.wl_storage.storage.native_token.clone(),
-            },
-            &keypair,
-            Epoch(0),
-            Default::default(),
-            tx,
-            Default::default(),
-            #[cfg(not(feature = "mainnet"))]
-            None,
-        )
-        .sign(&keypair, shell.chain_id.clone(), None)
-        .expect("Wrapper signing failed");
-
-        let invalid_wrapper = if let Some(Ok(SignedTxData {
-            data: Some(data),
-            sig,
-        })) = wrapper
-            .data
-            .take()
-            .map(|data| SignedTxData::try_from_slice(&data[..]))
-        {
-            let mut new_wrapper = if let TxType::Wrapper(wrapper) =
-                <TxType as BorshDeserialize>::deserialize(&mut data.as_ref())
-                    .expect("Test failed")
-            {
-                wrapper
-            } else {
-                panic!("Test failed")
-            };
-
-            // we mount a malleability attack to try and remove the fee
-            new_wrapper.fee.amount = token::Amount::zero();
-            let new_data = TxType::Wrapper(new_wrapper)
-                .try_to_vec()
-                .expect("Test failed");
-            Tx::new(
-                vec![],
-                Some(
-                    SignedTxData {
-                        sig,
-                        data: Some(new_data),
-                    }
-                    .try_to_vec()
-                    .expect("Test failed"),
-                ),
-                shell.chain_id.clone(),
-                None,
-            )
-        } else {
-            panic!("Test failed");
-        };
-=======
         let mut invalid_wrapper =
             Tx::new(TxType::Wrapper(Box::new(WrapperTx::new(
                 Fee {
-                    amount: 100.into(),
+                    amount: token::Amount::from_uint(100, 0)
+                        .expect("This can't fail"),
                     token: shell.wl_storage.storage.native_token.clone(),
                 },
                 &keypair,
                 Epoch(0),
-                0.into(),
+                Default::default(),
                 #[cfg(not(feature = "mainnet"))]
                 None,
             ))));
@@ -2174,7 +2067,6 @@
             invalid_wrapper.header().wrapper().expect("Test failed");
         new_wrapper.fee.amount = 0.into();
         invalid_wrapper.update_header(TxType::Wrapper(Box::new(new_wrapper)));
->>>>>>> 4b431cb6
 
         let mut result = shell.mempool_validate(
             invalid_wrapper.to_bytes().as_ref(),
@@ -2226,13 +2118,7 @@
             },
             &keypair,
             Epoch(0),
-<<<<<<< HEAD
             Default::default(),
-            tx,
-            Default::default(),
-=======
-            0.into(),
->>>>>>> 4b431cb6
             #[cfg(not(feature = "mainnet"))]
             None,
         ))));
@@ -2379,62 +2265,4 @@
         );
         assert_eq!(result.code, u32::from(ErrorCodes::ExpiredTx));
     }
-<<<<<<< HEAD
-
-    /// Test that the mempool rejects invalid txs.
-    #[test]
-    fn test_mempool_rejects_invalid_tx() {
-        let (shell, _recv, _, _) = test_utils::setup_at_height(3u64);
-        let non_wrapper_tx = Tx::new(
-            "wasm_code".as_bytes().to_owned(),
-            Some("transaction_data".as_bytes().to_owned()),
-            shell.chain_id.clone(),
-            None,
-        )
-        .to_bytes();
-        let rsp = shell.mempool_validate(&non_wrapper_tx, Default::default());
-        assert!(rsp.code != u32::from(ErrorCodes::Ok));
-    }
-
-    /// Test that if an error is encountered while trying to process a tx,
-    /// it is prohibited from making its way onto the mempool.
-    #[test]
-    fn test_mempool_error_in_processing_tx() {
-        let (shell, _recv, _, _) = test_utils::setup_at_height(3u64);
-        let keypair = test_utils::gen_keypair();
-        let tx = Tx::new(
-            "wasm_code".as_bytes().to_owned(),
-            Some("transaction_data".as_bytes().to_owned()),
-            shell.chain_id.clone(),
-            None,
-        );
-        // an unsigned wrapper will cause an error in processing
-        let wrapper = Tx::new(
-            "".as_bytes().to_owned(),
-            Some(
-                WrapperTx::new(
-                    Fee {
-                        amount: 0.into(),
-                        token: shell.wl_storage.storage.native_token.clone(),
-                    },
-                    &keypair,
-                    Epoch(0),
-                    Default::default(),
-                    tx,
-                    Default::default(),
-                    #[cfg(not(feature = "mainnet"))]
-                    None,
-                )
-                .try_to_vec()
-                .expect("Test failed"),
-            ),
-            shell.chain_id.clone(),
-            None,
-        )
-        .to_bytes();
-        let rsp = shell.mempool_validate(&wrapper, Default::default());
-        assert_eq!(rsp.code, u32::from(ErrorCodes::InvalidSig));
-    }
-=======
->>>>>>> 4b431cb6
 }