# Namada

[![License: GPL v3](https://img.shields.io/badge/License-GPLv3-blue.svg)](./LICENSE)

## Overview

<<<<<<< HEAD
Namada is a sovereign proof-of-stake blockchain, using Tendermint BFT
=======
[Namada](http://namada.net) is a sovereign proof-of-stake blockchain, using Tendermint BFT
>>>>>>> 26a0b67b
consensus, that enables multi-asset private transfers for any native
or non-native asset using a multi-asset shielded pool derived from
the Sapling circuit. Namada features full IBC protocol support,
a natively integrated Ethereum bridge, a modern proof-of-stake
system with automatic reward compounding and cubic slashing, and a
stake-weighted governance signalling mechanism. Users of shielded
transfers are rewarded for their contributions to the privacy set in
the form of native protocol tokens. A multi-asset shielded transfer
wallet is provided in order to facilitate safe and private user
interaction with the protocol.
<<<<<<< HEAD
=======

* Blogpost: [Introducing Namada: Shielded transfers with any assets](https://medium.com/anomanetwork/introducing-namada-shielded-transfers-with-any-assets-dce2e579384c)
>>>>>>> 26a0b67b

## 📓 Docs

- user docs: built from [docs mdBook](./documentation/docs/)
- dev docs: built from [dev mdBook](./documentation/dev/)
- specifications: built from [spec mdBook](./documentation/spec/)

## Warning

> Here lay dragons: this codebase is still experimental, try at your own risk!

## 💾 Installing

There is a single command to build and install Anoma executables from source (the node, the client and the wallet). This command will also verify that a compatible version of [Tendermint](#dependencies) is available and if not, attempt to install it. Note that currently at least 16GB RAM is needed to build from source.

```shell
make install
```

After installation, the main `anoma` executable will be available on path.

To find how to use it, check out the [User Guide section of the docs](https://docs.anoma.net/user-guide/).

If you have Nix, you may opt to build and install Anoma using Nix. The Nix
integration also takes care of making a compatible version of Tendermint
available.

```shell
# Nix 2.4 and later
nix profile install

# All versions of Nix
nix-env -f . -iA anoma
```

For more detailed instructions and more install options, see the [Install
section](https://docs.anoma.net/user-guide/install.html) of the User
Guide.

## ⚙️ Development

```shell
# Build the provided validity predicate, transaction and matchmaker wasm modules
make build-wasm-scripts-docker

# Development (debug) build Anoma, which includes a validator and some default 
# accounts, whose keys and addresses are available in the wallet
ANOMA_DEV=true make
```

### Using Nix

You may opt to get all of the dependencies to develop Anoma by entering the
development shell:

```shell
# Nix 2.4 and above
nix develop

# All versions of Nix
nix-shell
```

Inside the shell, all of the `make` targets work as usual:

```shell
# Build the WASM modules without docker
make build-wasm-scripts

# Development build (uses cargo)
ANOMA_DEV=true make
```

---

It is also possible to use the Nix Rust infrastructure instead of Cargo to
build the project crates. This method uses `crate2nix` to derive Nix
expressions from `Cargo.toml` and `Cargo.lock` files. The workspace members are
exposed as packages in `flake.nix` with a `rust_` prefix. Variants where the
`ABCI-plus-plus` feature flag is enabled are exposed with a `:ABCI-plus-plus`
suffix.

```shell
# List all packages
nix flake show

# Build the `anoma_apps` crate with `ABCI-plus-plus` feature
nix build .#rust_anoma_apps:ABCI-plus-plus

# Build the (default) anoma package. It consists of wrappers for the Anoma
# binaries (`rust_anoma_apps`) that ensure `tendermint` is in `PATH`.
nix build .#anoma
```

Advantages:

- Excellent build reproducibility (all dependencies pinned).
- Individual crates are stored as Nix derivations and therefore cached in the
  Nix store.
- Makes it possible to build Nix derivations of the binaries. Cargo build
  doesn't work in the Nix build environment because network access is not
  allowed, meaning that Cargo can't fetch dependencies; `cargo vendor` could be
  used to prefetch everything for Cargo, but `cargo vendor` does not work on
  our project at the moment.

Disadvantages:

- Only works for Linux and Darwin targets. WASM builds in particular are not
  possible with this method. Although, while `crate2nix` doesn't support
  targeting WASM, we should be able to build the WASM modules via Cargo - if
  only `cargo vendor` worked.

__Note:__ If you have modified the Cargo dependencies (changed `Cargo.lock`),
it is necessary to recreate the `Cargo.nix` expressions with `crate2nix`.
Helpers are provided as flake apps (Nix 2.4 and later):

```shell
nix run .#generateCargoNix
nix run .#generateCargoNixABCI-plus-plus
```

### Before submitting a PR, pls make sure to run the following

```shell
# Format the code
make fmt

# Lint the code
make clippy
```

## 🧾 Logging

To change the log level, set `ANOMA_LOG` environment variable to one of:

- `error`
- `warn`
- `info`
- `debug`
- `trace`

The default is set to `info` for all the modules, expect for Tendermint ABCI, which has a lot of `debug` logging.

For more fine-grained logging levels settings, please refer to the [tracing subscriber docs](https://docs.rs/tracing-subscriber/0.2.18/tracing_subscriber/struct.EnvFilter.html#directives) for more information.

To switch on logging in tests that use `#[test]` macro from `test_log::test`, use `RUST_LOG` with e.g. `RUST_LOG=info cargo test -- --nocapture`.

## How to contribute

Please see the [contributing page](./CONTRIBUTING.md).

### Dependencies

The ledger currently requires that [Tendermint version 0.34.x](https://github.com/tendermint/tendermint) is installed and available on path. [The pre-built binaries and the source for 0.34.8 are here](https://github.com/tendermint/tendermint/releases/tag/v0.34.8), also directly available in some package managers.

This can be installed by `make install` command (which runs [scripts/install/get_tendermint.sh](scripts/install/get_tendermint.sh) script).<|MERGE_RESOLUTION|>--- conflicted
+++ resolved
@@ -4,11 +4,7 @@
 
 ## Overview
 
-<<<<<<< HEAD
-Namada is a sovereign proof-of-stake blockchain, using Tendermint BFT
-=======
 [Namada](http://namada.net) is a sovereign proof-of-stake blockchain, using Tendermint BFT
->>>>>>> 26a0b67b
 consensus, that enables multi-asset private transfers for any native
 or non-native asset using a multi-asset shielded pool derived from
 the Sapling circuit. Namada features full IBC protocol support,
@@ -19,11 +15,8 @@
 the form of native protocol tokens. A multi-asset shielded transfer
 wallet is provided in order to facilitate safe and private user
 interaction with the protocol.
-<<<<<<< HEAD
-=======
 
 * Blogpost: [Introducing Namada: Shielded transfers with any assets](https://medium.com/anomanetwork/introducing-namada-shielded-transfers-with-any-assets-dce2e579384c)
->>>>>>> 26a0b67b
 
 ## 📓 Docs
 
