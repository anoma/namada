//! A tx to update the commission distribution for a steward

use namada_tx_prelude::action::{Action, PgfAction, Write};
use namada_tx_prelude::transaction::pgf::UpdateStewardCommission;
use namada_tx_prelude::*;

#[transaction]
fn apply_tx(ctx: &mut Ctx, tx_data: Tx) -> TxResult {
    let signed = tx_data;
    let data = signed.data().ok_or_err_msg("Missing data").map_err(|err| {
        ctx.set_commitment_sentinel();
        err
    })?;
    let steward_commission = UpdateStewardCommission::try_from_slice(&data[..])
        .wrap_err("Failed to decode an UpdateStewardCommission tx data")?;

    // The tx must be authorized by the source address
    ctx.insert_verifier(&steward_commission.steward)?;

<<<<<<< HEAD
    pgf::update_steward_commission(ctx, steward_commission)
        .wrap_err("Failed to update steward commission rate")?;
=======
    ctx.push_action(Action::Pgf(PgfAction::UpdateStewardCommission(
        steward_commission.steward.clone(),
    )))?;

    pgf::update_steward_commission(ctx, steward_commission)?;
>>>>>>> 9ffcd2ec

    Ok(())
}<|MERGE_RESOLUTION|>--- conflicted
+++ resolved
@@ -17,16 +17,12 @@
     // The tx must be authorized by the source address
     ctx.insert_verifier(&steward_commission.steward)?;
 
-<<<<<<< HEAD
-    pgf::update_steward_commission(ctx, steward_commission)
-        .wrap_err("Failed to update steward commission rate")?;
-=======
     ctx.push_action(Action::Pgf(PgfAction::UpdateStewardCommission(
         steward_commission.steward.clone(),
     )))?;
 
-    pgf::update_steward_commission(ctx, steward_commission)?;
->>>>>>> 9ffcd2ec
+    pgf::update_steward_commission(ctx, steward_commission)
+        .wrap_err("Failed to update steward commission rate")?;
 
     Ok(())
 }