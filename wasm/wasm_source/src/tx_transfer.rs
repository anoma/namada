--- conflicted
+++ resolved
@@ -38,15 +38,7 @@
         })
         .transpose()?;
     if let Some(shielded) = shielded {
-<<<<<<< HEAD
-        token::masp_utils::handle_masp_tx(
-            ctx,
-            &shielded,
-            transfer.key.as_deref(),
-        )?;
-=======
-        token::utils::handle_masp_tx(ctx, &transfer, &shielded)?;
->>>>>>> 21eddeaa
+        token::utils::handle_masp_tx(ctx, &shielded, transfer.key.as_deref())?;
         update_masp_note_commitment_tree(&shielded)?;
     }
     Ok(())
