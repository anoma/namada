--- conflicted
+++ resolved
@@ -927,11 +927,7 @@
         tx_env.store_wasm_code(vp_code);
 
         // hardcoded hash of VP_ALWAYS_TRUE_WASM
-<<<<<<< HEAD
-        tx_env.init_parameters(None, None, Some(vec!["944A06740903B2EAB1FECAC4BFA25DD48330689A0F9D69C79C05B151C039CBAC".to_string()]));
-=======
         tx_env.init_parameters(None, None, Some(vec![vp_hash.to_string()]));
->>>>>>> a5bad396
 
         // Spawn the accounts to be able to modify their storage
         tx_env.spawn_accounts([&vp_owner]);
