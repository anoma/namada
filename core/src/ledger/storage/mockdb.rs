--- conflicted
+++ resolved
@@ -514,28 +514,10 @@
 impl<'iter> DBIter<'iter> for MockDB {
     type PrefixIter = MockPrefixIterator;
 
-<<<<<<< HEAD
     fn iter_prefix(&'iter self, prefix: Option<&Key>) -> MockPrefixIterator {
         let db_prefix = "subspace/".to_owned();
         let prefix_str = prefix.map(|k| k.to_string()).unwrap_or_default();
         let prefix = format!("{}{}", db_prefix, prefix_str);
-=======
-    fn iter_optional_prefix(
-        &'iter self,
-        prefix: Option<&Key>,
-    ) -> MockPrefixIterator {
-        let db_prefix = "subspace/".to_owned();
-        let prefix = format!(
-            "{}{}",
-            db_prefix,
-            match prefix {
-                None => "".to_string(),
-                Some(prefix) => {
-                    prefix.to_string()
-                }
-            }
-        );
->>>>>>> d113e1cd
         let iter = self.0.borrow().clone().into_iter();
         MockPrefixIterator::new(MockIterator { prefix, iter }, db_prefix)
     }
