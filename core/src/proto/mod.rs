--- conflicted
+++ resolved
@@ -4,12 +4,8 @@
 mod types;
 
 pub use types::{
-<<<<<<< HEAD
-    Dkg, Error, Signable, SignableEthMessage, Signed, SignedTxData, Tx,
-=======
-    Code, Commitment, Data, Dkg, Error, Header, MaspBuilder, Section,
-    Signature, Tx, TxError,
->>>>>>> 8cf11e1a
+    Code, Commitment, Data, Dkg, Error, Header, MaspBuilder, Section, Signable,
+    SignableEthMessage, Signature, Signed, Tx, TxError,
 };
 
 #[cfg(test)]
