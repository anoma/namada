use std::collections::HashSet;
use std::convert::TryFrom;

#[cfg(feature = "ferveo-tpke")]
use ark_ec::AffineCurve;
#[cfg(feature = "ferveo-tpke")]
use ark_ec::PairingEngine;
use borsh::{BorshDeserialize, BorshSchema, BorshSerialize};
use masp_primitives::transaction::builder::Builder;
use masp_primitives::transaction::components::sapling::builder::SaplingMetadata;
use masp_primitives::transaction::Transaction;
use masp_primitives::zip32::ExtendedFullViewingKey;
use prost::Message;
use serde::de::Error as SerdeError;
use serde::{Deserialize, Serialize};
use sha2::{Digest, Sha256};
use thiserror::Error;

use super::generated::types;
#[cfg(any(feature = "tendermint", feature = "tendermint-abcipp"))]
use crate::tendermint_proto::abci::ResponseDeliverTx;
use crate::types::address::Address;
use crate::types::chain::ChainId;
use crate::types::key::*;
use crate::types::storage::Epoch;
use crate::types::time::DateTimeUtc;
#[cfg(feature = "ferveo-tpke")]
use crate::types::token::Transfer;
#[cfg(feature = "ferveo-tpke")]
use crate::types::transaction::protocol::ProtocolTx;
#[cfg(feature = "ferveo-tpke")]
use crate::types::transaction::EllipticCurve;
#[cfg(feature = "ferveo-tpke")]
use crate::types::transaction::EncryptionKey;
#[cfg(feature = "ferveo-tpke")]
use crate::types::transaction::WrapperTxErr;
use crate::types::transaction::{hash_tx, DecryptedTx, TxType, WrapperTx};

#[derive(Error, Debug)]
pub enum Error {
    #[error("Error decoding a transaction from bytes: {0}")]
    TxDecodingError(prost::DecodeError),
    #[error("Error deserializing transaction field bytes: {0}")]
    TxDeserializingError(std::io::Error),
    #[error("Error decoding an DkgGossipMessage from bytes: {0}")]
    DkgDecodingError(prost::DecodeError),
    #[error("Dkg is empty")]
    NoDkgError,
    #[error("Timestamp is empty")]
    NoTimestampError,
    #[error("Timestamp is invalid: {0}")]
    InvalidTimestamp(prost_types::TimestampError),
}

pub type Result<T> = std::result::Result<T, Error>;

/// A section representing transaction data
#[derive(
    Clone,
    Debug,
    BorshSerialize,
    BorshDeserialize,
    BorshSchema,
    Serialize,
    Deserialize,
)]
pub struct Data {
    pub salt: [u8; 8],
    pub data: Vec<u8>,
}

impl Data {
    /// Make a new data section with the given bytes
    pub fn new(data: Vec<u8>) -> Self {
        Self {
            salt: DateTimeUtc::now().0.timestamp_millis().to_le_bytes(),
            data,
        }
    }

    /// Hash this data section
    pub fn hash<'a>(&self, hasher: &'a mut Sha256) -> &'a mut Sha256 {
        hasher.update(
            self.try_to_vec().expect("unable to serialize data section"),
        );
        hasher
    }
}

/// Error representing the case where the supplied code has incorrect hash
pub struct CommitmentError;

/// Represents either some code bytes or their SHA-256 hash
#[derive(
    Clone,
    Debug,
    BorshSerialize,
    BorshDeserialize,
    BorshSchema,
    Serialize,
    Deserialize,
)]
pub enum Commitment {
    /// Result of applying hash function to bytes
    Hash(crate::types::hash::Hash),
    /// Result of applying identity function to bytes
    Id(Vec<u8>),
}

impl Commitment {
    /// Substitute bytes with their SHA-256 hash
    pub fn contract(&mut self) {
        if let Self::Id(code) = self {
            *self = Self::Hash(hash_tx(code));
        }
    }

    /// Substitute a code hash with the supplied bytes if the hashes are
    /// consistent, otherwise return an error
    pub fn expand(
        &mut self,
        code: Vec<u8>,
    ) -> std::result::Result<(), CommitmentError> {
        match self {
            Self::Id(c) if *c == code => Ok(()),
            Self::Hash(hash) if *hash == hash_tx(&code) => {
                *self = Self::Id(code);
                Ok(())
            }
            _ => Err(CommitmentError),
        }
    }

    /// Return the contained hash commitment
    pub fn hash(&self) -> crate::types::hash::Hash {
        match self {
            Self::Id(code) => hash_tx(code),
            Self::Hash(hash) => *hash,
        }
    }

    /// Return the result of applying identity function if there is any
    pub fn id(&self) -> Option<Vec<u8>> {
        if let Self::Id(code) = self {
            Some(code.clone())
        } else {
            None
        }
    }
}

/// A section representing transaction code
#[derive(
    Clone,
    Debug,
    BorshSerialize,
    BorshDeserialize,
    BorshSchema,
    Serialize,
    Deserialize,
)]
pub struct Code {
    /// Additional random data
    pub salt: [u8; 8],
    /// Actual transaction code
    pub code: Commitment,
}

impl Code {
    /// Make a new code section with the given bytes
    pub fn new(code: Vec<u8>) -> Self {
        Self {
            salt: DateTimeUtc::now().0.timestamp_millis().to_le_bytes(),
            code: Commitment::Id(code),
        }
    }

    /// Make a new code section with the given hash
    pub fn from_hash(hash: crate::types::hash::Hash) -> Self {
        Self {
            salt: DateTimeUtc::now().0.timestamp_millis().to_le_bytes(),
            code: Commitment::Hash(hash),
        }
    }

    /// Hash this code section
    pub fn hash<'a>(&self, hasher: &'a mut Sha256) -> &'a mut Sha256 {
        hasher.update(self.salt);
        hasher.update(self.code.hash());
        hasher
    }
}

/// A section representing the signature over another section
#[derive(
    Clone,
    Debug,
    BorshSerialize,
    BorshDeserialize,
    BorshSchema,
    Serialize,
    Deserialize,
)]
pub struct Signature {
    /// Additional random data
    salt: [u8; 8],
    /// The hash of the section being signed
    target: crate::types::hash::Hash,
    /// The signature over the above has
    pub signature: common::Signature,
    /// The public key to verrify the above siggnature
    pub_key: common::PublicKey,
}

impl Signature {
    /// Sign the given section hash with the given key and return a section
    pub fn new(
        target: &crate::types::hash::Hash,
        sec_key: &common::SecretKey,
    ) -> Self {
        Self {
            salt: DateTimeUtc::now().0.timestamp_millis().to_le_bytes(),
            target: *target,
            signature: common::SigScheme::sign(sec_key, target),
            pub_key: sec_key.ref_to(),
        }
    }

    /// Hash this signature section
    pub fn hash<'a>(&self, hasher: &'a mut Sha256) -> &'a mut Sha256 {
        hasher.update(
            self.try_to_vec()
                .expect("unable to serialize signature section"),
        );
        hasher
    }
}

/// Represents a section obtained by encrypting another section
#[derive(Clone, Debug, Serialize, Deserialize)]
#[cfg_attr(feature = "ferveo-tpke", serde(from = "SerializedCiphertext"))]
#[cfg_attr(feature = "ferveo-tpke", serde(into = "SerializedCiphertext"))]
#[cfg_attr(
    not(feature = "ferveo-tpke"),
    derive(BorshSerialize, BorshDeserialize, BorshSchema)
)]
pub struct Ciphertext {
    /// The ciphertext corresponding to the original section serialization
    #[cfg(feature = "ferveo-tpke")]
    pub ciphertext: tpke::Ciphertext<EllipticCurve>,
    /// Ciphertext representation when ferveo not available
    #[cfg(not(feature = "ferveo-tpke"))]
    pub opaque: Vec<u8>,
}

impl Ciphertext {
    /// Make a ciphertext section based on the given sections. Note that this
    /// encryption is not idempotent
    #[cfg(feature = "ferveo-tpke")]
    pub fn new(sections: Vec<Section>, pubkey: &EncryptionKey) -> Self {
        let mut rng = rand::thread_rng();
        let bytes =
            sections.try_to_vec().expect("unable to serialize sections");
        Self {
            ciphertext: tpke::encrypt(&bytes, pubkey.0, &mut rng),
        }
    }

    /// Decrypt this ciphertext back to the original plaintext sections.
    #[cfg(feature = "ferveo-tpke")]
    pub fn decrypt(
        &self,
        privkey: <EllipticCurve as PairingEngine>::G2Affine,
    ) -> std::io::Result<Vec<Section>> {
        let bytes = tpke::decrypt(&self.ciphertext, privkey);
        Vec::<Section>::try_from_slice(&bytes)
    }

    /// Get the hash of this ciphertext section. This operation is done in such
    /// a way it matches the hash of the type pun
    pub fn hash<'a>(&self, hasher: &'a mut Sha256) -> &'a mut Sha256 {
        hasher.update(
            self.try_to_vec().expect("unable to serialize decrypted tx"),
        );
        hasher
    }
}

#[cfg(feature = "ferveo-tpke")]
impl borsh::ser::BorshSerialize for Ciphertext {
    fn serialize<W: std::io::Write>(
        &self,
        writer: &mut W,
    ) -> std::io::Result<()> {
        use ark_serialize::CanonicalSerialize;
        let tpke::Ciphertext {
            nonce,
            ciphertext,
            auth_tag,
        } = &self.ciphertext;
        // Serialize the nonce into bytes
        let mut nonce_buffer = Vec::<u8>::new();
        nonce.serialize(&mut nonce_buffer).map_err(|err| {
            std::io::Error::new(std::io::ErrorKind::InvalidData, err)
        })?;
        // serialize the auth_tag to bytes
        let mut tag_buffer = Vec::<u8>::new();
        auth_tag.serialize(&mut tag_buffer).map_err(|err| {
            std::io::Error::new(std::io::ErrorKind::InvalidData, err)
        })?;
        let mut payload = Vec::new();
        // serialize the three byte arrays
        BorshSerialize::serialize(
            &(nonce_buffer, ciphertext, tag_buffer),
            &mut payload,
        )?;
        // now serialize the ciphertext payload with length
        BorshSerialize::serialize(&payload, writer)
    }
}

#[cfg(feature = "ferveo-tpke")]
impl borsh::BorshDeserialize for Ciphertext {
    fn deserialize(buf: &mut &[u8]) -> std::io::Result<Self> {
        type VecTuple = (u32, Vec<u8>, Vec<u8>, Vec<u8>);
        let (_length, nonce, ciphertext, auth_tag): VecTuple =
            BorshDeserialize::deserialize(buf)?;
        Ok(Self {
            ciphertext: tpke::Ciphertext {
                nonce: ark_serialize::CanonicalDeserialize::deserialize(
                    &*nonce,
                )
                .map_err(|err| {
                    std::io::Error::new(std::io::ErrorKind::InvalidData, err)
                })?,
                ciphertext,
                auth_tag: ark_serialize::CanonicalDeserialize::deserialize(
                    &*auth_tag,
                )
                .map_err(|err| {
                    std::io::Error::new(std::io::ErrorKind::InvalidData, err)
                })?,
            },
        })
    }
}

#[cfg(feature = "ferveo-tpke")]
impl borsh::BorshSchema for Ciphertext {
    fn add_definitions_recursively(
        definitions: &mut std::collections::HashMap<
            borsh::schema::Declaration,
            borsh::schema::Definition,
        >,
    ) {
        // Encoded as `(Vec<u8>, Vec<u8>, Vec<u8>)`
        let elements = "u8".into();
        let definition = borsh::schema::Definition::Sequence { elements };
        definitions.insert("Vec<u8>".into(), definition);
        let elements =
            vec!["Vec<u8>".into(), "Vec<u8>".into(), "Vec<u8>".into()];
        let definition = borsh::schema::Definition::Tuple { elements };
        definitions.insert(Self::declaration(), definition);
    }

    fn declaration() -> borsh::schema::Declaration {
        "Ciphertext".into()
    }
}

/// A helper struct for serializing EncryptedTx structs
/// as an opaque blob
#[cfg(feature = "ferveo-tpke")]
#[derive(Clone, Debug, Serialize, Deserialize)]
#[serde(transparent)]
struct SerializedCiphertext {
    payload: Vec<u8>,
}

#[cfg(feature = "ferveo-tpke")]
impl From<Ciphertext> for SerializedCiphertext {
    fn from(tx: Ciphertext) -> Self {
        SerializedCiphertext {
            payload: tx
                .try_to_vec()
                .expect("Unable to serialize encrypted transaction"),
        }
    }
}

#[cfg(feature = "ferveo-tpke")]
impl From<SerializedCiphertext> for Ciphertext {
    fn from(ser: SerializedCiphertext) -> Self {
        BorshDeserialize::deserialize(&mut ser.payload.as_ref())
            .expect("Unable to deserialize encrypted transactions")
    }
}

#[derive(serde::Serialize, serde::Deserialize)]
struct TransactionSerde(Vec<u8>);

impl From<Vec<u8>> for TransactionSerde {
    fn from(tx: Vec<u8>) -> Self {
        Self(tx)
    }
}

impl From<TransactionSerde> for Vec<u8> {
    fn from(tx: TransactionSerde) -> Vec<u8> {
        tx.0
    }
}

fn borsh_serde<T, S>(
    obj: &impl BorshSerialize,
    ser: S,
) -> std::result::Result<S::Ok, S::Error>
where
    S: serde::Serializer,
    T: From<Vec<u8>>,
    T: serde::Serialize,
{
    Into::<T>::into(obj.try_to_vec().unwrap()).serialize(ser)
}

fn serde_borsh<'de, T, S, U>(ser: S) -> std::result::Result<U, S::Error>
where
    S: serde::Deserializer<'de>,
    T: Into<Vec<u8>>,
    T: serde::Deserialize<'de>,
    U: BorshDeserialize,
{
    BorshDeserialize::try_from_slice(&Into::<Vec<u8>>::into(T::deserialize(
        ser,
    )?))
    .map_err(S::Error::custom)
}

/// A structure to facilitate Serde (de)serializations of Builders
#[derive(serde::Serialize, serde::Deserialize)]
struct BuilderSerde(Vec<u8>);

impl From<Vec<u8>> for BuilderSerde {
    fn from(tx: Vec<u8>) -> Self {
        Self(tx)
    }
}

impl From<BuilderSerde> for Vec<u8> {
    fn from(tx: BuilderSerde) -> Vec<u8> {
        tx.0
    }
}

/// A structure to facilitate Serde (de)serializations of SaplingMetadata
#[derive(serde::Serialize, serde::Deserialize)]
pub struct SaplingMetadataSerde(Vec<u8>);

impl From<Vec<u8>> for SaplingMetadataSerde {
    fn from(tx: Vec<u8>) -> Self {
        Self(tx)
    }
}

impl From<SaplingMetadataSerde> for Vec<u8> {
    fn from(tx: SaplingMetadataSerde) -> Vec<u8> {
        tx.0
    }
}

/// A section providing the auxiliary inputs used to construct a MASP
/// transaction
#[derive(
    Clone, Debug, BorshSerialize, BorshDeserialize, Serialize, Deserialize,
)]
pub struct MaspBuilder {
    /// The MASP transaction that this section witnesses
    pub target: crate::types::hash::Hash,
    /// The decoded set of asset types used by the transaction. Useful for
    /// offline wallets trying to display AssetTypes.
    pub asset_types: HashSet<(Address, Epoch)>,
    /// Track how Info objects map to descriptors and outputs
    #[serde(
        serialize_with = "borsh_serde::<SaplingMetadataSerde, _>",
        deserialize_with = "serde_borsh::<SaplingMetadataSerde, _, _>"
    )]
    pub metadata: SaplingMetadata,
    /// The data that was used to construct the target transaction
    #[serde(
        serialize_with = "borsh_serde::<BuilderSerde, _>",
        deserialize_with = "serde_borsh::<BuilderSerde, _, _>"
    )]
    pub builder: Builder<(), (), ExtendedFullViewingKey, ()>,
}

impl MaspBuilder {
    /// Get the hash of this ciphertext section. This operation is done in such
    /// a way it matches the hash of the type pun
    pub fn hash<'a>(&self, hasher: &'a mut Sha256) -> &'a mut Sha256 {
        hasher.update(
            self.try_to_vec().expect("unable to serialize MASP builder"),
        );
        hasher
    }
}

impl borsh::BorshSchema for MaspBuilder {
    fn add_definitions_recursively(
        _definitions: &mut std::collections::HashMap<
            borsh::schema::Declaration,
            borsh::schema::Definition,
        >,
    ) {
    }

    fn declaration() -> borsh::schema::Declaration {
        "Builder".into()
    }
}

/// A section of a transaction. Carries an independent piece of information
/// necessary for the processing of a transaction.
#[derive(
    Clone,
    Debug,
    BorshSerialize,
    BorshDeserialize,
    BorshSchema,
    Serialize,
    Deserialize,
)]
pub enum Section {
    /// Transaction data that needs to be sent to hardware wallets
    Data(Data),
    /// Transaction data that does not need to be sent to hardware wallets
    ExtraData(Code),
    /// Transaction code. Sending to hardware wallets optional
    Code(Code),
    /// A transaction signature. Often produced by hardware wallets
    Signature(Signature),
    /// Ciphertext obtained by encrypting arbitrary transaction sections
    Ciphertext(Ciphertext),
    /// Embedded MASP transaction section
    #[serde(
        serialize_with = "borsh_serde::<TransactionSerde, _>",
        deserialize_with = "serde_borsh::<TransactionSerde, _, _>"
    )]
    MaspTx(Transaction),
    /// A section providing the auxiliary inputs used to construct a MASP
    /// transaction. Only send to wallet, never send to protocol.
    MaspBuilder(MaspBuilder),
}

impl Section {
    /// Hash this section. Section hashes are useful for signatures and also for
    /// allowing transaction sections to cross reference.
    pub fn hash<'a>(&self, hasher: &'a mut Sha256) -> &'a mut Sha256 {
        // Get the index corresponding to this variant
        let discriminant =
            self.try_to_vec().expect("sections should serialize")[0];
        // Use Borsh's discriminant in the Section's hash
        hasher.update([discriminant]);
        match self {
            Self::Data(data) => data.hash(hasher),
            Self::ExtraData(extra) => extra.hash(hasher),
            Self::Code(code) => code.hash(hasher),
            Self::Signature(sig) => sig.hash(hasher),
            Self::Ciphertext(ct) => ct.hash(hasher),
            Self::MaspBuilder(mb) => mb.hash(hasher),
            Self::MaspTx(tx) => {
                hasher.update(tx.txid().as_ref());
                hasher
            }
        }
    }

    /// Sign over the hash of this section and return a signature section that
    /// can be added to the container transaction
    pub fn sign(&self, sec_key: &common::SecretKey) -> Signature {
        let mut hasher = Sha256::new();
        self.hash(&mut hasher);
        Signature::new(
            &crate::types::hash::Hash(hasher.finalize().into()),
            sec_key,
        )
    }

    /// Extract the data from this section if possible
    pub fn data(&self) -> Option<Data> {
        if let Self::Data(data) = self {
            Some(data.clone())
        } else {
            None
        }
    }

    /// Extract the extra data from this section if possible
    pub fn extra_data_sec(&self) -> Option<Code> {
        if let Self::ExtraData(data) = self {
            Some(data.clone())
        } else {
            None
        }
    }

    /// Extract the extra data from this section if possible
    pub fn extra_data(&self) -> Option<Vec<u8>> {
        if let Self::ExtraData(data) = self {
            data.code.id()
        } else {
            None
        }
    }

    /// Extract the code from this section is possible
    pub fn code_sec(&self) -> Option<Code> {
        if let Self::Code(data) = self {
            Some(data.clone())
        } else {
            None
        }
    }

    /// Extract the code from this section is possible
    pub fn code(&self) -> Option<Vec<u8>> {
        if let Self::Code(data) = self {
            data.code.id()
        } else {
            None
        }
    }

    /// Extract the signature from this section if possible
    pub fn signature(&self) -> Option<Signature> {
        if let Self::Signature(data) = self {
            Some(data.clone())
        } else {
            None
        }
    }

    /// Extract the ciphertext from this section if possible
    pub fn ciphertext(&self) -> Option<Ciphertext> {
        if let Self::Ciphertext(data) = self {
            Some(data.clone())
        } else {
            None
        }
    }

    /// Extract the MASP transaction from this section if possible
    pub fn masp_tx(&self) -> Option<Transaction> {
        if let Self::MaspTx(data) = self {
            Some(data.clone())
        } else {
            None
        }
    }

    /// Extract the MASP builder from this section if possible
    pub fn masp_builder(&self) -> Option<MaspBuilder> {
        if let Self::MaspBuilder(data) = self {
            Some(data.clone())
        } else {
            None
        }
    }
}

/// A Namada transaction header indicating where transaction subcomponents can
/// be found
#[derive(
    Clone,
    Debug,
    BorshSerialize,
    BorshDeserialize,
    BorshSchema,
    Serialize,
    Deserialize,
)]
pub struct Header {
    /// The chain which this transaction is being submitted to
    pub chain_id: ChainId,
    /// The time at which this transaction expires
    pub expiration: Option<DateTimeUtc>,
    /// A transaction timestamp
    pub timestamp: DateTimeUtc,
    /// The SHA-256 hash of the transaction's code section
    pub code_hash: crate::types::hash::Hash,
    /// The SHA-256 hash of the transaction's data section
    pub data_hash: crate::types::hash::Hash,
    /// The type of this transaction
    pub tx_type: TxType,
}

impl Header {
    /// Make a new header of the given transaction type
    pub fn new(tx_type: TxType) -> Self {
        Self {
            tx_type,
            chain_id: ChainId::default(),
            expiration: None,
            timestamp: DateTimeUtc::now(),
            code_hash: crate::types::hash::Hash::default(),
            data_hash: crate::types::hash::Hash::default(),
        }
    }

    /// Get the hash of this transaction header.
    pub fn hash<'a>(&self, hasher: &'a mut Sha256) -> &'a mut Sha256 {
        hasher.update(
            self.try_to_vec()
                .expect("unable to serialize transaction header"),
        );
        hasher
    }

    /// Get the wrapper header if it is present
    pub fn wrapper(&self) -> Option<WrapperTx> {
        if let TxType::Wrapper(wrapper) = &self.tx_type {
            Some(*wrapper.clone())
        } else {
            None
        }
    }

    /// Get the decrypted header if it is present
    pub fn decrypted(&self) -> Option<DecryptedTx> {
        if let TxType::Decrypted(decrypted) = &self.tx_type {
            Some(decrypted.clone())
        } else {
            None
        }
    }

    #[cfg(feature = "ferveo-tpke")]
    /// Get the protocol header if it is present
    pub fn protocol(&self) -> Option<ProtocolTx> {
        if let TxType::Protocol(protocol) = &self.tx_type {
            Some(*protocol.clone())
        } else {
            None
        }
    }
}

/// Errors relating to decrypting a wrapper tx and its
/// encrypted payload from a Tx type
#[allow(missing_docs)]
#[derive(thiserror::Error, Debug, PartialEq)]
pub enum TxError {
    #[error("{0}")]
    Unsigned(String),
    #[error("{0}")]
    SigError(String),
    #[error("Failed to deserialize Tx: {0}")]
    Deserialization(String),
}

/// A Namada transaction is represented as a header followed by a series of
/// seections providing additional details.
#[derive(
    Clone,
    Debug,
<<<<<<< HEAD
    PartialEq,
    BorshSerialize,
    BorshDeserialize,
    BorshSchema,
    Hash,
=======
    BorshSerialize,
    BorshDeserialize,
    BorshSchema,
>>>>>>> fdeaf23f
    Serialize,
    Deserialize,
)]
pub struct Tx {
    /// Type indicating how to process transaction
    pub header: Header,
    /// Additional details necessary to process transaction
    pub sections: Vec<Section>,
}

/// Deserialize Tx from protobufs
impl TryFrom<&[u8]> for Tx {
    type Error = Error;

    fn try_from(tx_bytes: &[u8]) -> Result<Self> {
        let tx = types::Tx::decode(tx_bytes).map_err(Error::TxDecodingError)?;
        BorshDeserialize::try_from_slice(&tx.data)
            .map_err(Error::TxDeserializingError)
    }
}

impl Tx {
    /// Create a transaction of the given type
    pub fn new(header: TxType) -> Self {
        Tx {
            header: Header::new(header),
            sections: vec![],
        }
    }

    /// Get the transaction header
    pub fn header(&self) -> Header {
        self.header.clone()
    }

    /// Get the transaction header hash
    pub fn header_hash(&self) -> crate::types::hash::Hash {
        crate::types::hash::Hash(
            self.header.hash(&mut Sha256::new()).finalize_reset().into(),
        )
    }

    /// Update the header whilst maintaining existing cross-references
    pub fn update_header(&mut self, tx_type: TxType) -> &mut Self {
        self.header.tx_type = tx_type;
        self
    }

    /// Get the transaction section with the given hash
    pub fn get_section(
        &self,
        hash: &crate::types::hash::Hash,
    ) -> Option<&Section> {
        for section in &self.sections {
            let sechash = crate::types::hash::Hash(
                section.hash(&mut Sha256::new()).finalize_reset().into(),
            );
            if sechash == *hash {
                return Some(section);
            }
        }
        None
    }

    /// Add a new section to the transaction
    pub fn add_section(&mut self, section: Section) -> &mut Section {
        self.sections.push(section);
        self.sections.last_mut().unwrap()
    }

    /// Get the hash of this transaction's code from the heeader
    pub fn code_sechash(&self) -> &crate::types::hash::Hash {
        &self.header.code_hash
    }

    /// Set the transaction code hash stored in the header
    pub fn set_code_sechash(&mut self, hash: crate::types::hash::Hash) {
        self.header.code_hash = hash
    }

    /// Get the code designated by the transaction code hash in the header
    pub fn code(&self) -> Option<Vec<u8>> {
        match self.get_section(self.code_sechash()) {
            Some(Section::Code(section)) => section.code.id(),
            _ => None,
        }
    }

    /// Add the given code to the transaction and set code hash in the header
    pub fn set_code(&mut self, code: Code) -> &mut Section {
        let sec = Section::Code(code);
        let mut hasher = Sha256::new();
        sec.hash(&mut hasher);
        let hash = crate::types::hash::Hash(hasher.finalize().into());
        self.set_code_sechash(hash);
        self.sections.push(sec);
        self.sections.last_mut().unwrap()
    }

    /// Get the transaction data hash stored in the header
    pub fn data_sechash(&self) -> &crate::types::hash::Hash {
        &self.header.data_hash
    }

    /// Set the transaction data hash stored in the header
    pub fn set_data_sechash(&mut self, hash: crate::types::hash::Hash) {
        self.header.data_hash = hash
    }

    /// Add the given code to the transaction and set the hash in the header
    pub fn set_data(&mut self, data: Data) -> &mut Section {
        let sec = Section::Data(data);
        let mut hasher = Sha256::new();
        sec.hash(&mut hasher);
        let hash = crate::types::hash::Hash(hasher.finalize().into());
        self.set_data_sechash(hash);
        self.sections.push(sec);
        self.sections.last_mut().unwrap()
    }

    /// Get the data designated by the transaction data hash in the header
    pub fn data(&self) -> Option<Vec<u8>> {
        match self.get_section(self.data_sechash()) {
            Some(Section::Data(data)) => Some(data.data.clone()),
            _ => None,
        }
    }

    /// Convert this transaction into protobufs
    pub fn to_bytes(&self) -> Vec<u8> {
        let mut bytes = vec![];
        let tx: types::Tx = types::Tx {
            data: self.try_to_vec().expect("encoding a transaction failed"),
        };
        tx.encode(&mut bytes)
            .expect("encoding a transaction failed");
        bytes
    }

    /// Verify that the section with the given hash has been signed by the given
    /// public key
    pub fn verify_signature(
        &self,
        pk: &common::PublicKey,
        hash: &crate::types::hash::Hash,
    ) -> std::result::Result<(), VerifySigError> {
        for section in &self.sections {
            if let Section::Signature(sig_sec) = section {
                if sig_sec.pub_key == *pk && sig_sec.target == *hash {
                    return common::SigScheme::verify_signature_raw(
                        pk,
                        &hash.0,
                        &sig_sec.signature,
                    );
                }
            }
        }
        Err(VerifySigError::MissingData)
    }

    /// Validate any and all ciphertexts stored in this transaction
    #[cfg(feature = "ferveo-tpke")]
    pub fn validate_ciphertext(&self) -> bool {
        let mut valid = true;
        for section in &self.sections {
            if let Section::Ciphertext(ct) = section {
                valid = valid && ct.ciphertext.check(
                    &<EllipticCurve as PairingEngine>::G1Prepared::from(
                        -<EllipticCurve as PairingEngine>::G1Affine::prime_subgroup_generator(),
                    )
                );
            }
        }
        valid
    }

    /// Decrypt any and all ciphertexts stored in this transaction use the
    /// given decryption key
    #[cfg(feature = "ferveo-tpke")]
    pub fn decrypt(
        &mut self,
        privkey: <EllipticCurve as PairingEngine>::G2Affine,
    ) -> std::result::Result<(), WrapperTxErr> {
        // Iterate backwrds to sidestep the effects of deletion on indexing
        for i in (0..self.sections.len()).rev() {
            if let Section::Ciphertext(ct) = &self.sections[i] {
                // Add all the deecrypted sections
                self.sections.extend(
                    ct.decrypt(privkey).map_err(|_| WrapperTxErr::InvalidTx)?,
                );
                // Remove the original ciphertext
                self.sections.remove(i);
            }
        }
        self.data().ok_or(WrapperTxErr::DecryptedHash)?;
        self.get_section(self.code_sechash())
            .ok_or(WrapperTxErr::DecryptedHash)?;
        Ok(())
    }

    /// Encrypt all sections in this transaction other than the header and
    /// signatures over it
    #[cfg(feature = "ferveo-tpke")]
    pub fn encrypt(&mut self, pubkey: &EncryptionKey) {
        let header_hash = self.header_hash();
        let mut plaintexts = vec![];
        // Iterate backwrds to sidestep the effects of deletion on indexing
        for i in (0..self.sections.len()).rev() {
            match &self.sections[i] {
                Section::Signature(sig) if sig.target == header_hash => {}
                // Add eligible section to the list of sections to encrypt
                _ => plaintexts.push(self.sections.remove(i)),
            }
        }
        // Encrypt all eligible sections in one go
        self.sections
            .push(Section::Ciphertext(Ciphertext::new(plaintexts, pubkey)));
    }

    /// Determines the type of the input Tx
    ///
    /// If it is a raw Tx, signed or not, the Tx is
    /// returned unchanged inside an enum variant stating its type.
    ///
    /// If it is a decrypted tx, signing it adds no security so we
    /// extract the signed data without checking the signature (if it
    /// is signed) or return as is. Either way, it is returned in
    /// an enum variant stating its type.
    ///
    /// If it is a WrapperTx, we extract the signed data of
    /// the Tx and verify it is of the appropriate form. This means
    /// 1. The wrapper tx is indeed signed
    /// 2. The signature is valid
    pub fn validate_header(&self) -> std::result::Result<(), TxError> {
        match &self.header.tx_type {
            // verify signature and extract signed data
            TxType::Wrapper(wrapper) => {
                self.verify_signature(&wrapper.pk, &self.header_hash())
                    .map_err(|err| {
                        TxError::SigError(format!(
                            "WrapperTx signature verification failed: {}",
                            err
                        ))
                    })?;
                Ok(())
            }
            // verify signature and extract signed data
            #[cfg(feature = "ferveo-tpke")]
            TxType::Protocol(protocol) => {
                self.verify_signature(&protocol.pk, &self.header_hash())
                    .map_err(|err| {
                        TxError::SigError(format!(
                            "ProtocolTx signature verification failed: {}",
                            err
                        ))
                    })?;
                Ok(())
            }
            // we extract the signed data, but don't check the signature
            TxType::Decrypted(_) => Ok(()),
            // return as is
            TxType::Raw => Ok(()),
        }
    }

    /// Filter out all the sections that must not be submitted to the protocol
    /// and return them.
    pub fn protocol_filter(&mut self) -> Vec<Section> {
        let mut filtered = Vec::new();
        for i in (0..self.sections.len()).rev() {
            if let Section::MaspBuilder(_) = self.sections[i] {
                // MASP Builders containin extended full viewing keys amongst
                // other private information and must be removed prior to
                // submission to protocol
                filtered.push(self.sections.remove(i));
            }
        }
        filtered
    }

    /// Filter out all the sections that need not be sent to the hardware wallet
    /// and return them
    pub fn wallet_filter(&mut self) -> Vec<Section> {
        let mut filtered = Vec::new();
        for i in (0..self.sections.len()).rev() {
            match &mut self.sections[i] {
                // This section is known to be large and can be contracted
                Section::Code(section) => {
                    filtered.push(Section::Code(section.clone()));
                    section.code.contract();
                }
                // This section is known to be large and can be contracted
                Section::ExtraData(section) => {
                    filtered.push(Section::ExtraData(section.clone()));
                    section.code.contract();
                }
                // Everything else is fine to add
                _ => {}
            }
        }
        filtered
    }
}

#[cfg(any(feature = "tendermint", feature = "tendermint-abcipp"))]
impl From<Tx> for ResponseDeliverTx {
    #[cfg(not(feature = "ferveo-tpke"))]
    fn from(_tx: Tx) -> ResponseDeliverTx {
        Default::default()
    }

    /// Annotate the Tx with meta-data based on its contents
    #[cfg(feature = "ferveo-tpke")]
    fn from(tx: Tx) -> ResponseDeliverTx {
        use crate::tendermint_proto::abci::{Event, EventAttribute};

        // If data cannot be extracteed, then attach no events
        let tx_data = if let Some(data) = tx.data() {
            data
        } else {
            return Default::default();
        };
        // If the data is not a Transfer, then attach no events
        let transfer = if let Ok(transfer) = Transfer::try_from_slice(&tx_data)
        {
            transfer
        } else {
            return Default::default();
        };
        // Otherwise attach all Transfer events
        let events = vec![Event {
            r#type: "transfer".to_string(),
            attributes: vec![
                EventAttribute {
                    key: "source".to_string(),
                    value: transfer.source.encode(),
                    index: true,
                },
                EventAttribute {
                    key: "target".to_string(),
                    value: transfer.target.encode(),
                    index: true,
                },
                EventAttribute {
                    key: "token".to_string(),
                    value: transfer.token.encode(),
                    index: true,
                },
                EventAttribute {
                    key: "amount".to_string(),
                    value: transfer.amount.to_string(),
                    index: true,
                },
            ],
        }];
        ResponseDeliverTx {
            events,
            info: "Transfer tx".to_string(),
            ..Default::default()
        }
    }
}

#[allow(dead_code)]
#[derive(Clone, Debug, PartialEq)]
pub struct DkgGossipMessage {
    pub dkg: Dkg,
}

impl TryFrom<&[u8]> for DkgGossipMessage {
    type Error = Error;

    fn try_from(dkg_bytes: &[u8]) -> Result<Self> {
        let message = types::DkgGossipMessage::decode(dkg_bytes)
            .map_err(Error::DkgDecodingError)?;
        match &message.dkg_message {
            Some(types::dkg_gossip_message::DkgMessage::Dkg(dkg)) => {
                Ok(DkgGossipMessage {
                    dkg: dkg.clone().into(),
                })
            }
            None => Err(Error::NoDkgError),
        }
    }
}

impl From<DkgGossipMessage> for types::DkgGossipMessage {
    fn from(message: DkgGossipMessage) -> Self {
        types::DkgGossipMessage {
            dkg_message: Some(types::dkg_gossip_message::DkgMessage::Dkg(
                message.dkg.into(),
            )),
        }
    }
}

#[allow(dead_code)]
impl DkgGossipMessage {
    pub fn new(dkg: Dkg) -> Self {
        DkgGossipMessage { dkg }
    }

    pub fn to_bytes(&self) -> Vec<u8> {
        let mut bytes = vec![];
        let message: types::DkgGossipMessage = self.clone().into();
        message
            .encode(&mut bytes)
            .expect("encoding a DKG gossip message failed");
        bytes
    }
}

#[allow(dead_code)]
#[derive(Clone, Debug, PartialEq)]
pub struct Dkg {
    pub data: String,
}

impl From<types::Dkg> for Dkg {
    fn from(dkg: types::Dkg) -> Self {
        Dkg { data: dkg.data }
    }
}

impl From<Dkg> for types::Dkg {
    fn from(dkg: Dkg) -> Self {
        types::Dkg { data: dkg.data }
    }
}

#[allow(dead_code)]
impl Dkg {
    pub fn new(data: String) -> Self {
        Dkg { data }
    }
}

#[cfg(test)]
mod tests {
    use super::*;

    #[test]
    fn test_dkg_gossip_message() {
        let data = "arbitrary string".to_owned();
        let dkg = Dkg::new(data);
        let message = DkgGossipMessage::new(dkg);

        let bytes = message.to_bytes();
        let message_from_bytes = DkgGossipMessage::try_from(bytes.as_ref())
            .expect("decoding failed");
        assert_eq!(message_from_bytes, message);
    }

    #[test]
    fn test_dkg() {
        let data = "arbitrary string".to_owned();
        let dkg = Dkg::new(data);

        let types_dkg: types::Dkg = dkg.clone().into();
        let dkg_from_types = Dkg::from(types_dkg);
        assert_eq!(dkg_from_types, dkg);
    }

    /// Test that encryption and decryption are inverses.
    #[cfg(feature = "ferveo-tpke")]
    #[test]
    fn test_encrypt_decrypt() {
        // The trivial public - private keypair
        let pubkey = EncryptionKey(<EllipticCurve as PairingEngine>::G1Affine::prime_subgroup_generator());
        let privkey = <EllipticCurve as PairingEngine>::G2Affine::prime_subgroup_generator();
        // generate encrypted payload
        let plaintext = vec![Section::Data(Data::new(
            "Super secret stuff".as_bytes().to_vec(),
        ))];
        let encrypted = Ciphertext::new(plaintext.clone(), &pubkey);
        // check that encryption doesn't do trivial things
        assert_ne!(
            encrypted.ciphertext.ciphertext,
            plaintext.try_to_vec().expect("Test failed")
        );
        // decrypt the payload and check we got original data back
        let decrypted = encrypted.decrypt(privkey);
        assert_eq!(
            decrypted
                .expect("Test failed")
                .try_to_vec()
                .expect("Test failed"),
            plaintext.try_to_vec().expect("Test failed"),
        );
    }

    /// Test that serializing and deserializing again via Borsh produces
    /// original payload
    #[cfg(feature = "ferveo-tpke")]
    #[test]
    fn test_encrypted_tx_round_trip_borsh() {
        // The trivial public - private keypair
        let pubkey = EncryptionKey(<EllipticCurve as PairingEngine>::G1Affine::prime_subgroup_generator());
        let privkey = <EllipticCurve as PairingEngine>::G2Affine::prime_subgroup_generator();
        // generate encrypted payload
        let plaintext = vec![Section::Data(Data::new(
            "Super secret stuff".as_bytes().to_vec(),
        ))];
        let encrypted = Ciphertext::new(plaintext.clone(), &pubkey);
        // serialize via Borsh
        let borsh = encrypted.try_to_vec().expect("Test failed");
        // deserialize again
        let new_encrypted: Ciphertext =
            BorshDeserialize::deserialize(&mut borsh.as_ref())
                .expect("Test failed");
        // check that decryption works as expected
        let decrypted = new_encrypted.decrypt(privkey);
        assert_eq!(
            decrypted
                .expect("Test failed")
                .try_to_vec()
                .expect("Test failed"),
            plaintext.try_to_vec().expect("Test failed"),
        );
    }

    /// Test that serializing and deserializing again via Serde produces
    /// original payload
    #[cfg(feature = "ferveo-tpke")]
    #[test]
    fn test_encrypted_tx_round_trip_serde() {
        // The trivial public - private keypair
        let pubkey = EncryptionKey(<EllipticCurve as PairingEngine>::G1Affine::prime_subgroup_generator());
        let privkey = <EllipticCurve as PairingEngine>::G2Affine::prime_subgroup_generator();
        // generate encrypted payload
        let plaintext = vec![Section::Data(Data::new(
            "Super secret stuff".as_bytes().to_vec(),
        ))];
        let encrypted = Ciphertext::new(plaintext.clone(), &pubkey);
        // serialize via Serde
        let js = serde_json::to_string(&encrypted).expect("Test failed");
        // deserialize it again
        let new_encrypted: Ciphertext =
            serde_json::from_str(&js).expect("Test failed");
        let decrypted = new_encrypted.decrypt(privkey);
        // check that decryption works as expected
        assert_eq!(
            decrypted
                .expect("Test failed")
                .try_to_vec()
                .expect("Test failed"),
            plaintext.try_to_vec().expect("Test failed"),
        );
    }
}<|MERGE_RESOLUTION|>--- conflicted
+++ resolved
@@ -762,17 +762,9 @@
 #[derive(
     Clone,
     Debug,
-<<<<<<< HEAD
-    PartialEq,
     BorshSerialize,
     BorshDeserialize,
     BorshSchema,
-    Hash,
-=======
-    BorshSerialize,
-    BorshDeserialize,
-    BorshSchema,
->>>>>>> fdeaf23f
     Serialize,
     Deserialize,
 )]
