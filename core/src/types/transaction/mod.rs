//! Types that are used in transactions.

/// txs that contain decrypted payloads or assertions of
/// non-decryptability
pub mod decrypted;
/// tools for encrypted data
pub mod encrypted;
/// txs to manage governance
pub mod governance;
pub mod pos;
/// transaction protocols made by validators
pub mod protocol;
/// wrapper txs with encrypted payloads
pub mod wrapper;

use std::collections::BTreeSet;
use std::fmt;

use borsh::{BorshDeserialize, BorshSchema, BorshSerialize};
pub use decrypted::*;
#[cfg(feature = "ferveo-tpke")]
pub use encrypted::EncryptionKey;
pub use protocol::UpdateDkgSessionKey;
use rust_decimal::Decimal;
use serde::{Deserialize, Serialize};
use sha2::{Digest, Sha256};
pub use wrapper::*;

use std::convert::TryFrom;

use thiserror;

use super::*;
use crate::proto::{Tx, Code, Data, Section, Signature, TxError};
#[cfg(feature = "ferveo-tpke")]
use crate::types::transaction::protocol::ProtocolTx;

use crate::ledger::gas::VpsGas;
use crate::types::address::Address;
use crate::types::hash::Hash;
use crate::types::ibc::IbcEvent;
use crate::types::key::*;
use crate::types::storage;

/// Get the hash of a transaction
pub fn hash_tx(tx_bytes: &[u8]) -> Hash {
    let digest = Sha256::digest(tx_bytes);
    Hash(*digest.as_ref())
}

/// Transaction application result
// TODO derive BorshSchema after <https://github.com/near/borsh-rs/issues/82>
#[derive(Clone, Debug, Default, BorshSerialize, BorshDeserialize)]
pub struct TxResult {
    /// Total gas used by the transaction (includes the gas used by VPs)
    pub gas_used: u64,
    /// Storage keys touched by the transaction
    pub changed_keys: BTreeSet<storage::Key>,
    /// The results of all the triggered validity predicates by the transaction
    pub vps_result: VpsResult,
    /// New established addresses created by the transaction
    pub initialized_accounts: Vec<Address>,
    /// Optional IBC event emitted by the transaction
    pub ibc_event: Option<IbcEvent>,
}

impl TxResult {
    /// Check if the tx has been accepted by all the VPs
    pub fn is_accepted(&self) -> bool {
        self.vps_result.rejected_vps.is_empty()
    }
}

/// Result of checking a transaction with validity predicates
// TODO derive BorshSchema after <https://github.com/near/borsh-rs/issues/82>
#[derive(Clone, Debug, Default, BorshSerialize, BorshDeserialize)]
pub struct VpsResult {
    /// The addresses whose VPs accepted the transaction
    pub accepted_vps: BTreeSet<Address>,
    /// The addresses whose VPs rejected the transaction
    pub rejected_vps: BTreeSet<Address>,
    /// The total gas used by all the VPs
    pub gas_used: VpsGas,
    /// Errors occurred in any of the VPs, if any
    pub errors: Vec<(Address, String)>,
}

impl fmt::Display for TxResult {
    fn fmt(&self, f: &mut fmt::Formatter) -> fmt::Result {
        write!(
            f,
            "Transaction is {}. Gas used: {};{} VPs result: {}",
            if self.is_accepted() {
                "valid"
            } else {
                "invalid"
            },
            self.gas_used,
            iterable_to_string("Changed keys", self.changed_keys.iter()),
            self.vps_result,
        )
    }
}

impl fmt::Display for VpsResult {
    fn fmt(&self, f: &mut fmt::Formatter) -> fmt::Result {
        write!(
            f,
            "{}{}{}",
            iterable_to_string("Accepted", self.accepted_vps.iter()),
            iterable_to_string("Rejected", self.rejected_vps.iter()),
            iterable_to_string(
                "Errors",
                self.errors
                    .iter()
                    .map(|(addr, err)| format!("{} in {}", err, addr))
            ),
        )
    }
}

/// Format all the values of the given iterator into a string
fn iterable_to_string<T: fmt::Display>(
    label: &str,
    iter: impl Iterator<Item = T>,
) -> String {
    let mut iter = iter.peekable();
    if iter.peek().is_none() {
        "".into()
    } else {
        format!(
            " {}: {};",
            label,
            iter.map(|x| x.to_string())
                .collect::<Vec<String>>()
                .join(", ")
        )
    }
}

/// A tx data type to update an account's validity predicate
#[derive(
    Debug,
    Clone,
    PartialEq,
    BorshSerialize,
    BorshDeserialize,
    BorshSchema,
    Serialize,
    Deserialize,
)]
pub struct UpdateVp {
    /// An address of the account
    pub addr: Address,
<<<<<<< HEAD
    /// The new VP code
    pub vp_code: Hash,
=======
    /// The new VP code hash
    pub vp_code_hash: Hash,
>>>>>>> 9236840f
}

/// A tx data type to initialize a new established account
#[derive(
    Debug,
    Clone,
    PartialEq,
    BorshSerialize,
    BorshDeserialize,
    BorshSchema,
    Serialize,
    Deserialize,
)]
pub struct InitAccount {
    /// Public key to be written into the account's storage. This can be used
    /// for signature verification of transactions for the newly created
    /// account.
    pub public_key: common::PublicKey,
<<<<<<< HEAD
    /// The VP code
    pub vp_code: Hash,
=======
    /// The VP code hash
    pub vp_code_hash: Hash,
>>>>>>> 9236840f
}

/// A tx data type to initialize a new validator account.
#[derive(
    Debug,
    Clone,
    PartialEq,
    BorshSerialize,
    BorshDeserialize,
    BorshSchema,
    Serialize,
    Deserialize,
)]
pub struct InitValidator {
    /// Public key to be written into the account's storage. This can be used
    /// for signature verification of transactions for the newly created
    /// account.
    pub account_key: common::PublicKey,
    /// A key to be used for signing blocks and votes on blocks.
    pub consensus_key: common::PublicKey,
    /// Public key used to sign protocol transactions
    pub protocol_key: common::PublicKey,
    /// Serialization of the public session key used in the DKG
    pub dkg_key: crate::types::key::dkg_session_keys::DkgPublicKey,
    /// The initial commission rate charged for delegation rewards
    pub commission_rate: Decimal,
    /// The maximum change allowed per epoch to the commission rate. This is
    /// immutable once set here.
    pub max_commission_rate_change: Decimal,
    /// The VP code for validator account
<<<<<<< HEAD
    pub validator_vp_code: Hash,
=======
    pub validator_vp_code_hash: Hash,
>>>>>>> 9236840f
}

/// Represents an ordinary transaction
#[derive(Clone, Debug, BorshSerialize, BorshDeserialize, BorshSchema, Serialize, Deserialize, Default)]
pub struct RawHeader {
    /// The SHA-256 hash of the transaction's code section
    pub code_hash: Hash,
    /// The SHA-256 hash of the transaction's data section
    pub data_hash: Hash,
}

/// Struct that classifies that kind of Tx
/// based on the contents of its data.
#[derive(Clone, Debug, BorshSerialize, BorshDeserialize, BorshSchema, Serialize, Deserialize)]
pub enum TxType {
    /// An ordinary tx
    Raw(RawHeader),
    /// A Tx that contains an encrypted raw tx
    Wrapper(WrapperTx),
    /// An attempted decryption of a wrapper tx
    Decrypted(DecryptedTx),
    /// Txs issued by validators as part of internal protocols
    #[cfg(feature = "ferveo-tpke")]
    Protocol(ProtocolTx),
}

<<<<<<< HEAD
impl TxType {
    /// Produce a SHA-256 hash of this header
    pub fn hash<'a>(&self, hasher: &'a mut Sha256) -> &'a mut Sha256 {
        hasher.update(self.try_to_vec().expect("unable to serialize header"));
        hasher
=======
    use super::*;
    use crate::proto::{SignedTxData, Tx};
    use crate::types::chain::ChainId;
    use crate::types::transaction::protocol::ProtocolTx;

    /// Errors relating to decrypting a wrapper tx and its
    /// encrypted payload from a Tx type
    #[allow(missing_docs)]
    #[derive(thiserror::Error, Debug, PartialEq)]
    pub enum TxError {
        #[error("{0}")]
        Unsigned(String),
        #[error("{0}")]
        SigError(String),
        #[error("Failed to deserialize Tx: {0}")]
        Deserialization(String),
>>>>>>> 9236840f
    }

    /// Get the raw header if it is present
    pub fn raw(&self) -> Option<RawHeader> {
        if let Self::Raw(raw) = self {
            Some(raw.clone())
        } else {
            None
        }
    }

<<<<<<< HEAD
    /// Get the wrapper header if it is present
    pub fn wrapper(&self) -> Option<WrapperTx> {
        if let Self::Wrapper(wrapper) = self {
            Some(wrapper.clone())
        } else {
            None
=======
    impl From<TxType> for Tx {
        fn from(ty: TxType) -> Self {
            Tx::new(
                vec![],
                Some(ty.try_to_vec().unwrap()),
                ChainId(String::new()), /* No need to provide a valid
                                         * ChainId or expiration when
                                         * casting back from
                                         * TxType */
                None,
            )
>>>>>>> 9236840f
        }
    }

    /// Get the decrypted header if it is present
    pub fn decrypted(&self) -> Option<DecryptedTx> {
        if let Self::Decrypted(decrypted) = self {
            Some(decrypted.clone())
        } else {
            None
        }
    }

<<<<<<< HEAD
    #[cfg(feature = "ferveo-tpke")]
    /// Get the protocol header if it is present
    pub fn protocol(&self) -> Option<ProtocolTx> {
        if let Self::Protocol(protocol) = self {
            Some(protocol.clone())
=======
    /// Determines the type of the input Tx
    ///
    /// If it is a raw Tx, signed or not, the Tx is
    /// returned unchanged inside an enum variant stating its type.
    ///
    /// If it is a decrypted tx, signing it adds no security so we
    /// extract the signed data without checking the signature (if it
    /// is signed) or return as is. Either way, it is returned in
    /// an enum variant stating its type.
    ///
    /// If it is a WrapperTx, we extract the signed data of
    /// the Tx and verify it is of the appropriate form. This means
    /// 1. The signed Tx data deserializes to a WrapperTx type
    /// 2. The wrapper tx is indeed signed
    /// 3. The signature is valid
    ///
    /// We modify the data of the WrapperTx to contain only the signed
    /// data if valid and return it wrapped in a enum variant
    /// indicating it is a wrapper. Otherwise, an error is
    /// returned indicating the signature was not valid
    pub fn process_tx(tx: Tx) -> Result<TxType, TxError> {
        if let Some(Ok(SignedTxData {
            data: Some(data),
            ref sig,
        })) = tx
            .data
            .as_ref()
            .map(|data| SignedTxData::try_from_slice(&data[..]))
        {
            let signed_hash = Tx {
                code_or_hash: tx.code_or_hash,
                data: Some(data.clone()),
                timestamp: tx.timestamp,
                chain_id: tx.chain_id.clone(),
                expiration: tx.expiration,
            }
            .hash();
            match TxType::try_from(Tx {
                code_or_hash: vec![],
                data: Some(data),
                timestamp: tx.timestamp,
                chain_id: tx.chain_id,
                expiration: tx.expiration,
            })
            .map_err(|err| TxError::Deserialization(err.to_string()))?
            {
                // verify signature and extract signed data
                TxType::Wrapper(wrapper) => {
                    wrapper.validate_sig(signed_hash, sig)?;
                    Ok(TxType::Wrapper(wrapper))
                }
                // verify signature and extract signed data
                TxType::Protocol(protocol) => {
                    protocol.validate_sig(signed_hash, sig)?;
                    Ok(TxType::Protocol(protocol))
                }
                // we extract the signed data, but don't check the signature
                decrypted @ TxType::Decrypted(_) => Ok(decrypted),
                // return as is
                raw @ TxType::Raw(_) => Ok(raw),
            }
>>>>>>> 9236840f
        } else {
            None
        }
    }
}

<<<<<<< HEAD
#[cfg(test)]
mod test_process_tx {
    use super::*;
    use crate::types::address::nam;
    use crate::types::storage::Epoch;
    use crate::proto::{Code, Data};
=======
    #[cfg(test)]
    mod test_process_tx {
        use super::*;
        use crate::types::address::nam;
        use crate::types::storage::Epoch;
        use crate::types::time::DateTimeUtc;

        fn gen_keypair() -> common::SecretKey {
            use rand::prelude::ThreadRng;
            use rand::thread_rng;
>>>>>>> 9236840f

    fn gen_keypair() -> common::SecretKey {
        use rand::prelude::ThreadRng;
        use rand::thread_rng;

<<<<<<< HEAD
        let mut rng: ThreadRng = thread_rng();
        ed25519::SigScheme::generate(&mut rng).try_to_sk().unwrap()
    }
=======
        /// Test that process_tx correctly identifies a raw tx with no
        /// data and returns an identical copy
        #[test]
        fn test_process_tx_raw_tx_no_data() {
            let tx = Tx::new(
                "wasm code".as_bytes().to_owned(),
                None,
                ChainId::default(),
                None,
            );
>>>>>>> 9236840f

    /// Test that process_tx correctly identifies a raw tx with no
    /// data and returns an identical copy
    #[test]
    fn test_process_tx_raw_tx_no_data() {
        let mut outer_tx = Tx::new(TxType::Raw(RawHeader::default()));
        let code_sec = outer_tx.set_code(Code::new("wasm code".as_bytes().to_owned())).clone();
        outer_tx.validate_header().expect("Test failed");
        match outer_tx.header() {
            TxType::Raw(raw) => assert_eq!(
                Hash(code_sec.hash(&mut Sha256::new()).finalize_reset().into()),
                raw.code_hash,
            ),
            _ => panic!("Test failed: Expected Raw Tx"),
        }
    }

<<<<<<< HEAD
    /// Test that process_tx correctly identifies tx containing
    /// a raw tx with some data and returns an identical copy
    /// of the inner data
    #[test]
    fn test_process_tx_raw_tx_some_data() {
        let mut tx = Tx::new(TxType::Raw(RawHeader::default()));
        let code_sec = tx.set_code(Code::new("wasm code".as_bytes().to_owned())).clone();
        let data_sec = tx.set_data(Data::new("transaction data".as_bytes().to_owned())).clone();

        tx.validate_header().expect("Test failed");
        match tx.header() {
            TxType::Raw(raw) => {
                assert_eq!(
                    Hash(code_sec.hash(&mut Sha256::new()).finalize_reset().into()),
                    raw.code_hash,
                );
                assert_eq!(
                    Hash(data_sec.hash(&mut Sha256::new()).finalize_reset().into()),
                    raw.data_hash,
                );
            },
            _ => panic!("Test failed: Expected Raw Tx"),
=======
        /// Test that process_tx correctly identifies tx containing
        /// a raw tx with some data and returns an identical copy
        /// of the inner data
        #[test]
        fn test_process_tx_raw_tx_some_data() {
            let inner = Tx::new(
                "code".as_bytes().to_owned(),
                Some("transaction data".as_bytes().to_owned()),
                ChainId::default(),
                None,
            );
            let tx = Tx::new(
                "wasm code".as_bytes().to_owned(),
                Some(
                    TxType::Raw(inner.clone())
                        .try_to_vec()
                        .expect("Test failed"),
                ),
                inner.chain_id.clone(),
                None,
            );

            match process_tx(tx).expect("Test failed") {
                TxType::Raw(raw) => assert_eq!(inner, raw),
                _ => panic!("Test failed: Expected Raw Tx"),
            }
>>>>>>> 9236840f
        }
    }

<<<<<<< HEAD
    /// Test that process_tx correctly identifies a raw tx with some
    /// signed data and returns an identical copy of the inner data
    #[test]
    fn test_process_tx_raw_tx_some_signed_data() {
        let mut tx = Tx::new(TxType::Raw(RawHeader::default()));
        let code_sec = tx.set_code(Code::new("wasm code".as_bytes().to_owned())).clone();
        let data_sec = tx.set_data(Data::new("transaction data".as_bytes().to_owned())).clone();
        tx.add_section(Section::Signature(Signature::new(tx.code_sechash(), &gen_keypair())));
        tx.add_section(Section::Signature(Signature::new(tx.data_sechash(), &gen_keypair())));

        tx.validate_header().expect("Test failed");
        match tx.header() {
            TxType::Raw(raw) => {
                assert_eq!(
                    Hash(code_sec.hash(&mut Sha256::new()).finalize_reset().into()),
                    raw.code_hash,
                );
                assert_eq!(
                    Hash(data_sec.hash(&mut Sha256::new()).finalize_reset().into()),
                    raw.data_hash,
                );
            },
            _ => panic!("Test failed: Expected Raw Tx"),
=======
        /// Test that process_tx correctly identifies a raw tx with some
        /// signed data and returns an identical copy of the inner data
        #[test]
        fn test_process_tx_raw_tx_some_signed_data() {
            let inner = Tx::new(
                "code".as_bytes().to_owned(),
                Some("transaction data".as_bytes().to_owned()),
                ChainId::default(),
                None,
            );
            let tx = Tx::new(
                "wasm code".as_bytes().to_owned(),
                Some(
                    TxType::Raw(inner.clone())
                        .try_to_vec()
                        .expect("Test failed"),
                ),
                inner.chain_id.clone(),
                None,
            )
            .sign(&gen_keypair());

            match process_tx(tx).expect("Test failed") {
                TxType::Raw(raw) => assert_eq!(inner, raw),
                _ => panic!("Test failed: Expected Raw Tx"),
            }
>>>>>>> 9236840f
        }
    }

<<<<<<< HEAD
    /// Test that process_tx correctly identifies a wrapper tx with some
    /// data and extracts the signed data.
    #[test]
    fn test_process_tx_wrapper_tx() {
        let keypair = gen_keypair();
        // the signed tx
        let mut tx = Tx::new(TxType::Wrapper(WrapperTx::new(
            Fee {
                amount: 10.into(),
                token: nam(),
            },
            &keypair,
            Epoch(0),
            0.into(),
            #[cfg(not(feature = "mainnet"))]
            None,
        )));
        tx.set_code(Code::new("wasm code".as_bytes().to_owned()));
        tx.set_data(Data::new("transaction data".as_bytes().to_owned()));
        tx.add_section(Section::Signature(Signature::new(&tx.header_hash(), &keypair)));
        tx.encrypt(&Default::default());

        tx.validate_header().expect("Test failed");
        match tx.header() {
            TxType::Wrapper(wrapper) => {
                tx.decrypt(<EllipticCurve as PairingEngine>::G2Affine::prime_subgroup_generator())
                    .expect("Test failed");
                //assert_eq!(tx, decrypted);
=======
        /// Test that process_tx correctly identifies a wrapper tx with some
        /// data and extracts the signed data.
        #[test]
        fn test_process_tx_wrapper_tx() {
            let keypair = gen_keypair();
            let tx = Tx::new(
                "wasm code".as_bytes().to_owned(),
                Some("transaction data".as_bytes().to_owned()),
                ChainId::default(),
                None,
            );
            // the signed tx
            let wrapper = WrapperTx::new(
                Fee {
                    amount: 10.into(),
                    token: nam(),
                },
                &keypair,
                Epoch(0),
                0.into(),
                tx.clone(),
                Default::default(),
                #[cfg(not(feature = "mainnet"))]
                None,
            )
            .sign(&keypair, tx.chain_id.clone(), Some(DateTimeUtc::now()))
            .expect("Test failed");

            match process_tx(wrapper).expect("Test failed") {
                TxType::Wrapper(wrapper) => {
                    let decrypted =
                        wrapper.decrypt(<EllipticCurve as PairingEngine>::G2Affine::prime_subgroup_generator())
                            .expect("Test failed");
                    assert_eq!(tx, decrypted);
                }
                _ => panic!("Test failed: Expected Wrapper Tx"),
>>>>>>> 9236840f
            }
            _ => panic!("Test failed: Expected Wrapper Tx"),
        }
    }

<<<<<<< HEAD
    /// Test that process_tx correctly returns an error on a wrapper tx
    /// with some unsigned data
    #[test]
    fn test_process_tx_wrapper_tx_unsigned() {
        let keypair = gen_keypair();
        // the signed tx
        let mut tx = Tx::new(TxType::Wrapper(
            WrapperTx::new(
=======
        /// Test that process_tx correctly returns an error on a wrapper tx
        /// with some unsigned data
        #[test]
        fn test_process_tx_wrapper_tx_unsigned() {
            let keypair = gen_keypair();
            let tx = Tx::new(
                "wasm code".as_bytes().to_owned(),
                Some("transaction data".as_bytes().to_owned()),
                ChainId::default(),
                None,
            );
            // the signed tx
            let wrapper = WrapperTx::new(
>>>>>>> 9236840f
                Fee {
                    amount: 10.into(),
                    token: nam(),
                },
                &keypair,
                Epoch(0),
                0.into(),
                #[cfg(not(feature = "mainnet"))]
                None,
<<<<<<< HEAD
            )
        ));
        tx.set_code(Code::new("wasm code".as_bytes().to_owned()));
        tx.set_data(Data::new("transaction data".as_bytes().to_owned()));
        tx.encrypt(&Default::default());
        let result = tx.validate_header().expect_err("Test failed");
        assert_matches!(result, TxError::SigError(_));
=======
            );

            let tx = Tx::new(
                vec![],
                Some(
                    TxType::Wrapper(wrapper).try_to_vec().expect("Test failed"),
                ),
                ChainId::default(),
                None,
            );
            let result = process_tx(tx).expect_err("Test failed");
            assert_matches!(result, TxError::Unsigned(_));
        }
>>>>>>> 9236840f
    }
}

<<<<<<< HEAD
/// Test that process_tx correctly identifies a DecryptedTx
/// with some unsigned data and returns an identical copy
#[test]
fn test_process_tx_decrypted_unsigned() {
    let mut tx = Tx::new(TxType::Decrypted(DecryptedTx::Decrypted {
        code_hash: Hash::default(),
        data_hash: Hash::default(),
        header_hash: Hash::default(),
        #[cfg(not(feature = "mainnet"))]
        has_valid_pow: false,
    }));
    let code_sec = tx.set_code(Code::new("transaction data".as_bytes().to_owned())).clone();
    let data_sec = tx.set_data(Data::new("transaction data".as_bytes().to_owned())).clone();
    tx.validate_header().expect("Test failed");
    match tx.header() {
        TxType::Decrypted(DecryptedTx::Decrypted {
            code_hash,
            data_hash,
            header_hash,
=======
    /// Test that process_tx correctly identifies a DecryptedTx
    /// with some unsigned data and returns an identical copy
    #[test]
    fn test_process_tx_decrypted_unsigned() {
        let payload = Tx::new(
            "transaction data".as_bytes().to_owned(),
            Some("transaction data".as_bytes().to_owned()),
            ChainId::default(),
            None,
        );
        let decrypted = DecryptedTx::Decrypted {
            tx: payload.clone(),
>>>>>>> 9236840f
            #[cfg(not(feature = "mainnet"))]
            has_valid_pow: _,
        }) => {
            assert_eq!(code_hash, Hash(code_sec.hash(&mut Sha256::new()).finalize_reset().into()));
            assert_eq!(data_hash, Hash(data_sec.hash(&mut Sha256::new()).finalize_reset().into()));
        }
        _ => panic!("Test failed"),
    }
}

<<<<<<< HEAD
/// Test that process_tx correctly identifies a DecryptedTx
/// with some signed data and extracts it without checking
/// signature
#[test]
fn test_process_tx_decrypted_signed() {
    fn gen_keypair() -> common::SecretKey {
        use rand::prelude::ThreadRng;
        use rand::thread_rng;

        let mut rng: ThreadRng = thread_rng();
        ed25519::SigScheme::generate(&mut rng).try_to_sk().unwrap()
    }
    
    use crate::types::key::Signature as S;
    let mut decrypted = Tx::new(TxType::Decrypted(DecryptedTx::Decrypted {
        code_hash: Hash::default(),
        data_hash: Hash::default(),
        header_hash: Hash::default(),
        #[cfg(not(feature = "mainnet"))]
        has_valid_pow: false,
    }));
    // Invalid signed data
    let ed_sig =
        ed25519::Signature::try_from_slice([0u8; 64].as_ref()).unwrap();
    let mut sig_sec = Signature::new(&decrypted.header_hash(), &gen_keypair());
    sig_sec.signature = common::Signature::try_from_sig(&ed_sig).unwrap();
    decrypted.add_section(Section::Signature(sig_sec));
    // create the tx with signed decrypted data
    let code_sec = decrypted.set_code(Code::new("transaction data".as_bytes().to_owned())).clone();
    let data_sec = decrypted.set_data(Data::new("transaction data".as_bytes().to_owned())).clone();
    decrypted.validate_header().expect("Test failed");
    match decrypted.header() {
        TxType::Decrypted(DecryptedTx::Decrypted {
            header_hash,
            code_hash,
            data_hash,
            #[cfg(not(feature = "mainnet"))]
            has_valid_pow: _,
        }) => {
            assert_eq!(code_hash, Hash(code_sec.hash(&mut Sha256::new()).finalize_reset().into()));
            assert_eq!(data_hash, Hash(data_sec.hash(&mut Sha256::new()).finalize_reset().into()));
=======
    /// Test that process_tx correctly identifies a DecryptedTx
    /// with some signed data and extracts it without checking
    /// signature
    #[test]
    fn test_process_tx_decrypted_signed() {
        let payload = Tx::new(
            "transaction data".as_bytes().to_owned(),
            Some("transaction data".as_bytes().to_owned()),
            ChainId::default(),
            None,
        );
        let decrypted = DecryptedTx::Decrypted {
            tx: payload.clone(),
            #[cfg(not(feature = "mainnet"))]
            has_valid_pow: false,
        };
        // Invalid signed data
        let ed_sig =
            ed25519::Signature::try_from_slice([0u8; 64].as_ref()).unwrap();
        let signed = SignedTxData {
            data: Some(
                TxType::Decrypted(decrypted)
                    .try_to_vec()
                    .expect("Test failed"),
            ),
            sig: common::Signature::try_from_sig(&ed_sig).unwrap(),
        };
        // create the tx with signed decrypted data
        let tx = Tx::new(
            vec![],
            Some(signed.try_to_vec().expect("Test failed")),
            ChainId::default(),
            None,
        );
        match process_tx(tx).expect("Test failed") {
            TxType::Decrypted(DecryptedTx::Decrypted {
                tx: processed,
                #[cfg(not(feature = "mainnet"))]
                    has_valid_pow: _,
            }) => {
                assert_eq!(payload, processed);
            }
            _ => panic!("Test failed"),
>>>>>>> 9236840f
        }
        _ => panic!("Test failed"),
    }
}<|MERGE_RESOLUTION|>--- conflicted
+++ resolved
@@ -152,13 +152,8 @@
 pub struct UpdateVp {
     /// An address of the account
     pub addr: Address,
-<<<<<<< HEAD
-    /// The new VP code
-    pub vp_code: Hash,
-=======
     /// The new VP code hash
     pub vp_code_hash: Hash,
->>>>>>> 9236840f
 }
 
 /// A tx data type to initialize a new established account
@@ -177,13 +172,8 @@
     /// for signature verification of transactions for the newly created
     /// account.
     pub public_key: common::PublicKey,
-<<<<<<< HEAD
-    /// The VP code
-    pub vp_code: Hash,
-=======
     /// The VP code hash
     pub vp_code_hash: Hash,
->>>>>>> 9236840f
 }
 
 /// A tx data type to initialize a new validator account.
@@ -214,11 +204,7 @@
     /// immutable once set here.
     pub max_commission_rate_change: Decimal,
     /// The VP code for validator account
-<<<<<<< HEAD
-    pub validator_vp_code: Hash,
-=======
     pub validator_vp_code_hash: Hash,
->>>>>>> 9236840f
 }
 
 /// Represents an ordinary transaction
@@ -245,30 +231,11 @@
     Protocol(ProtocolTx),
 }
 
-<<<<<<< HEAD
 impl TxType {
     /// Produce a SHA-256 hash of this header
     pub fn hash<'a>(&self, hasher: &'a mut Sha256) -> &'a mut Sha256 {
         hasher.update(self.try_to_vec().expect("unable to serialize header"));
         hasher
-=======
-    use super::*;
-    use crate::proto::{SignedTxData, Tx};
-    use crate::types::chain::ChainId;
-    use crate::types::transaction::protocol::ProtocolTx;
-
-    /// Errors relating to decrypting a wrapper tx and its
-    /// encrypted payload from a Tx type
-    #[allow(missing_docs)]
-    #[derive(thiserror::Error, Debug, PartialEq)]
-    pub enum TxError {
-        #[error("{0}")]
-        Unsigned(String),
-        #[error("{0}")]
-        SigError(String),
-        #[error("Failed to deserialize Tx: {0}")]
-        Deserialization(String),
->>>>>>> 9236840f
     }
 
     /// Get the raw header if it is present
@@ -280,26 +247,12 @@
         }
     }
 
-<<<<<<< HEAD
     /// Get the wrapper header if it is present
     pub fn wrapper(&self) -> Option<WrapperTx> {
         if let Self::Wrapper(wrapper) = self {
             Some(wrapper.clone())
         } else {
             None
-=======
-    impl From<TxType> for Tx {
-        fn from(ty: TxType) -> Self {
-            Tx::new(
-                vec![],
-                Some(ty.try_to_vec().unwrap()),
-                ChainId(String::new()), /* No need to provide a valid
-                                         * ChainId or expiration when
-                                         * casting back from
-                                         * TxType */
-                None,
-            )
->>>>>>> 9236840f
         }
     }
 
@@ -312,121 +265,31 @@
         }
     }
 
-<<<<<<< HEAD
     #[cfg(feature = "ferveo-tpke")]
     /// Get the protocol header if it is present
     pub fn protocol(&self) -> Option<ProtocolTx> {
         if let Self::Protocol(protocol) = self {
             Some(protocol.clone())
-=======
-    /// Determines the type of the input Tx
-    ///
-    /// If it is a raw Tx, signed or not, the Tx is
-    /// returned unchanged inside an enum variant stating its type.
-    ///
-    /// If it is a decrypted tx, signing it adds no security so we
-    /// extract the signed data without checking the signature (if it
-    /// is signed) or return as is. Either way, it is returned in
-    /// an enum variant stating its type.
-    ///
-    /// If it is a WrapperTx, we extract the signed data of
-    /// the Tx and verify it is of the appropriate form. This means
-    /// 1. The signed Tx data deserializes to a WrapperTx type
-    /// 2. The wrapper tx is indeed signed
-    /// 3. The signature is valid
-    ///
-    /// We modify the data of the WrapperTx to contain only the signed
-    /// data if valid and return it wrapped in a enum variant
-    /// indicating it is a wrapper. Otherwise, an error is
-    /// returned indicating the signature was not valid
-    pub fn process_tx(tx: Tx) -> Result<TxType, TxError> {
-        if let Some(Ok(SignedTxData {
-            data: Some(data),
-            ref sig,
-        })) = tx
-            .data
-            .as_ref()
-            .map(|data| SignedTxData::try_from_slice(&data[..]))
-        {
-            let signed_hash = Tx {
-                code_or_hash: tx.code_or_hash,
-                data: Some(data.clone()),
-                timestamp: tx.timestamp,
-                chain_id: tx.chain_id.clone(),
-                expiration: tx.expiration,
-            }
-            .hash();
-            match TxType::try_from(Tx {
-                code_or_hash: vec![],
-                data: Some(data),
-                timestamp: tx.timestamp,
-                chain_id: tx.chain_id,
-                expiration: tx.expiration,
-            })
-            .map_err(|err| TxError::Deserialization(err.to_string()))?
-            {
-                // verify signature and extract signed data
-                TxType::Wrapper(wrapper) => {
-                    wrapper.validate_sig(signed_hash, sig)?;
-                    Ok(TxType::Wrapper(wrapper))
-                }
-                // verify signature and extract signed data
-                TxType::Protocol(protocol) => {
-                    protocol.validate_sig(signed_hash, sig)?;
-                    Ok(TxType::Protocol(protocol))
-                }
-                // we extract the signed data, but don't check the signature
-                decrypted @ TxType::Decrypted(_) => Ok(decrypted),
-                // return as is
-                raw @ TxType::Raw(_) => Ok(raw),
-            }
->>>>>>> 9236840f
         } else {
             None
         }
     }
 }
 
-<<<<<<< HEAD
 #[cfg(test)]
 mod test_process_tx {
     use super::*;
     use crate::types::address::nam;
     use crate::types::storage::Epoch;
     use crate::proto::{Code, Data};
-=======
-    #[cfg(test)]
-    mod test_process_tx {
-        use super::*;
-        use crate::types::address::nam;
-        use crate::types::storage::Epoch;
-        use crate::types::time::DateTimeUtc;
-
-        fn gen_keypair() -> common::SecretKey {
-            use rand::prelude::ThreadRng;
-            use rand::thread_rng;
->>>>>>> 9236840f
 
     fn gen_keypair() -> common::SecretKey {
         use rand::prelude::ThreadRng;
         use rand::thread_rng;
 
-<<<<<<< HEAD
         let mut rng: ThreadRng = thread_rng();
         ed25519::SigScheme::generate(&mut rng).try_to_sk().unwrap()
     }
-=======
-        /// Test that process_tx correctly identifies a raw tx with no
-        /// data and returns an identical copy
-        #[test]
-        fn test_process_tx_raw_tx_no_data() {
-            let tx = Tx::new(
-                "wasm code".as_bytes().to_owned(),
-                None,
-                ChainId::default(),
-                None,
-            );
->>>>>>> 9236840f
 
     /// Test that process_tx correctly identifies a raw tx with no
     /// data and returns an identical copy
@@ -444,7 +307,6 @@
         }
     }
 
-<<<<<<< HEAD
     /// Test that process_tx correctly identifies tx containing
     /// a raw tx with some data and returns an identical copy
     /// of the inner data
@@ -467,38 +329,9 @@
                 );
             },
             _ => panic!("Test failed: Expected Raw Tx"),
-=======
-        /// Test that process_tx correctly identifies tx containing
-        /// a raw tx with some data and returns an identical copy
-        /// of the inner data
-        #[test]
-        fn test_process_tx_raw_tx_some_data() {
-            let inner = Tx::new(
-                "code".as_bytes().to_owned(),
-                Some("transaction data".as_bytes().to_owned()),
-                ChainId::default(),
-                None,
-            );
-            let tx = Tx::new(
-                "wasm code".as_bytes().to_owned(),
-                Some(
-                    TxType::Raw(inner.clone())
-                        .try_to_vec()
-                        .expect("Test failed"),
-                ),
-                inner.chain_id.clone(),
-                None,
-            );
-
-            match process_tx(tx).expect("Test failed") {
-                TxType::Raw(raw) => assert_eq!(inner, raw),
-                _ => panic!("Test failed: Expected Raw Tx"),
-            }
->>>>>>> 9236840f
-        }
-    }
-
-<<<<<<< HEAD
+        }
+    }
+
     /// Test that process_tx correctly identifies a raw tx with some
     /// signed data and returns an identical copy of the inner data
     #[test]
@@ -522,38 +355,9 @@
                 );
             },
             _ => panic!("Test failed: Expected Raw Tx"),
-=======
-        /// Test that process_tx correctly identifies a raw tx with some
-        /// signed data and returns an identical copy of the inner data
-        #[test]
-        fn test_process_tx_raw_tx_some_signed_data() {
-            let inner = Tx::new(
-                "code".as_bytes().to_owned(),
-                Some("transaction data".as_bytes().to_owned()),
-                ChainId::default(),
-                None,
-            );
-            let tx = Tx::new(
-                "wasm code".as_bytes().to_owned(),
-                Some(
-                    TxType::Raw(inner.clone())
-                        .try_to_vec()
-                        .expect("Test failed"),
-                ),
-                inner.chain_id.clone(),
-                None,
-            )
-            .sign(&gen_keypair());
-
-            match process_tx(tx).expect("Test failed") {
-                TxType::Raw(raw) => assert_eq!(inner, raw),
-                _ => panic!("Test failed: Expected Raw Tx"),
-            }
->>>>>>> 9236840f
-        }
-    }
-
-<<<<<<< HEAD
+        }
+    }
+
     /// Test that process_tx correctly identifies a wrapper tx with some
     /// data and extracts the signed data.
     #[test]
@@ -582,50 +386,11 @@
                 tx.decrypt(<EllipticCurve as PairingEngine>::G2Affine::prime_subgroup_generator())
                     .expect("Test failed");
                 //assert_eq!(tx, decrypted);
-=======
-        /// Test that process_tx correctly identifies a wrapper tx with some
-        /// data and extracts the signed data.
-        #[test]
-        fn test_process_tx_wrapper_tx() {
-            let keypair = gen_keypair();
-            let tx = Tx::new(
-                "wasm code".as_bytes().to_owned(),
-                Some("transaction data".as_bytes().to_owned()),
-                ChainId::default(),
-                None,
-            );
-            // the signed tx
-            let wrapper = WrapperTx::new(
-                Fee {
-                    amount: 10.into(),
-                    token: nam(),
-                },
-                &keypair,
-                Epoch(0),
-                0.into(),
-                tx.clone(),
-                Default::default(),
-                #[cfg(not(feature = "mainnet"))]
-                None,
-            )
-            .sign(&keypair, tx.chain_id.clone(), Some(DateTimeUtc::now()))
-            .expect("Test failed");
-
-            match process_tx(wrapper).expect("Test failed") {
-                TxType::Wrapper(wrapper) => {
-                    let decrypted =
-                        wrapper.decrypt(<EllipticCurve as PairingEngine>::G2Affine::prime_subgroup_generator())
-                            .expect("Test failed");
-                    assert_eq!(tx, decrypted);
-                }
-                _ => panic!("Test failed: Expected Wrapper Tx"),
->>>>>>> 9236840f
             }
             _ => panic!("Test failed: Expected Wrapper Tx"),
         }
     }
 
-<<<<<<< HEAD
     /// Test that process_tx correctly returns an error on a wrapper tx
     /// with some unsigned data
     #[test]
@@ -634,21 +399,6 @@
         // the signed tx
         let mut tx = Tx::new(TxType::Wrapper(
             WrapperTx::new(
-=======
-        /// Test that process_tx correctly returns an error on a wrapper tx
-        /// with some unsigned data
-        #[test]
-        fn test_process_tx_wrapper_tx_unsigned() {
-            let keypair = gen_keypair();
-            let tx = Tx::new(
-                "wasm code".as_bytes().to_owned(),
-                Some("transaction data".as_bytes().to_owned()),
-                ChainId::default(),
-                None,
-            );
-            // the signed tx
-            let wrapper = WrapperTx::new(
->>>>>>> 9236840f
                 Fee {
                     amount: 10.into(),
                     token: nam(),
@@ -658,7 +408,6 @@
                 0.into(),
                 #[cfg(not(feature = "mainnet"))]
                 None,
-<<<<<<< HEAD
             )
         ));
         tx.set_code(Code::new("wasm code".as_bytes().to_owned()));
@@ -666,25 +415,9 @@
         tx.encrypt(&Default::default());
         let result = tx.validate_header().expect_err("Test failed");
         assert_matches!(result, TxError::SigError(_));
-=======
-            );
-
-            let tx = Tx::new(
-                vec![],
-                Some(
-                    TxType::Wrapper(wrapper).try_to_vec().expect("Test failed"),
-                ),
-                ChainId::default(),
-                None,
-            );
-            let result = process_tx(tx).expect_err("Test failed");
-            assert_matches!(result, TxError::Unsigned(_));
-        }
->>>>>>> 9236840f
-    }
-}
-
-<<<<<<< HEAD
+    }
+}
+
 /// Test that process_tx correctly identifies a DecryptedTx
 /// with some unsigned data and returns an identical copy
 #[test]
@@ -692,7 +425,6 @@
     let mut tx = Tx::new(TxType::Decrypted(DecryptedTx::Decrypted {
         code_hash: Hash::default(),
         data_hash: Hash::default(),
-        header_hash: Hash::default(),
         #[cfg(not(feature = "mainnet"))]
         has_valid_pow: false,
     }));
@@ -703,21 +435,6 @@
         TxType::Decrypted(DecryptedTx::Decrypted {
             code_hash,
             data_hash,
-            header_hash,
-=======
-    /// Test that process_tx correctly identifies a DecryptedTx
-    /// with some unsigned data and returns an identical copy
-    #[test]
-    fn test_process_tx_decrypted_unsigned() {
-        let payload = Tx::new(
-            "transaction data".as_bytes().to_owned(),
-            Some("transaction data".as_bytes().to_owned()),
-            ChainId::default(),
-            None,
-        );
-        let decrypted = DecryptedTx::Decrypted {
-            tx: payload.clone(),
->>>>>>> 9236840f
             #[cfg(not(feature = "mainnet"))]
             has_valid_pow: _,
         }) => {
@@ -728,7 +445,6 @@
     }
 }
 
-<<<<<<< HEAD
 /// Test that process_tx correctly identifies a DecryptedTx
 /// with some signed data and extracts it without checking
 /// signature
@@ -746,7 +462,6 @@
     let mut decrypted = Tx::new(TxType::Decrypted(DecryptedTx::Decrypted {
         code_hash: Hash::default(),
         data_hash: Hash::default(),
-        header_hash: Hash::default(),
         #[cfg(not(feature = "mainnet"))]
         has_valid_pow: false,
     }));
@@ -762,7 +477,6 @@
     decrypted.validate_header().expect("Test failed");
     match decrypted.header() {
         TxType::Decrypted(DecryptedTx::Decrypted {
-            header_hash,
             code_hash,
             data_hash,
             #[cfg(not(feature = "mainnet"))]
@@ -770,51 +484,6 @@
         }) => {
             assert_eq!(code_hash, Hash(code_sec.hash(&mut Sha256::new()).finalize_reset().into()));
             assert_eq!(data_hash, Hash(data_sec.hash(&mut Sha256::new()).finalize_reset().into()));
-=======
-    /// Test that process_tx correctly identifies a DecryptedTx
-    /// with some signed data and extracts it without checking
-    /// signature
-    #[test]
-    fn test_process_tx_decrypted_signed() {
-        let payload = Tx::new(
-            "transaction data".as_bytes().to_owned(),
-            Some("transaction data".as_bytes().to_owned()),
-            ChainId::default(),
-            None,
-        );
-        let decrypted = DecryptedTx::Decrypted {
-            tx: payload.clone(),
-            #[cfg(not(feature = "mainnet"))]
-            has_valid_pow: false,
-        };
-        // Invalid signed data
-        let ed_sig =
-            ed25519::Signature::try_from_slice([0u8; 64].as_ref()).unwrap();
-        let signed = SignedTxData {
-            data: Some(
-                TxType::Decrypted(decrypted)
-                    .try_to_vec()
-                    .expect("Test failed"),
-            ),
-            sig: common::Signature::try_from_sig(&ed_sig).unwrap(),
-        };
-        // create the tx with signed decrypted data
-        let tx = Tx::new(
-            vec![],
-            Some(signed.try_to_vec().expect("Test failed")),
-            ChainId::default(),
-            None,
-        );
-        match process_tx(tx).expect("Test failed") {
-            TxType::Decrypted(DecryptedTx::Decrypted {
-                tx: processed,
-                #[cfg(not(feature = "mainnet"))]
-                    has_valid_pow: _,
-            }) => {
-                assert_eq!(payload, processed);
-            }
-            _ => panic!("Test failed"),
->>>>>>> 9236840f
         }
         _ => panic!("Test failed"),
     }
