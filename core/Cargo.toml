--- conflicted
+++ resolved
@@ -63,33 +63,26 @@
 data-encoding = "2.3.2"
 derivative = "2.2.0"
 ed25519-consensus = "1.2.0"
-<<<<<<< HEAD
-eyre = "0.6.8"
-ethabi = "18.0.0"
-=======
 ethabi = "18.0.0"
 ethbridge-structs = { git = "https://github.com/heliaxdev/ethbridge-rs", tag = "v0.18.0" }
 eyre = "0.6.8"
->>>>>>> 2c5ae39c
 ferveo = {optional = true, git = "https://github.com/anoma/ferveo", rev = "e5abd0acc938da90140351a65a26472eb495ce4d"}
 ferveo-common = {git = "https://github.com/anoma/ferveo", rev = "e5abd0acc938da90140351a65a26472eb495ce4d"}
 tpke = {package = "group-threshold-cryptography", optional = true, git = "https://github.com/anoma/ferveo", rev = "e5abd0acc938da90140351a65a26472eb495ce4d"}
 # TODO using the same version of tendermint-rs as we do here.
 ibc = {version = "0.36.0", default-features = false, features = ["serde"], optional = true}
 ibc-proto = {version = "0.26.0", default-features = false, optional = true}
+ibc-abcipp = {package = "ibc", git = "https://github.com/heliaxdev/cosmos-ibc-rs", rev = "db14744bfba6239cc5f58345ff90f8b7d42637d6", default-features = false, features = ["serde"], optional = true}
+ibc-proto-abcipp = {package = "ibc-proto", git = "https://github.com/heliaxdev/ibc-proto-rs", rev = "dd8ba23110a144ffe2074a0b889676468266435a", default-features = false, optional = true}
 ics23 = "0.9.0"
 impl-num-traits = "0.1.2"
 index-set = {git = "https://github.com/heliaxdev/index-set", tag = "v0.7.1", features = ["serialize-borsh", "serialize-serde"]}
 itertools = "0.10.0"
 libsecp256k1 = {git = "https://github.com/heliaxdev/libsecp256k1", rev = "bbb3bd44a49db361f21d9db80f9a087c194c0ae9", default-features = false, features = ["std", "static-context"]}
-<<<<<<< HEAD
 masp_primitives = { git = "https://github.com/anoma/masp", rev = "ea4fcc68d9412b94042c1c2f0ea0212394e1be37" }
-=======
-masp_primitives = { git = "https://github.com/anoma/masp", rev = "bee40fc465f6afbd10558d12fe96eb1742eee45c" }
 num256 = "0.3.5"
 num-rational = "0.4.1"
 num-traits = "0.2.15"
->>>>>>> 2c5ae39c
 proptest = {git = "https://github.com/heliaxdev/proptest", rev = "8f1b4abe7ebd35c0781bf9a00a4ee59833ffa2a1", optional = true}
 prost = "0.11.6"
 prost-types = "0.11.6"
@@ -104,8 +97,8 @@
 thiserror = "1.0.38"
 tiny-keccak = {version = "2.0.2", features = ["keccak"]}
 tracing = "0.1.30"
+uint = "0.9.5"
 zeroize = {version = "1.5.5", features = ["zeroize_derive"]}
-uint = "0.9.5"
 
 [dev-dependencies]
 assert_matches = "1.5.0"
