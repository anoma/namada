--- conflicted
+++ resolved
@@ -20,13 +20,5 @@
 
 [dependencies]
 namada_core = {path = "../core", default-features = false}
-<<<<<<< HEAD
-borsh = "0.9.0"
-#libmasp = { git = "https://github.com/anoma/masp", branch = "murisi/masp-incentive" }
-masp_primitives = { git = "https://github.com/anoma/masp", rev = "ea4fcc68d9412b94042c1c2f0ea0212394e1be37" }
-masp_proofs = { git = "https://github.com/anoma/masp", rev = "ea4fcc68d9412b94042c1c2f0ea0212394e1be37" }
-hex = "0.4.3"
-=======
 borsh.workspace = true
-masp_primitives.workspace = true
->>>>>>> 4b431cb6
+masp_primitives.workspace = true