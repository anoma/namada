[package]
name = "namada_sdk"
description = "The main Namada SDK crate"
resolver = "2"
authors.workspace = true
edition.workspace = true
documentation.workspace = true
homepage.workspace = true
keywords.workspace = true
license.workspace = true
readme.workspace = true
repository.workspace = true
version.workspace = true
rust-version.workspace = true

[features]
default = ["std"]
mainnet = [
  "namada_core/mainnet",
  "namada_events/mainnet",
  "namada_token/mainnet",
]
multicore = ["masp_proofs/multicore", "namada_token/multicore"]
std = ["fd-lock", "download-params", "namada_token/std", "namada_wallet/std"]
async-send = ["namada_io/async-send"]
namada-eth-bridge = ["namada_ethereum_bridge/namada-eth-bridge"]
benches = ["namada_core/benches", "namada_core/testing", "namada_state/benches"]
wasm-runtime = ["namada_vm/wasm-runtime"]
masp = ["namada_core/task_env", "namada_core/control_flow", "namada_token/masp"]
# for tests and test utilities
testing = [
  "masp_primitives/test-dependencies",
  "namada_account/testing",
  "namada_core/testing",
  "namada_ethereum_bridge/testing",
  "namada_governance/testing",
  "namada_ibc/testing",
  "namada_parameters/testing",
  "namada_proof_of_stake/testing",
  "namada_storage/testing",
  "namada_token/testing",
  "namada_tx/testing",
  "proptest",
  "jubjub",
]
arbitrary = [
  "dep:arbitrary",
  "namada_account/arbitrary",
  "namada_core/arbitrary",
  "namada_governance/arbitrary",
  "namada_ibc/arbitrary",
  "namada_token/arbitrary",
]

download-params = ["namada_token/download-params"]
migrations = [
  "namada_migrations",
  "namada_account/migrations",
  "namada_core/migrations",
  "namada_ethereum_bridge/migrations",
  "namada_events/migrations",
  "namada_governance/migrations",
  "namada_proof_of_stake/migrations",
  "namada_state/migrations",
  "namada_storage/migrations",
  "namada_token/migrations",
  "namada_tx/migrations",
  "namada_vote_ext/migrations",
  "namada_gas/migrations",
  "linkme",
]

[dependencies]
namada_account.workspace = true
namada_core = { workspace = true, features = ["default-flag-ciphertext"] }
namada_ethereum_bridge.workspace = true
namada_events.workspace = true
namada_gas.workspace = true
namada_governance.workspace = true
namada_ibc.workspace = true
namada_io.workspace = true
namada_macros.workspace = true
namada_migrations = { workspace = true, optional = true }
namada_parameters.workspace = true
namada_proof_of_stake.workspace = true
namada_state.workspace = true
namada_storage.workspace = true
namada_token = { workspace = true, features = ["masp"] }
namada_tx.workspace = true
namada_vm = { workspace = true, default-features = false }
namada_vote_ext.workspace = true
namada_vp.workspace = true
namada_wallet.workspace = true

arbitrary = { workspace = true, optional = true }
async-trait.workspace = true
bech32.workspace = true
bimap.workspace = true
borsh.workspace = true
circular-queue.workspace = true
clap = { workspace = true, default-features = false, features = ["std"] }
data-encoding.workspace = true
duration-str.workspace = true
either.workspace = true
ethbridge-bridge-contract.workspace = true
ethers.workspace = true
eyre.workspace = true
fd-lock = { workspace = true, optional = true }
futures.workspace = true
init-once.workspace = true
itertools.workspace = true
jubjub = { workspace = true, optional = true }
<<<<<<< HEAD
kassandra-client.workspace = true
=======
kassandra.workspace = true
>>>>>>> 58519f81
lazy_static.workspace = true
linkme = { workspace = true, optional = true }
masp_primitives.workspace = true
masp_proofs.workspace = true
num256.workspace = true
num-traits.workspace = true
owo-colors.workspace = true
paste.workspace = true
patricia_tree.workspace = true
proptest = { workspace = true, optional = true }
prost.workspace = true
rand.workspace = true
rand_core.workspace = true
regex.workspace = true
reqwest.workspace = true
rustversion.workspace = true
serde.workspace = true
serde_json.workspace = true
sha2.workspace = true
smooth-operator.workspace = true
tendermint-rpc.workspace = true
thiserror.workspace = true
tiny-bip39.workspace = true
toml.workspace = true
tracing.workspace = true
zeroize.workspace = true
xorf.workspace = true

[target.'cfg(not(target_family = "wasm"))'.dependencies]
rayon.workspace = true
tempfile.workspace = true
tokio = { workspace = true, features = ["full"] }


[target.'cfg(target_family = "wasm")'.dependencies]
tokio = { workspace = true, default-features = false, features = ["sync"] }
getrandom = { workspace = true, features = ["wasm_js"] }

[dev-dependencies]
namada_account = { path = "../account", features = ["testing"] }
namada_core = { path = "../core", features = ["default-flag-ciphertext", "rand", "testing"] }
namada_ethereum_bridge = { path = "../ethereum_bridge", features = ["testing"] }
namada_governance = { path = "../governance", features = ["testing"] }
namada_ibc = { path = "../ibc", features = ["testing"] }
namada_parameters.path = "../parameters"
namada_proof_of_stake = { path = "../proof_of_stake", features = ["testing"] }
namada_state = { path = "../state", features = ["testing"] }
namada_storage = { path = "../storage", features = ["testing"] }
namada_token = { path = "../token", features = ["testing", "masp"] }
namada_tx = { path = "../tx", features = ["testing"] }
namada_vm.path = "../vm"
namada_vote_ext.path = "../vote_ext"
namada_vp.path = "../vp"

assert_matches.workspace = true
jubjub.workspace = true
masp_primitives = { workspace = true, features = ["test-dependencies"] }
proptest.workspace = true
tempfile.workspace = true<|MERGE_RESOLUTION|>--- conflicted
+++ resolved
@@ -110,11 +110,8 @@
 init-once.workspace = true
 itertools.workspace = true
 jubjub = { workspace = true, optional = true }
-<<<<<<< HEAD
+kassandra.workspace = true
 kassandra-client.workspace = true
-=======
-kassandra.workspace = true
->>>>>>> 58519f81
 lazy_static.workspace = true
 linkme = { workspace = true, optional = true }
 masp_primitives.workspace = true
