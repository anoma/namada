--- conflicted
+++ resolved
@@ -162,13 +162,8 @@
         .sign(eth_bridge_key);
         assert!(
             validate_valset_upd_vext(
-<<<<<<< HEAD
                 &shell.state,
-                &validator_set_update.unwrap(),
-=======
-                &shell.wl_storage,
                 &validator_set_update,
->>>>>>> 92fc1f67
                 signing_epoch,
             )
             .is_err()
@@ -207,13 +202,8 @@
         .sign(&eth_bridge_key);
         assert!(
             validate_valset_upd_vext(
-<<<<<<< HEAD
                 &shell.state,
-                &validator_set_update.unwrap(),
-=======
-                &shell.wl_storage,
                 &validator_set_update,
->>>>>>> 92fc1f67
                 signing_epoch,
             )
             .is_err()
