--- conflicted
+++ resolved
@@ -4,18 +4,15 @@
 use masp_primitives::merkle_tree::CommitmentTree;
 use masp_primitives::sapling::Node;
 use namada::core::storage::{BlockResults, Epoch, Header};
+use namada::events::Event;
 use namada::gas::event::GasUsed;
 use namada::governance::pgf::inflation as pgf_inflation;
 use namada::hash::Hash;
 use namada::ledger::events::extend::{
-<<<<<<< HEAD
-    ComposeEvent, Height, Info, MaspTxBlockIndex,
+    ComposeEvent, Height, Info, MaspTxBatchRefs, MaspTxBlockIndex,
+    MaspTxWrapper, TxHash,
 };
 use namada::ledger::events::EmitEvents;
-=======
-    ComposeEvent, Height, Info, TxHash, ValidMaspTx,
-};
->>>>>>> 4ed62290
 use namada::ledger::gas::GasMetering;
 use namada::ledger::ibc;
 use namada::ledger::pos::namada_proof_of_stake;
@@ -24,7 +21,6 @@
 use namada::proof_of_stake::storage::{
     find_validator_by_raw_hash, write_last_block_proposer_address,
 };
-use namada::sdk::events::EmitEvents;
 use namada::state::write_log::StorageModification;
 use namada::state::{ResultExt, StorageWrite, EPOCH_SWITCH_BLOCKS_DELAY};
 use namada::token::utils::is_masp_tx;
@@ -34,7 +30,6 @@
 use namada::tx::new_tx_event;
 use namada::vote_ext::ethereum_events::MultiSignedEthEvent;
 use namada::vote_ext::ethereum_tx_data_variants;
-use namada_sdk::event::extend::{MaspTxBatchRefs, MaspTxWrapper};
 
 use super::*;
 use crate::facade::tendermint::abci::types::VoteInfo;
@@ -346,174 +341,6 @@
                     changed_keys: &mut changed_keys,
                 },
             );
-<<<<<<< HEAD
-=======
-
-            match tx_result {
-                Ok(result) => {
-                    if result.is_accepted() {
-                        if wrapper_args
-                            .map(|args| args.is_committed_fee_unshield)
-                            .unwrap_or_default()
-                            || is_masp_tx(&result.changed_keys)
-                        {
-                            tx_event.extend(ValidMaspTx(
-                                TxIndex::must_from_usize(tx_index),
-                            ));
-                        }
-                        tracing::trace!(
-                            "all VPs accepted transaction {} storage \
-                             modification {:#?}",
-                            tx_event
-                                .raw_read_attribute::<TxHash>()
-                                .unwrap_or("<unknown>"),
-                            result
-                        );
-
-                        changed_keys
-                            .extend(result.changed_keys.iter().cloned());
-                        changed_keys.extend(
-                            result.wrapper_changed_keys.iter().cloned(),
-                        );
-                        stats.increment_successful_txs();
-                        self.commit_inner_tx_hash(replay_protection_hashes);
-
-                        self.state.commit_tx();
-                        if !tx_event.has_attribute::<Code>() {
-                            tx_event.extend(Code(ResultCode::Ok));
-                            self.state
-                                .in_mem_mut()
-                                .block
-                                .results
-                                .accept(tx_index);
-                        }
-                        // events from other sources
-                        response.events.emit_many(
-                            result.events.iter().map(|event| {
-                                event.clone().with(Height(height))
-                            }),
-                        );
-                    } else {
-                        // this branch can only be reached by inner txs
-                        tracing::trace!(
-                            "some VPs rejected transaction {} storage \
-                             modification {:#?}",
-                            tx_event
-                                .raw_read_attribute::<TxHash>()
-                                .unwrap_or("<unknown>"),
-                            result.vps_result.rejected_vps
-                        );
-                        // The fee unshield operation could still have been
-                        // committed
-                        if wrapper_args
-                            .map(|args| args.is_committed_fee_unshield)
-                            .unwrap_or_default()
-                        {
-                            tx_event.extend(ValidMaspTx(
-                                TxIndex::must_from_usize(tx_index),
-                            ));
-                        }
-
-                        // If an inner tx failed for any reason but invalid
-                        // signature, commit its hash to storage, otherwise
-                        // allow for a replay
-                        if !result
-                            .vps_result
-                            .status_flags
-                            .contains(VpStatusFlags::INVALID_SIGNATURE)
-                        {
-                            self.commit_inner_tx_hash(replay_protection_hashes);
-                        }
-
-                        stats.increment_rejected_txs();
-                        self.state.drop_tx();
-                        tx_event.extend(Code(ResultCode::InvalidTx));
-                    }
-                    tx_event
-                        .extend(GasUsed(result.gas_used))
-                        .extend(Info("Check inner_tx for result.".to_string()))
-                        .extend(InnerTx(&result));
-                }
-                Err(Error::TxApply(protocol::Error::WrapperRunnerError(
-                    msg,
-                ))) => {
-                    tracing::info!(
-                        "Wrapper transaction {} failed with: {}",
-                        tx_event
-                            .raw_read_attribute::<TxHash>()
-                            .unwrap_or("<unknown>"),
-                        msg,
-                    );
-                    tx_event
-                        .extend(GasUsed(tx_gas_meter.get_tx_consumed_gas()))
-                        .extend(Info(msg.to_string()))
-                        .extend(Code(ResultCode::InvalidTx));
-                }
-                Err(msg) => {
-                    tracing::info!(
-                        "Transaction {} failed with: {}",
-                        tx_event
-                            .raw_read_attribute::<TxHash>()
-                            .unwrap_or("<unknown>"),
-                        msg
-                    );
-
-                    // If user transaction didn't fail
-                    // because of out of gas nor invalid
-                    // section commitment, commit its hash to prevent replays
-                    if matches!(tx_header.tx_type, TxType::Wrapper(_)) {
-                        if !matches!(
-                            msg,
-                            Error::TxApply(protocol::Error::GasError(_))
-                                | Error::TxApply(
-                                    protocol::Error::MissingSection(_)
-                                )
-                                | Error::TxApply(
-                                    protocol::Error::ReplayAttempt(_)
-                                )
-                        ) {
-                            self.commit_inner_tx_hash(replay_protection_hashes);
-                        } else if let Error::TxApply(
-                            protocol::Error::ReplayAttempt(_),
-                        ) = msg
-                        {
-                            // Mark the wrapper hash as redundant but keep the
-                            // inner tx
-                            // hash. A replay of the wrapper is impossible since
-                            // the inner tx hash is committed to storage and
-                            // we validate the wrapper against that hash too
-                            let header_hash = replay_protection_hashes
-                                .expect("This cannot fail")
-                                .header_hash;
-                            self.state.redundant_tx_hash(&header_hash).expect(
-                                "Error while marking tx hash as redundant",
-                            );
-                        }
-                    }
-
-                    stats.increment_errored_txs();
-                    self.state.drop_tx();
-
-                    tx_event
-                        .extend(GasUsed(tx_gas_meter.get_tx_consumed_gas()))
-                        .extend(Info(msg.to_string()));
-
-                    // If wrapper, invalid tx error code
-                    tx_event.extend(Code(ResultCode::InvalidTx));
-                    // The fee unshield operation could still have been
-                    // committed
-                    if wrapper_args
-                        .map(|args| args.is_committed_fee_unshield)
-                        .unwrap_or_default()
-                    {
-                        tx_event.extend(ValidMaspTx(TxIndex::must_from_usize(
-                            tx_index,
-                        )));
-                    }
-                    tx_event.extend(Code(ResultCode::WasmRuntimeError));
-                }
-            }
->>>>>>> 4ed62290
             response.events.emit(tx_event);
         }
 
@@ -692,7 +519,9 @@
             .map(|args| args.is_committed_fee_unshield)
             .unwrap_or_default()
         {
-            tx_logs.tx_event.extend(MaspTxBlockIndex(tx_data.tx_index));
+            tx_logs.tx_event.extend(MaspTxBlockIndex(
+                TxIndex::must_from_usize(tx_data.tx_index),
+            ));
             tx_logs.tx_event.extend(MaspTxWrapper);
         }
 
@@ -709,12 +538,15 @@
             }) => {
                 tracing::info!(
                     "Wrapper transaction {} failed with: {}",
-                    tx_logs.tx_event["hash"],
+                    tx_logs
+                        .tx_event
+                        .raw_read_attribute::<TxHash>()
+                        .unwrap_or("<unknown>"),
                     msg,
                 );
                 tx_logs
                     .tx_event
-                    .extend(WithGasUsed(tx_data.consumed_gas))
+                    .extend(GasUsed(tx_data.consumed_gas))
                     .extend(Info(msg.to_string()))
                     .extend(Code(ResultCode::InvalidTx));
                 // Make sure to clean the write logs for the next transaction
@@ -730,13 +562,16 @@
                 );
                 tracing::info!(
                     "Transaction {} failed with: {}",
-                    tx_logs.tx_event["hash"],
+                    tx_logs
+                        .tx_event
+                        .raw_read_attribute::<TxHash>()
+                        .unwrap_or("<unknown>"),
                     msg
                 );
 
                 tx_logs
                     .tx_event
-                    .extend(WithGasUsed(tx_data.consumed_gas))
+                    .extend(GasUsed(tx_data.consumed_gas))
                     .extend(Info(msg.to_string()))
                     .extend(Code(ResultCode::WasmRuntimeError));
 
@@ -760,7 +595,7 @@
         tx_data: TxData,
         tx_logs: &mut TxLogs,
     ) {
-        let mut temp_log = TempTxLogs::default();
+        let mut temp_log = TempTxLogs::new_from_tx_logs(tx_logs);
 
         let ValidityFlags {
             commit_batch_hash,
@@ -806,7 +641,7 @@
             .extend(tx_result.wrapper_changed_keys.iter().cloned());
         tx_logs
             .tx_event
-            .extend(WithGasUsed(tx_result.gas_used))
+            .extend(GasUsed(tx_result.gas_used))
             .extend(Info("Check batch for result.".to_string()))
             .extend(Batch(&tx_result.to_result_string()));
     }
@@ -819,7 +654,7 @@
         tx_data: TxData,
         tx_logs: &mut TxLogs,
     ) {
-        let mut temp_log = TempTxLogs::default();
+        let mut temp_log = TempTxLogs::new_from_tx_logs(tx_logs);
 
         let ValidityFlags {
             commit_batch_hash,
@@ -926,16 +761,19 @@
     tx_event: Event,
     stats: InternalStats,
     changed_keys: BTreeSet<Key>,
-    other_events: Vec<Event>,
+    response_events: Vec<Event>,
 }
 
-impl Default for TempTxLogs {
-    fn default() -> Self {
+impl TempTxLogs {
+    fn new_from_tx_logs(tx_logs: &TxLogs) -> Self {
         Self {
-            tx_event: Event::applied_tx(),
+            tx_event: Event::new(
+                tx_logs.tx_event.kind().to_owned(),
+                tx_logs.tx_event.level().to_owned(),
+            ),
             stats: Default::default(),
             changed_keys: Default::default(),
-            other_events: Default::default(),
+            response_events: Default::default(),
         }
     }
 }
@@ -948,10 +786,10 @@
         logs: &mut TxLogs<'finalize>,
         response: &mut shim::response::FinalizeBlock,
     ) {
-        logs.tx_event.attributes.extend(self.tx_event.attributes);
+        logs.tx_event.merge(self.tx_event);
         logs.stats.merge(self.stats);
         logs.changed_keys.extend(self.changed_keys);
-        response.events.extend(self.other_events);
+        response.events.extend(self.response_events);
     }
 
     // Consumes the temporary logs and merges the statistics to confirmed ones.
@@ -968,14 +806,14 @@
         height: BlockHeight,
     ) -> ValidityFlags {
         let mut flags = ValidityFlags::default();
-        let mut masp_event = MaspTxBatchRefs(vec![]);
+        let mut masp_cmts = vec![];
 
         for (cmt_hash, batched_result) in &tx_result.batch_results.0 {
             match batched_result {
                 Ok(result) => {
                     if result.is_accepted() {
                         if is_masp_tx(&result.changed_keys) {
-                            masp_event.0.push(*cmt_hash);
+                            masp_cmts.push(*cmt_hash);
                         }
                         tracing::trace!(
                             "all VPs accepted inner tx {} storage \
@@ -990,22 +828,10 @@
                         flags.commit_batch_hash = true;
 
                         // events from other sources
-                        self.other_events.extend(
-                            // ibc events
-                            result
-                                .ibc_events
-                                .iter()
-                                .cloned()
-                                .map(|ibc_event| {
-                                    ibc_event.with(Height(height)).into()
-                                })
-                                // eth bridge events
-                                .chain(
-                                    result
-                                        .eth_bridge_events
-                                        .iter()
-                                        .map(Event::from),
-                                ),
+                        self.response_events.emit_many(
+                            result.events.iter().map(|event| {
+                                event.clone().with(Height(height))
+                            }),
                         );
                     } else {
                         // VPs rejected, this branch can only be reached by
@@ -1051,9 +877,10 @@
 
         // If at least one of the inner transactions is a valid masp tx, update
         // the events
-        if !masp_event.0.is_empty() {
-            self.tx_event.extend(MaspTxBlockIndex(tx_index));
-            self.tx_event.extend(masp_event);
+        if !masp_cmts.is_empty() {
+            self.tx_event
+                .extend(MaspTxBlockIndex(TxIndex::must_from_usize(tx_index)));
+            self.tx_event.extend(MaspTxBatchRefs(masp_cmts.into()));
         }
 
         flags
@@ -1260,7 +1087,6 @@
                     token: shell.state.in_mem().native_token.clone(),
                 },
                 sk.ref_to(),
-                Epoch(0),
                 WRAPPER_GAS_LIMIT.into(),
                 None,
             ))));
@@ -3229,31 +3055,19 @@
         let root_post = shell.shell.state.in_mem().block.tree.root();
         assert_eq!(root_pre.0, root_post.0);
 
-<<<<<<< HEAD
-        assert_eq!(event[0].event_type.to_string(), String::from("applied"));
-        let code = event[0].attributes.get("code").unwrap().as_str();
-        assert_eq!(code, String::from(ResultCode::Ok).as_str());
-        let inner_tx_result = namada::tx::data::TxResult::<String>::from_str(
-            event[0].attributes.get("batch").unwrap(),
-        )
-        .unwrap();
+        assert_eq!(*event[0].kind(), APPLIED_TX);
+        let code = event[0].read_attribute::<CodeAttr>().expect("Test failed");
+        assert_eq!(code, ResultCode::Ok);
+        let inner_tx_result = event[0].read_attribute::<Batch>().unwrap();
         let first_tx_result = inner_tx_result
             .batch_results
             .0
             .get(&wrapper.first_commitments().unwrap().get_hash())
             .unwrap();
         assert!(first_tx_result.as_ref().is_ok_and(|res| !res.is_accepted()));
-        assert_eq!(event[1].event_type.to_string(), String::from("applied"));
-        let code = event[1].attributes.get("code").unwrap().as_str();
-        assert_eq!(code, String::from(ResultCode::Ok).as_str());
-=======
-        assert_eq!(*event[0].kind(), APPLIED_TX);
-        let code = event[0].read_attribute::<CodeAttr>().expect("Test failed");
-        assert_eq!(code, ResultCode::InvalidTx);
         assert_eq!(*event[1].kind(), APPLIED_TX);
         let code = event[1].read_attribute::<CodeAttr>().expect("Test failed");
         assert_eq!(code, ResultCode::Ok);
->>>>>>> 4ed62290
 
         // This hash must be present as succesfully added by the second
         // transaction
@@ -3389,30 +3203,23 @@
         let root_post = shell.shell.state.in_mem().block.tree.root();
         assert_eq!(root_pre.0, root_post.0);
 
-<<<<<<< HEAD
-        assert_eq!(event[0].event_type.to_string(), String::from("applied"));
-        let code = event[0].attributes.get("code").unwrap().as_str();
-        assert_eq!(code, String::from(ResultCode::InvalidTx).as_str());
-        assert_eq!(event[1].event_type.to_string(), String::from("applied"));
-        let code = event[1].attributes.get("code").unwrap().as_str();
-        assert_eq!(code, String::from(ResultCode::Ok).as_str());
-        let inner_tx_result = namada::tx::data::TxResult::<String>::from_str(
-            event[1].attributes.get("batch").unwrap(),
-        )
-        .unwrap();
+        assert_eq!(*event[0].kind(), APPLIED_TX);
+        let code = event[0].read_attribute::<CodeAttr>().expect("Test failed");
+        assert_eq!(code, ResultCode::InvalidTx);
+        assert_eq!(*event[1].kind(), APPLIED_TX);
+        let code = event[1].read_attribute::<CodeAttr>().expect("Test failed");
+        assert_eq!(code, ResultCode::Ok);
+        let inner_tx_result = event[1].read_attribute::<Batch>().unwrap();
         let inner_result = inner_tx_result
             .batch_results
             .0
             .get(&unsigned_wrapper.first_commitments().unwrap().get_hash())
             .unwrap();
         assert!(inner_result.as_ref().is_ok_and(|res| !res.is_accepted()));
-        assert_eq!(event[2].event_type.to_string(), String::from("applied"));
-        let code = event[2].attributes.get("code").unwrap().as_str();
-        assert_eq!(code, String::from(ResultCode::Ok).as_str());
-        let inner_tx_result = namada::tx::data::TxResult::<String>::from_str(
-            event[2].attributes.get("batch").unwrap(),
-        )
-        .unwrap();
+        assert_eq!(*event[2].kind(), APPLIED_TX);
+        let code = event[2].read_attribute::<CodeAttr>().expect("Test failed");
+        assert_eq!(code, ResultCode::Ok);
+        let inner_tx_result = event[2].read_attribute::<Batch>().unwrap();
         let inner_result = inner_tx_result
             .batch_results
             .0
@@ -3424,33 +3231,16 @@
             )
             .unwrap();
         assert!(inner_result.is_err());
-        assert_eq!(event[3].event_type.to_string(), String::from("applied"));
-        let code = event[3].attributes.get("code").unwrap().as_str();
-        assert_eq!(code, String::from(ResultCode::Ok).as_str());
-        let inner_tx_result = namada::tx::data::TxResult::<String>::from_str(
-            event[3].attributes.get("batch").unwrap(),
-        )
-        .unwrap();
+        assert_eq!(*event[3].kind(), APPLIED_TX);
+        let code = event[3].read_attribute::<CodeAttr>().expect("Test failed");
+        assert_eq!(code, ResultCode::Ok);
+        let inner_tx_result = event[3].read_attribute::<Batch>().unwrap();
         let inner_result = inner_tx_result
             .batch_results
             .0
             .get(&failing_wrapper.first_commitments().unwrap().get_hash())
             .unwrap();
         assert!(inner_result.is_err());
-=======
-        assert_eq!(*event[0].kind(), APPLIED_TX);
-        let code = event[0].read_attribute::<CodeAttr>().expect("Test failed");
-        assert_eq!(code, ResultCode::InvalidTx);
-        assert_eq!(*event[1].kind(), APPLIED_TX);
-        let code = event[1].read_attribute::<CodeAttr>().expect("Test failed");
-        assert_eq!(code, ResultCode::InvalidTx);
-        assert_eq!(*event[2].kind(), APPLIED_TX);
-        let code = event[2].read_attribute::<CodeAttr>().expect("Test failed");
-        assert_eq!(code, ResultCode::WasmRuntimeError);
-        assert_eq!(*event[3].kind(), APPLIED_TX);
-        let code = event[3].read_attribute::<CodeAttr>().expect("Test failed");
-        assert_eq!(code, ResultCode::WasmRuntimeError);
->>>>>>> 4ed62290
 
         for valid_wrapper in [
             &out_of_gas_wrapper,
@@ -3646,25 +3436,16 @@
             .expect("Test failed")[0];
 
         // Check balance of fee payer
-<<<<<<< HEAD
-        assert_eq!(event.event_type.to_string(), String::from("applied"));
-        let code = event.attributes.get("code").expect("Test failed").as_str();
-        assert_eq!(code, String::from(ResultCode::Ok).as_str());
-        let inner_tx_result = namada::tx::data::TxResult::<String>::from_str(
-            event.attributes.get("batch").unwrap(),
-        )
-        .unwrap();
+        assert_eq!(*event.kind(), APPLIED_TX);
+        let code = event.read_attribute::<CodeAttr>().expect("Test failed");
+        assert_eq!(code, ResultCode::Ok);
+        let inner_tx_result = event.read_attribute::<Batch>().unwrap();
         let inner_result = inner_tx_result
             .batch_results
             .0
             .get(&wrapper.first_commitments().unwrap().get_hash())
             .unwrap();
         assert!(inner_result.is_err());
-=======
-        assert_eq!(*event.kind(), APPLIED_TX);
-        let code = event.read_attribute::<CodeAttr>().expect("Test failed");
-        assert_eq!(code, ResultCode::WasmRuntimeError);
->>>>>>> 4ed62290
 
         let new_signer_balance = namada::token::read_balance(
             &shell.state,
@@ -5579,12 +5360,9 @@
             })
             .expect("Test failed");
 
-        let code = event[0].attributes.get("code").unwrap().as_str();
-        assert_eq!(code, String::from(ResultCode::Ok).as_str());
-        let inner_tx_result = namada::tx::data::TxResult::<String>::from_str(
-            event[0].attributes.get("batch").unwrap(),
-        )
-        .unwrap();
+        let code = event[0].read_attribute::<CodeAttr>().unwrap();
+        assert_eq!(code, ResultCode::Ok);
+        let inner_tx_result = event[0].read_attribute::<Batch>().unwrap();
         let inner_results = inner_tx_result.batch_results.0;
 
         for cmt in batch.commitments() {
@@ -5627,12 +5405,9 @@
             })
             .expect("Test failed");
 
-        let code = event[0].attributes.get("code").unwrap().as_str();
-        assert_eq!(code, String::from(ResultCode::WasmRuntimeError).as_str());
-        let inner_tx_result = namada::tx::data::TxResult::<String>::from_str(
-            event[0].attributes.get("batch").unwrap(),
-        )
-        .unwrap();
+        let code = event[0].read_attribute::<CodeAttr>().unwrap();
+        assert_eq!(code, ResultCode::WasmRuntimeError);
+        let inner_tx_result = event[0].read_attribute::<Batch>().unwrap();
         let inner_results = inner_tx_result.batch_results.0;
 
         assert!(
@@ -5680,12 +5455,9 @@
             })
             .expect("Test failed");
 
-        let code = event[0].attributes.get("code").unwrap().as_str();
-        assert_eq!(code, String::from(ResultCode::Ok).as_str());
-        let inner_tx_result = namada::tx::data::TxResult::<String>::from_str(
-            event[0].attributes.get("batch").unwrap(),
-        )
-        .unwrap();
+        let code = event[0].read_attribute::<CodeAttr>().unwrap();
+        assert_eq!(code, ResultCode::Ok);
+        let inner_tx_result = event[0].read_attribute::<Batch>().unwrap();
         let inner_results = inner_tx_result.batch_results.0;
 
         assert!(
@@ -5751,12 +5523,9 @@
             })
             .expect("Test failed");
 
-        let code = event[0].attributes.get("code").unwrap().as_str();
-        assert_eq!(code, String::from(ResultCode::WasmRuntimeError).as_str());
-        let inner_tx_result = namada::tx::data::TxResult::<String>::from_str(
-            event[0].attributes.get("batch").unwrap(),
-        )
-        .unwrap();
+        let code = event[0].read_attribute::<CodeAttr>().unwrap();
+        assert_eq!(code, ResultCode::WasmRuntimeError);
+        let inner_tx_result = event[0].read_attribute::<Batch>().unwrap();
         let inner_results = inner_tx_result.batch_results.0;
 
         assert!(
@@ -5803,12 +5572,9 @@
             })
             .expect("Test failed");
 
-        let code = event[0].attributes.get("code").unwrap().as_str();
-        assert_eq!(code, String::from(ResultCode::WasmRuntimeError).as_str());
-        let inner_tx_result = namada::tx::data::TxResult::<String>::from_str(
-            event[0].attributes.get("batch").unwrap(),
-        )
-        .unwrap();
+        let code = event[0].read_attribute::<CodeAttr>().unwrap();
+        assert_eq!(code, ResultCode::WasmRuntimeError);
+        let inner_tx_result = event[0].read_attribute::<Batch>().unwrap();
         let inner_results = inner_tx_result.batch_results.0;
 
         assert!(
