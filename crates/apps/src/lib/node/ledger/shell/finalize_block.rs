--- conflicted
+++ resolved
@@ -316,9 +316,8 @@
                     None
                 };
             let tx_gas_meter = RefCell::new(tx_gas_meter);
-<<<<<<< HEAD
             let tx_result = protocol::dispatch_tx(
-                tx,
+                tx.clone(),
                 processed_tx.tx.as_ref(),
                 TxIndex(
                     tx_index
@@ -332,26 +331,6 @@
                 wrapper_args.as_mut(),
             )
             .map_err(Error::TxApply);
-=======
-            let tx_result = protocol::check_tx_allowed(&tx, &self.state)
-                .and_then(|()| {
-                    protocol::dispatch_tx(
-                        tx.clone(),
-                        processed_tx.tx.as_ref(),
-                        TxIndex(
-                            tx_index
-                                .try_into()
-                                .expect("transaction index out of bounds"),
-                        ),
-                        &tx_gas_meter,
-                        &mut self.state,
-                        &mut self.vp_wasm_cache,
-                        &mut self.tx_wasm_cache,
-                        wrapper_args.as_mut(),
-                    )
-                })
-                .map_err(Error::TxApply);
->>>>>>> 4a43fc90
             let tx_gas_meter = tx_gas_meter.into_inner();
 
             // save the gas cost
