--- conflicted
+++ resolved
@@ -555,30 +555,11 @@
         tracing::info!("Removing last block results");
         batch.delete_cf(block_cf, format!("results/{}", last_block.height));
 
-        // Restore the state of replay protection to the last block
+        // Delete the tx hashes included in the last block
         let reprot_cf = self.get_column_family(REPLAY_PROTECTION_CF)?;
-        tracing::info!("Restoring replay protection state");
-        // Remove the "last" tx hashes
-        for (ref hash_str, _, _) in self.iter_replay_protection() {
-            let hash = namada::core::hash::Hash::from_str(hash_str)
-                .expect("Failed hash conversion");
-            let key = replay_protection::last_key(&hash);
-            batch.delete_cf(reprot_cf, key.to_string());
-        }
-
-        for (ref hash_str, _, _) in self.iter_replay_protection_buffer() {
-            let hash = namada::core::hash::Hash::from_str(hash_str)
-                .expect("Failed hash conversion");
-            let last_key = replay_protection::last_key(&hash);
-            // Restore "buffer" bucket to "last"
-            batch.put_cf(reprot_cf, last_key.to_string(), vec![]);
-
-            // Remove anything in the buffer from the "all" prefix. Note that
-            // some hashes might be missing from "all" if they have been
-            // deleted, this is fine, in this case just continue
-            let all_key = replay_protection::all_key(&hash);
-            batch.delete_cf(reprot_cf, all_key.to_string());
-        }
+        tracing::info!("Removing replay protection hashes");
+        batch
+            .delete_cf(reprot_cf, replay_protection::last_prefix().to_string());
 
         // Execute next step in parallel
         let batch = Mutex::new(batch);
@@ -1559,7 +1540,6 @@
         Ok(())
     }
 
-<<<<<<< HEAD
     #[inline]
     fn overwrite_entry(
         &self,
@@ -1679,24 +1659,6 @@
             .map(|(k, v, _)| (k, v))
             .collect()
     }
-=======
-    fn prune_replay_protection_buffer(
-        &mut self,
-        batch: &mut Self::WriteBatch,
-    ) -> Result<()> {
-        let replay_protection_cf =
-            self.get_column_family(REPLAY_PROTECTION_CF)?;
-
-        for (ref hash_str, _, _) in self.iter_replay_protection_buffer() {
-            let hash = namada::core::hash::Hash::from_str(hash_str)
-                .expect("Failed hash conversion");
-            let key = replay_protection::buffer_key(&hash);
-            batch.0.delete_cf(replay_protection_cf, key.to_string());
-        }
-
-        Ok(())
-    }
->>>>>>> fd85e377
 }
 
 impl<'iter> DBIter<'iter> for RocksDB {
@@ -1756,15 +1718,6 @@
             .expect("{REPLAY_PROTECTION_CF} column family should exist");
 
         let stripped_prefix = Some(replay_protection::last_prefix());
-        iter_prefix(self, replay_protection_cf, stripped_prefix.as_ref(), None)
-    }
-
-    fn iter_replay_protection_buffer(&'iter self) -> Self::PrefixIter {
-        let replay_protection_cf = self
-            .get_column_family(REPLAY_PROTECTION_CF)
-            .expect("{REPLAY_PROTECTION_CF} column family should exist");
-
-        let stripped_prefix = Some(replay_protection::buffer_prefix());
         iter_prefix(self, replay_protection_cf, stripped_prefix.as_ref(), None)
     }
 }
@@ -2021,14 +1974,7 @@
 
 #[cfg(test)]
 mod test {
-<<<<<<< HEAD
     use namada::core::address::EstablishedAddressGen;
-=======
-    use namada::core::address::{
-        gen_established_address, EstablishedAddressGen,
-    };
-    use namada::core::hash::Hash;
->>>>>>> fd85e377
     use namada::core::storage::{BlockHash, Epochs};
     use namada::state::{MerkleTree, Sha256Hasher};
     use tempfile::tempdir;
@@ -2258,26 +2204,6 @@
             true,
         )
         .unwrap();
-        for tx in [b"tx1", b"tx2"] {
-            db.write_replay_protection_entry(
-                &mut batch,
-                &replay_protection::all_key(&Hash::sha256(tx)),
-            )
-            .unwrap();
-            db.write_replay_protection_entry(
-                &mut batch,
-                &replay_protection::buffer_key(&Hash::sha256(tx)),
-            )
-            .unwrap();
-        }
-
-        for tx in [b"tx3", b"tx4"] {
-            db.write_replay_protection_entry(
-                &mut batch,
-                &replay_protection::last_key(&Hash::sha256(tx)),
-            )
-            .unwrap();
-        }
 
         add_block_to_batch(
             &db,
@@ -2312,34 +2238,6 @@
         db.batch_delete_subspace_val(&mut batch, height_1, &delete_key, true)
             .unwrap();
 
-        db.prune_replay_protection_buffer(&mut batch).unwrap();
-        db.write_replay_protection_entry(
-            &mut batch,
-            &replay_protection::all_key(&Hash::sha256(b"tx3")),
-        )
-        .unwrap();
-
-        for tx in [b"tx3", b"tx4"] {
-            db.delete_replay_protection_entry(
-                &mut batch,
-                &replay_protection::last_key(&Hash::sha256(tx)),
-            )
-            .unwrap();
-            db.write_replay_protection_entry(
-                &mut batch,
-                &replay_protection::buffer_key(&Hash::sha256(tx)),
-            )
-            .unwrap();
-        }
-
-        for tx in [b"tx5", b"tx6"] {
-            db.write_replay_protection_entry(
-                &mut batch,
-                &replay_protection::last_key(&Hash::sha256(tx)),
-            )
-            .unwrap();
-        }
-
         add_block_to_batch(
             &db,
             &mut batch,
@@ -2358,14 +2256,6 @@
         assert_eq!(overwritten, Some(overwrite_val));
         let deleted = db.read_subspace_val(&delete_key).unwrap();
         assert_eq!(deleted, None);
-
-        for tx in [b"tx1", b"tx2", b"tx3", b"tx5", b"tx6"] {
-            assert!(db.has_replay_protection_entry(&Hash::sha256(tx)).unwrap());
-        }
-        assert!(
-            !db.has_replay_protection_entry(&Hash::sha256(b"tx4"))
-                .unwrap()
-        );
 
         // Rollback to the first block height
         db.rollback(height_0).unwrap();
@@ -2384,15 +2274,6 @@
                 .unwrap()
                 .unwrap();
         assert_eq!(conversion_state, encode(&conversion_state_0));
-        for tx in [b"tx1", b"tx2", b"tx3", b"tx4"] {
-            assert!(db.has_replay_protection_entry(&Hash::sha256(tx)).unwrap());
-        }
-
-        for tx in [b"tx5", b"tx6"] {
-            assert!(
-                !db.has_replay_protection_entry(&Hash::sha256(tx)).unwrap()
-            );
-        }
     }
 
     #[test]
