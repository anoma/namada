//! Client RPC queries

use std::collections::{BTreeMap, BTreeSet};
use std::io;

use borsh::BorshDeserialize;
use data_encoding::HEXLOWER;
use masp_primitives::asset_type::AssetType;
use masp_primitives::merkle_tree::MerklePath;
use masp_primitives::sapling::Node;
use masp_primitives::transaction::components::I128Sum;
use masp_primitives::zip32::ExtendedFullViewingKey;
use namada::core::address::{Address, InternalAddress, MASP};
use namada::core::collections::{HashMap, HashSet};
use namada::core::hash::Hash;
use namada::core::key::*;
use namada::core::masp::BalanceOwner;
<<<<<<< HEAD
use namada::core::storage::{BlockHeight, BlockResults, Epoch, Key, KeySeg};
=======
use namada::core::storage::{BlockHeight, BlockResults, Epoch};
>>>>>>> 65ce1d7c
use namada::core::token::MaspDigitPos;
use namada::governance::parameters::GovernanceParameters;
use namada::governance::pgf::parameters::PgfParameters;
use namada::governance::pgf::storage::steward::StewardDetail;
use namada::governance::storage::keys as governance_storage;
use namada::governance::storage::proposal::{
    StoragePgfFunding, StorageProposal,
};
use namada::governance::utils::{ProposalVotes, VotePower};
use namada::governance::ProposalVote;
use namada::io::Io;
use namada::ledger::events::Event;
use namada::ledger::parameters::{storage as param_storage, EpochDuration};
use namada::ledger::pos::types::{CommissionPair, Slash};
use namada::ledger::pos::PosParams;
use namada::ledger::queries::RPC;
use namada::proof_of_stake::types::{
    ValidatorState, ValidatorStateInfo, WeightedValidator,
};
use namada::{state as storage, token};
<<<<<<< HEAD
use namada_sdk::control_flow::time::{Duration, Instant};
use namada_sdk::error::QueryError;
=======
>>>>>>> 65ce1d7c
use namada_sdk::masp::MaspTokenRewardData;
use namada_sdk::proof_of_stake::types::ValidatorMetaData;
use namada_sdk::queries::Client;
use namada_sdk::rpc::{
    self, enriched_bonds_and_unbonds, query_epoch, TxResponse,
};
use namada_sdk::tendermint_rpc::endpoint::status;
use namada_sdk::tx::display_inner_resp;
use namada_sdk::wallet::AddressVpType;
use namada_sdk::{display, display_line, edisplay_line, error, Namada};
<<<<<<< HEAD
=======
use tokio::time::Instant;
>>>>>>> 65ce1d7c

use crate::cli::{self, args};
use crate::facade::tendermint::merkle::proof::ProofOps;

/// Query the status of a given transaction.
///
/// If a response is not delivered until `deadline`, we exit the cli with an
/// error.
pub async fn query_tx_status(
    namada: &impl Namada,
    status: namada_sdk::rpc::TxEventQuery<'_>,
    deadline: Instant,
) -> Event {
    rpc::query_tx_status(namada, status, deadline)
        .await
        .unwrap()
}

/// Query and print the epoch of the last committed block
pub async fn query_and_print_epoch(context: &impl Namada) -> Epoch {
    let epoch = rpc::query_epoch(context.client()).await.unwrap();
    display_line!(context.io(), "Last committed epoch: {}", epoch);
    epoch
}

/// Query and print some information to help discern when the next epoch will
/// begin.
pub async fn query_and_print_next_epoch_info(context: &impl Namada) {
    let (this_epoch_first_height, epoch_duration) =
        rpc::query_next_epoch_info(context.client()).await.unwrap();

    display_line!(
        context.io(),
        "First block height of this current epoch: {this_epoch_first_height}."
    );
    display_line!(
        context.io(),
        "Minimum number of blocks in an epoch: {}.",
        epoch_duration.min_num_of_blocks
    );
    display_line!(
        context.io(),
        "Minimum amount of time for an epoch: {} seconds.",
        epoch_duration.min_duration
    );
    display_line!(
        context.io(),
        "\nEarliest height at which the next epoch can begin is block {}.",
        this_epoch_first_height.0 + epoch_duration.min_num_of_blocks
    );
}

/// Query and print node's status.
pub async fn query_and_print_status(
    context: &impl Namada,
) -> Option<status::Response> {
    let status = context.client().status().await;
    match status {
        Ok(status) => {
            display_line!(context.io(), "Node's status {status:#?}");
            Some(status)
        }
        Err(err) => {
            edisplay_line!(context.io(), "Status query failed with {err:#?}");
            None
        }
    }
}

/// Query the last committed block
pub async fn query_block(context: &impl Namada) {
    let block = namada_sdk::rpc::query_block(context.client())
        .await
        .unwrap();
    match block {
        Some(block) => {
            display_line!(
                context.io(),
                "Last committed block height: {}, time: {}",
                block.height,
                block.time
            );
        }
        None => {
            display_line!(context.io(), "No block has been committed yet.");
        }
    }
}

/// Query the results of the last committed block
pub async fn query_results<C: namada::ledger::queries::Client + Sync>(
    client: &C,
    _args: args::Query,
) -> Vec<BlockResults> {
    unwrap_client_response::<C, Vec<BlockResults>>(
        RPC.shell().read_results(client).await,
    )
}

/// Query the raw bytes of given storage key
pub async fn query_raw_bytes<N: Namada>(
    context: &N,
    args: args::QueryRawBytes,
) {
    let response = unwrap_client_response::<N::Client, _>(
        RPC.shell()
            .storage_value(
                context.client(),
                None,
                None,
                false,
                &args.storage_key,
            )
            .await,
    );
    if !response.data.is_empty() {
        display_line!(
            context.io(),
            "Found data: 0x{}",
            HEXLOWER.encode(&response.data)
        );
    } else {
        display_line!(
            context.io(),
            "No data found for key {}",
            args.storage_key
        );
    }
}

/// Query token balance(s)
pub async fn query_balance(context: &impl Namada, args: args::QueryBalance) {
    match &args.owner {
        BalanceOwner::Address(_) => {
            query_transparent_balance(context, args).await
        }
<<<<<<< HEAD
        None => {
            // Print shielded balance
            query_shielded_balance(context, args.clone()).await;
            // Then print transparent balance
            query_transparent_balance(context, args).await;
        }
    };
}

/// Query token balance(s)
pub async fn query_transparent_balance(
    context: &impl Namada,
    args: args::QueryBalance,
) {
    match (args.token, args.owner) {
        (Some(base_token), Some(owner)) => {
            let owner = owner.address().unwrap();
            let tokens = query_tokens(
                context,
                Some(&base_token),
                Some(&owner),
                args.show_ibc_tokens,
            )
            .await;
            for (token_alias, token) in tokens {
                let balance_key =
                    token::storage_key::balance_key(&token, &owner);
                match query_storage_value::<_, token::Amount>(
                    context.client(),
                    &balance_key,
                )
                .await
                {
                    Ok(balance) => {
                        let balance =
                            context.format_amount(&token, balance).await;
                        display_line!(
                            context.io(),
                            "{}: {}",
                            token_alias,
                            balance
                        );
                    }
                    Err(namada_sdk::error::Error::Query(
                        QueryError::NoSuchKey(_),
                    )) => {
                        display_line!(
                            context.io(),
                            "No {token_alias} balance found for {owner}",
                        )
                    }
                    Err(e) => {
                        display_line!(
                            context.io(),
                            "Error querying balance of {token_alias}: {e}"
                        );
                    }
                }
            }
        }
        (None, Some(owner)) => {
            let owner = owner.address().unwrap();
            let tokens =
                query_tokens(context, None, Some(&owner), args.show_ibc_tokens)
                    .await;
            for (token_alias, token) in tokens {
                let balance =
                    get_token_balance(context.client(), &token, &owner).await;
                if !balance.is_zero() {
                    let balance = context.format_amount(&token, balance).await;
                    display_line!(context.io(), "{}: {}", token_alias, balance);
                }
            }
        }
        (Some(base_token), None) => {
            let tokens = query_tokens(
                context,
                Some(&base_token),
                None,
                args.show_ibc_tokens,
            )
            .await;
            for (_, token) in tokens {
                let prefix = token::storage_key::balance_prefix(&token);
                let balances =
                    query_storage_prefix::<token::Amount>(context, &prefix)
                        .await;
                if let Some(balances) = balances {
                    print_balances(context, balances, Some(&token), None).await;
                }
            }
        }
        (None, None) => {
            let prefix = Key::from(MULTITOKEN.to_db_key());
            let balances = query_storage_prefix(context, &prefix).await;
            if let Some(balances) = balances {
                print_balances(context, balances, None, None).await;
            }
        }
    }
}

async fn print_balances(
    context: &impl Namada,
    balances: impl Iterator<Item = (storage::Key, token::Amount)>,
    token: Option<&Address>,
    target: Option<&Address>,
) {
    let stdout = io::stdout();
    let mut w = stdout.lock();
    let wallet = context.wallet().await;

    let mut print_num = 0;
    let mut print_token = None;
    for (key, balance) in balances {
        // Get the token, the owner, and the balance with the token and the
        // owner
        let (t, o, s) = match token::storage_key::is_any_token_balance_key(&key)
        {
            Some([tok, owner]) => (
                tok.clone(),
                owner.clone(),
                format!(
                    ": {}, owned by {}",
                    context.format_amount(tok, balance).await,
                    wallet.lookup_alias(owner)
                ),
            ),
            None => continue,
        };
        let token_alias = lookup_token_alias(context, &t, &o).await;
        // Get the token and the balance
        let (t, s) = match (token, target) {
            // the given token and the given target are the same as the
            // retrieved ones
            (Some(token), Some(target)) if t == *token && o == *target => {
                (t, s)
            }
            // the given token is the same as the retrieved one
            (Some(token), None) if t == *token => (t, s),
            // the given target is the same as the retrieved one
            (None, Some(target)) if o == *target => (t, s),
            // no specified token or target
            (None, None) => (t, s),
            // otherwise, this balance will not be printed
            _ => continue,
        };
        // Print the token if it isn't printed yet
        match &print_token {
            Some(token) if *token == t => {
                // the token has been already printed
            }
            _ => {
                display_line!(context.io(), &mut w; "Token {}", token_alias)
                    .unwrap();
                print_token = Some(t);
            }
=======
        BalanceOwner::FullViewingKey(_) => {
            query_shielded_balance(context, args).await
        }
    }
}

/// Query token balance(s)
async fn query_transparent_balance(
    context: &impl Namada,
    args: args::QueryBalance,
) {
    let args::QueryBalance {
        // Token owner (needs to be a transparent address)
        owner,
        // The token to query
        token,
        ..
    } = args;

    let owner = owner
        .address()
        .expect("Balance owner should have been a transparent address");

    let token_alias = lookup_token_alias(context, &token, &owner).await;
    let token_balance_result =
        namada_sdk::rpc::get_token_balance(context.client(), &token, &owner)
            .await;

    match token_balance_result {
        Ok(balance) => {
            let balance = context.format_amount(&token, balance).await;
            display_line!(context.io(), "{token_alias}: {balance}");
>>>>>>> 65ce1d7c
        }
        Err(e) => {
            display_line!(
                context.io(),
                "Error querying balance of {token_alias}: {e}"
            );
        }
    }
}

/// Return the token alias of the given `token`.
async fn lookup_token_alias(
    context: &impl Namada,
    token: &Address,
    owner: &Address,
) -> String {
    match token {
        Address::Internal(InternalAddress::Erc20(eth_addr)) => {
            eth_addr.to_canonical()
        }
        Address::Internal(InternalAddress::IbcToken(_)) => {
            let ibc_denom =
                rpc::query_ibc_denom(context, token.to_string(), Some(owner))
                    .await;

            context.wallet().await.lookup_ibc_token_alias(ibc_denom)
        }
        _ => context
            .wallet()
            .await
            .find_alias(token)
            .map(|alias| alias.to_string())
            .unwrap_or(token.to_string()),
    }
}

/// Query votes for the given proposal
pub async fn query_proposal_votes(
    context: &impl Namada,
    args: args::QueryProposalVotes,
) {
    let result = namada_sdk::rpc::query_proposal_votes(
        context.client(),
        args.proposal_id,
    )
    .await
    .unwrap();

    match args.voter {
        Some(voter) => {
            match result.into_iter().find(|vote| vote.delegator == voter) {
                Some(vote) => display_line!(context.io(), "{}", vote,),
                None => display_line!(
                    context.io(),
                    "The address {} has not voted on proposal {}",
                    voter,
                    args.proposal_id
                ),
            }
        }
        None => {
            display_line!(
                context.io(),
                "Votes for proposal id {}\n",
                args.proposal_id
            );
            for vote in result {
                display_line!(context.io(), "{}\n", vote);
            }
        }
    }
}

/// Query Proposals
pub async fn query_proposal(context: &impl Namada, args: args::QueryProposal) {
    let current_epoch = query_and_print_epoch(context).await;

    if let Some(id) = args.proposal_id {
        let proposal =
            query_proposal_by_id(context.client(), id).await.unwrap();
        if let Some(proposal) = proposal {
            display_line!(
                context.io(),
                "{}",
                proposal.to_string_with_status(current_epoch)
            );
        } else {
            edisplay_line!(context.io(), "No proposal found with id: {}", id);
        }
    } else {
        let last_proposal_id_key = governance_storage::get_counter_key();
        let last_proposal_id: u64 =
            query_storage_value(context.client(), &last_proposal_id_key)
                .await
                .unwrap();

        let from_id = if last_proposal_id > 10 {
            last_proposal_id - 10
        } else {
            0
        };

        display_line!(context.io(), "id: {}", last_proposal_id);

        for id in from_id..last_proposal_id {
            let proposal = query_proposal_by_id(context.client(), id)
                .await
                .unwrap()
                .expect("Proposal should be written to storage.");
            display_line!(context.io(), "{}", proposal);
        }
    }
}

/// Query proposal by Id
pub async fn query_proposal_by_id<C: namada::ledger::queries::Client + Sync>(
    client: &C,
    proposal_id: u64,
) -> Result<Option<StorageProposal>, error::Error> {
    namada_sdk::rpc::query_proposal_by_id(client, proposal_id).await
}

/// Query token shielded balance(s)
async fn query_shielded_balance(
    context: &impl Namada,
    args: args::QueryBalance,
) {
    let args::QueryBalance {
        // Token owner (needs to be a viewing key)
        owner,
        // The token to query
        token,
        // Used to control whether conversions are automatically performed
        no_conversions,
        ..
    } = args;

    let viewing_key = ExtendedFullViewingKey::from(
        owner
            .full_viewing_key()
            .expect("Balance owner should have been a masp full viewing key"),
    )
    .fvk
    .vk;

    // Pre-compute the masp asset types of `token`
    {
        let mut shielded = context.shielded_mut().await;
        let _ = shielded.load().await;
        let _ = shielded
            .precompute_asset_types(context.client(), vec![&token])
            .await;
        // Save the update state so that future fetches can be short-circuited
        let _ = shielded.save().await;
    }

    // The epoch is required to identify timestamped tokens
    let epoch = query_and_print_epoch(context).await;

    // Query the token alias in the wallet for pretty printing token balances
    let token_alias = lookup_token_alias(context, &token, &MASP).await;

    // Query the multi-asset balance at the given spending key
    let mut shielded = context.shielded_mut().await;

    let no_balance = || {
        display_line!(context.io(), "{token_alias}: 0");
    };

    let balance = if no_conversions {
        let Some(bal) = shielded
            .compute_shielded_balance(&viewing_key)
            .await
            .unwrap()
        else {
            no_balance();
            return;
        };
        bal
    } else {
        let Some(bal) = shielded
            .compute_exchanged_balance(
                context.client(),
                context.io(),
                &viewing_key,
                epoch,
            )
            .await
            .unwrap()
        else {
            no_balance();
            return;
        };
        bal
    };

    let total_balance = shielded
        .decode_combine_sum_to_epoch(context.client(), balance, epoch)
        .await
        .0
        .get(&token);

    if total_balance.is_zero() {
        no_balance();
    } else {
        display_line!(
            context.io(),
            "{}: {}",
            token_alias,
            context.format_amount(&token, total_balance.into()).await
        );
    }
}

pub async fn query_proposal_result(
    context: &impl Namada,
    args: args::QueryProposalResult,
) {
    let proposal_id = args.proposal_id;

    let current_epoch = query_epoch(context.client()).await.unwrap();
    let proposal_result =
        namada_sdk::rpc::query_proposal_result(context.client(), proposal_id)
            .await;
    let proposal_query =
        namada_sdk::rpc::query_proposal_by_id(context.client(), proposal_id)
            .await;

    if let (Ok(Some(proposal_result)), Ok(Some(proposal_query))) =
        (proposal_result, proposal_query)
    {
        display_line!(context.io(), "Proposal Id: {} ", proposal_id);
        if current_epoch >= proposal_query.voting_end_epoch {
            display_line!(context.io(), "{:4}{}", "", proposal_result);
        } else {
            display_line!(
                context.io(),
                "{:4}Still voting until epoch {} begins.",
                "",
                proposal_query.voting_end_epoch
            );
            let res = format!("{}", proposal_result);
            if let Some(idx) = res.find(' ') {
                let slice = &res[idx..];
                display_line!(context.io(), "{:4}Currently{}", "", slice);
            } else {
                display_line!(
                    context.io(),
                    "{:4}Error parsing the result string",
                    "",
                );
            }
        }
    } else {
        edisplay_line!(context.io(), "Proposal {} not found.", proposal_id);
    }
}

pub async fn query_account(context: &impl Namada, args: args::QueryAccount) {
    let account = rpc::get_account_info(context.client(), &args.owner)
        .await
        .unwrap();
    if let Some(account) = account {
        display_line!(context.io(), "Address: {}", account.address);
        display_line!(context.io(), "Threshold: {}", account.threshold);
        display_line!(context.io(), "Public keys:");
        for (public_key, _) in account.public_keys_map.pk_to_idx {
            display_line!(context.io(), "- {}", public_key);
        }
    } else {
        display_line!(context.io(), "No account exists for {}", args.owner);
    }
}

pub async fn query_pgf(context: &impl Namada, _args: args::QueryPgf) {
    let stewards = query_pgf_stewards(context.client()).await;
    let fundings = query_pgf_fundings(context.client()).await;

    match stewards.is_empty() {
        true => {
            display_line!(
                context.io(),
                "Pgf stewards: no stewards are currently set."
            )
        }
        false => {
            display_line!(context.io(), "Pgf stewards:");
            for steward in stewards {
                display_line!(context.io(), "{:4}- {}", "", steward.address);
                display_line!(context.io(), "{:4}  Reward distribution:", "");
                for (address, percentage) in steward.reward_distribution {
                    display_line!(
                        context.io(),
                        "{:6}- {} to {}",
                        "",
                        percentage,
                        address
                    );
                }
            }
        }
    }

    match fundings.is_empty() {
        true => {
            display_line!(
                context.io(),
                "Pgf fundings: no fundings are currently set."
            )
        }
        false => {
            display_line!(context.io(), "Pgf fundings:");
            for funding in fundings {
                display_line!(
                    context.io(),
                    "{:4}- {} for {}",
                    "",
                    funding.detail.target(),
                    funding.detail.amount().to_string_native()
                );
            }
        }
    }
}

pub async fn query_protocol_parameters(
    context: &impl Namada,
    _args: args::QueryProtocolParameters,
) {
    let governance_parameters =
        query_governance_parameters(context.client()).await;
    display_line!(context.io(), "\nGovernance Parameters");
    display_line!(
        context.io(),
        "{:4}Min. proposal fund: {}",
        "",
        governance_parameters.min_proposal_fund.to_string_native()
    );
    display_line!(
        context.io(),
        "{:4}Max. proposal code size: {}",
        "",
        governance_parameters.max_proposal_code_size
    );
    display_line!(
        context.io(),
        "{:4}Min. proposal voting period: {}",
        "",
        governance_parameters.min_proposal_voting_period
    );
    display_line!(
        context.io(),
        "{:4}Max. proposal period: {}",
        "",
        governance_parameters.max_proposal_period
    );
    display_line!(
        context.io(),
        "{:4}Max. proposal content size: {}",
        "",
        governance_parameters.max_proposal_content_size
    );
    display_line!(
        context.io(),
        "{:4}Min. proposal grace epochs: {}",
        "",
        governance_parameters.min_proposal_grace_epochs
    );

    let pgf_parameters = query_pgf_parameters(context.client()).await;
    display_line!(context.io(), "\nPublic Goods Funding Parameters");
    display_line!(
        context.io(),
        "{:4}Pgf inflation rate: {}",
        "",
        pgf_parameters.pgf_inflation_rate
    );
    display_line!(
        context.io(),
        "{:4}Steward inflation rate: {}",
        "",
        pgf_parameters.stewards_inflation_rate
    );

    display_line!(context.io(), "\nProtocol parameters");
    let key = param_storage::get_epoch_duration_storage_key();
    let epoch_duration: EpochDuration =
        query_storage_value(context.client(), &key)
            .await
            .expect("Parameter should be defined.");
    display_line!(
        context.io(),
        "{:4}Min. epoch duration: {}",
        "",
        epoch_duration.min_duration
    );
    display_line!(
        context.io(),
        "{:4}Min. number of blocks: {}",
        "",
        epoch_duration.min_num_of_blocks
    );

    let key = param_storage::get_max_expected_time_per_block_key();
    let max_block_duration: u64 = query_storage_value(context.client(), &key)
        .await
        .expect("Parameter should be defined.");
    display_line!(
        context.io(),
        "{:4}Max. block duration: {}",
        "",
        max_block_duration
    );

    let key = param_storage::get_tx_allowlist_storage_key();
    let vp_allowlist: Vec<String> = query_storage_value(context.client(), &key)
        .await
        .expect("Parameter should be defined.");
    display_line!(context.io(), "{:4}VP allowlist: {:?}", "", vp_allowlist);

    let key = param_storage::get_tx_allowlist_storage_key();
    let tx_allowlist: Vec<String> = query_storage_value(context.client(), &key)
        .await
        .expect("Parameter should be defined.");
    display_line!(
        context.io(),
        "{:4}Transactions allowlist: {:?}",
        "",
        tx_allowlist
    );

    let key = param_storage::get_max_block_gas_key();
    let max_block_gas: u64 = query_storage_value(context.client(), &key)
        .await
        .expect("Parameter should be defined.");
    display_line!(context.io(), "{:4}Max block gas: {:?}", "", max_block_gas);

    let key = param_storage::get_fee_unshielding_gas_limit_key();
    let fee_unshielding_gas_limit: u64 =
        query_storage_value(context.client(), &key)
            .await
            .expect("Parameter should be defined.");
    display_line!(
        context.io(),
        "{:4}Fee unshielding gas limit: {:?}",
        "",
        fee_unshielding_gas_limit
    );

    let key = param_storage::get_fee_unshielding_descriptions_limit_key();
    let fee_unshielding_descriptions_limit: u64 =
        query_storage_value(context.client(), &key)
            .await
            .expect("Parameter should be defined.");
    display_line!(
        context.io(),
        "{:4}Fee unshielding descriptions limit: {:?}",
        "",
        fee_unshielding_descriptions_limit
    );

    let key = param_storage::get_gas_cost_key();
    let gas_cost_table: BTreeMap<Address, token::Amount> =
        query_storage_value(context.client(), &key)
            .await
            .expect("Parameter should be defined.");
    display_line!(context.io(), "{:4}Gas cost table:", "");
    for (token, gas_cost) in gas_cost_table {
        display_line!(context.io(), "{:8}{}: {:?}", "", token, gas_cost);
    }

    display_line!(context.io(), "PoS parameters");
    let pos_params = query_pos_parameters(context.client()).await;
    display_line!(
        context.io(),
        "{:4}Pipeline length: {}",
        "",
        pos_params.pipeline_len
    );
    display_line!(
        context.io(),
        "{:4}Unbonding length: {}",
        "",
        pos_params.unbonding_len
    );
    display_line!(
        context.io(),
        "{:4}Cubic slashing window length: {}",
        "",
        pos_params.cubic_slashing_window_length
    );
    display_line!(
        context.io(),
        "{:4}Max. consensus validator slots: {}",
        "",
        pos_params.max_validator_slots
    );
    display_line!(
        context.io(),
        "{:4}Validator stake threshold: {}",
        "",
        pos_params.validator_stake_threshold
    );
    display_line!(
        context.io(),
        "{:4}Duplicate vote minimum slash rate: {}",
        "",
        pos_params.duplicate_vote_min_slash_rate
    );
    display_line!(
        context.io(),
        "{:4}Light client attack minimum slash rate: {}",
        "",
        pos_params.light_client_attack_min_slash_rate
    );
    display_line!(
        context.io(),
        "{:4}Liveness window: {} blocks",
        "",
        pos_params.liveness_window_check
    );
    display_line!(
        context.io(),
        "{:4}Liveness threshold: {}",
        "",
        pos_params.liveness_threshold
    );
    display_line!(
        context.io(),
        "{:4}Block proposer reward: {}",
        "",
        pos_params.block_proposer_reward
    );
    display_line!(
        context.io(),
        "{:4}Block vote reward: {}",
        "",
        pos_params.block_vote_reward
    );
    display_line!(
        context.io(),
        "{:4}Max inflation rate: {}",
        "",
        pos_params.max_inflation_rate
    );
    display_line!(
        context.io(),
        "{:4}Target staked ratio: {}",
        "",
        pos_params.target_staked_ratio
    );
    display_line!(
        context.io(),
        "{:4}Inflation kP gain: {}",
        "",
        pos_params.rewards_gain_p
    );
    display_line!(
        context.io(),
        "{:4}Inflation kD gain: {}",
        "",
        pos_params.rewards_gain_d
    );
    display_line!(
        context.io(),
        "{:4}Votes per raw token: {}",
        "",
        pos_params.tm_votes_per_token
    );
}

pub async fn query_bond<C: namada::ledger::queries::Client + Sync>(
    client: &C,
    source: &Address,
    validator: &Address,
    epoch: Option<Epoch>,
) -> token::Amount {
    unwrap_client_response::<C, token::Amount>(
        RPC.vp().pos().bond(client, source, validator, &epoch).await,
    )
}

pub async fn query_unbond_with_slashing<
    C: namada::ledger::queries::Client + Sync,
>(
    client: &C,
    source: &Address,
    validator: &Address,
) -> HashMap<(Epoch, Epoch), token::Amount> {
    unwrap_client_response::<C, HashMap<(Epoch, Epoch), token::Amount>>(
        RPC.vp()
            .pos()
            .unbond_with_slashing(client, source, validator)
            .await,
    )
}

pub async fn query_pos_parameters<C: namada::ledger::queries::Client + Sync>(
    client: &C,
) -> PosParams {
    unwrap_client_response::<C, PosParams>(
        RPC.vp().pos().pos_params(client).await,
    )
}

pub async fn query_consensus_keys<C: namada::ledger::queries::Client + Sync>(
    client: &C,
) -> BTreeSet<common::PublicKey> {
    unwrap_client_response::<C, BTreeSet<common::PublicKey>>(
        RPC.vp().pos().consensus_key_set(client).await,
    )
}

pub async fn query_pgf_stewards<C: namada::ledger::queries::Client + Sync>(
    client: &C,
) -> Vec<StewardDetail> {
    unwrap_client_response::<C, _>(RPC.vp().pgf().stewards(client).await)
}

pub async fn query_pgf_fundings<C: namada::ledger::queries::Client + Sync>(
    client: &C,
) -> Vec<StoragePgfFunding> {
    unwrap_client_response::<C, _>(RPC.vp().pgf().funding(client).await)
}

pub async fn query_pgf_parameters<C: namada::ledger::queries::Client + Sync>(
    client: &C,
) -> PgfParameters {
    unwrap_client_response::<C, _>(RPC.vp().pgf().parameters(client).await)
}

pub async fn query_and_print_unbonds(
    context: &impl Namada,
    source: &Address,
    validator: &Address,
) {
    let unbonds =
        query_unbond_with_slashing(context.client(), source, validator).await;
    let current_epoch = query_epoch(context.client()).await.unwrap();

    let mut total_withdrawable = token::Amount::zero();
    let mut not_yet_withdrawable = HashMap::<Epoch, token::Amount>::new();
    for ((_start_epoch, withdraw_epoch), amount) in unbonds.into_iter() {
        if withdraw_epoch <= current_epoch {
            total_withdrawable += amount;
        } else {
            let withdrawable_amount =
                not_yet_withdrawable.entry(withdraw_epoch).or_default();
            *withdrawable_amount += amount;
        }
    }
    if !total_withdrawable.is_zero() {
        display_line!(
            context.io(),
            "Total withdrawable now: {}.",
            total_withdrawable.to_string_native()
        );
    }
    if !not_yet_withdrawable.is_empty() {
        display_line!(context.io(), "Current epoch: {current_epoch}.");
    }
    for (withdraw_epoch, amount) in not_yet_withdrawable {
        display_line!(
            context.io(),
            "Amount {} withdrawable starting from epoch {withdraw_epoch}.",
            amount.to_string_native(),
        );
    }
}

pub async fn query_withdrawable_tokens<
    C: namada::ledger::queries::Client + Sync,
>(
    client: &C,
    bond_source: &Address,
    validator: &Address,
    epoch: Option<Epoch>,
) -> token::Amount {
    unwrap_client_response::<C, token::Amount>(
        RPC.vp()
            .pos()
            .withdrawable_tokens(client, bond_source, validator, &epoch)
            .await,
    )
}

/// Query PoS bond(s) and unbond(s)
pub async fn query_bonds(
    context: &impl Namada,
    args: args::QueryBonds,
) -> std::io::Result<()> {
    let epoch = query_and_print_epoch(context).await;

    let source = args.owner;
    let validator = args.validator;

    let stdout = io::stdout();
    let mut w = stdout.lock();

    let bonds_and_unbonds = enriched_bonds_and_unbonds(
        context.client(),
        epoch,
        &source,
        &validator,
    )
    .await
    .unwrap();

    for (bond_id, details) in &bonds_and_unbonds.data {
        let bond_type = if bond_id.source == bond_id.validator {
            format!("Self-bonds from {}", bond_id.validator)
        } else {
            format!(
                "Delegations from {} to {}",
                bond_id.source, bond_id.validator
            )
        };
        display_line!(context.io(), &mut w; "{}:", bond_type)?;
        for bond in &details.data.bonds {
            display_line!(
                context.io(),
                &mut w;
                "  Remaining active bond from epoch {}: Δ {} (slashed {})",
                bond.start,
                bond.amount.to_string_native(),
                bond.slashed_amount.unwrap_or_default().to_string_native()
            )?;
        }
        if !details.bonds_total.is_zero() {
            display_line!(
                context.io(),
                &mut w;
                "Active (slashable) bonds total: {}",
                details.bonds_total_active().to_string_native()
            )?;
        }
        display_line!(context.io(), &mut w; "Bonds total: {}", details.bonds_total.to_string_native())?;
        display_line!(context.io(), &mut w; "")?;

        if !details.data.unbonds.is_empty() {
            let bond_type = if bond_id.source == bond_id.validator {
                format!("Unbonded self-bonds from {}", bond_id.validator)
            } else {
                format!("Unbonded delegations from {}", bond_id.source)
            };
            display_line!(context.io(), &mut w; "{}:", bond_type)?;
            for unbond in &details.data.unbonds {
                display_line!(
                    context.io(),
                    &mut w;
                    "  Withdrawable from epoch {} (active from {}): Δ {} (slashed {})",
                    unbond.withdraw,
                    unbond.start,
                    unbond.amount.to_string_native(),
                    unbond.slashed_amount.unwrap_or_default().to_string_native()
                )?;
            }
            display_line!(
                context.io(),
                &mut w;
                "Unbonded total: {}",
                details.unbonds_total.to_string_native()
            )?;
        }
        display_line!(
            context.io(),
            &mut w;
            "Withdrawable total: {}",
            details.total_withdrawable.to_string_native()
        )?;
        display_line!(context.io(), &mut w; "")?;
    }
    if bonds_and_unbonds.bonds_total != bonds_and_unbonds.bonds_total_slashed {
        display_line!(
            context.io(),
            &mut w;
            "All bonds total active: {}",
            bonds_and_unbonds.bonds_total_active().to_string_native()
        )?;
    }
    display_line!(
        context.io(),
        &mut w;
        "All bonds total: {}",
        bonds_and_unbonds.bonds_total.to_string_native()
    )?;
    display_line!(
        context.io(),
        &mut w;
        "All bonds total slashed: {}",
        bonds_and_unbonds.bonds_total_slashed.to_string_native()
    )?;

    if bonds_and_unbonds.unbonds_total
        != bonds_and_unbonds.unbonds_total_slashed
    {
        display_line!(
            context.io(),
            &mut w;
            "All unbonds total active: {}",
            bonds_and_unbonds.unbonds_total_active().to_string_native()
        )?;
    }
    display_line!(
        context.io(),
        &mut w;
        "All unbonds total: {}",
        bonds_and_unbonds.unbonds_total.to_string_native()
    )?;
    display_line!(
        context.io(),
        &mut w;
        "All unbonds total withdrawable: {}",
        bonds_and_unbonds.total_withdrawable.to_string_native()
    )?;
    display_line!(
        context.io(),
        &mut w;
        "All unbonds total slashed: {}",
        bonds_and_unbonds.unbonds_total_slashed.to_string_native()
    )?;
    Ok(())
}

/// Query PoS bonded stake
pub async fn query_bonded_stake<N: Namada>(
    context: &N,
    args: args::QueryBondedStake,
) {
    let epoch = match args.epoch {
        Some(epoch) => epoch,
        None => query_and_print_epoch(context).await,
    };

    match args.validator {
        Some(validator) => {
            // Find bonded stake for the given validator
            let stake =
                get_validator_stake(context.client(), epoch, &validator).await;
            match stake {
                Some(stake) => {
                    // TODO: show if it's in consensus set, below capacity, or
                    // below threshold set
                    display_line!(
                        context.io(),
                        "Bonded stake of validator {validator}: {}",
                        stake.to_string_native()
                    )
                }
                None => {
                    display_line!(
                        context.io(),
                        "No bonded stake found for {validator}"
                    );
                }
            }
        }
        None => {
            let consensus: BTreeSet<WeightedValidator> =
                unwrap_client_response::<N::Client, _>(
                    RPC.vp()
                        .pos()
                        .consensus_validator_set(context.client(), &Some(epoch))
                        .await,
                );
            let below_capacity: BTreeSet<WeightedValidator> =
                unwrap_client_response::<N::Client, _>(
                    RPC.vp()
                        .pos()
                        .below_capacity_validator_set(
                            context.client(),
                            &Some(epoch),
                        )
                        .await,
                );

            // Iterate all validators
            let stdout = io::stdout();
            let mut w = stdout.lock();

            display_line!(context.io(), &mut w; "Consensus validators:")
                .unwrap();
            for val in consensus.into_iter().rev() {
                display_line!(
                    context.io(),
                    &mut w;
                    "  {}: {}",
                    val.address.encode(),
                    val.bonded_stake.to_string_native()
                )
                .unwrap();
            }
            if !below_capacity.is_empty() {
                display_line!(context.io(), &mut w; "Below capacity validators:")
                    .unwrap();
                for val in below_capacity.into_iter().rev() {
                    display_line!(
                        context.io(),
                        &mut w;
                        "  {}: {}",
                        val.address.encode(),
                        val.bonded_stake.to_string_native()
                    )
                    .unwrap();
                }
            }
        }
    }

    let total_staked_tokens =
        get_total_staked_tokens(context.client(), epoch).await;
    display_line!(
        context.io(),
        "Total bonded stake: {}",
        total_staked_tokens.to_string_native()
    );
}

/// Query and return validator's commission rate and max commission rate change
/// per epoch
pub async fn query_commission_rate<
    C: namada::ledger::queries::Client + Sync,
>(
    client: &C,
    validator: &Address,
    epoch: Option<Epoch>,
) -> CommissionPair {
    unwrap_client_response::<C, CommissionPair>(
        RPC.vp()
            .pos()
            .validator_commission(client, validator, &epoch)
            .await,
    )
}

/// Query and return validator's metadata
pub async fn query_metadata<C: namada::ledger::queries::Client + Sync>(
    client: &C,
    validator: &Address,
) -> Option<ValidatorMetaData> {
    unwrap_client_response::<C, Option<ValidatorMetaData>>(
        RPC.vp().pos().validator_metadata(client, validator).await,
    )
}

/// Query and return validator's state
pub async fn query_validator_state<
    C: namada::ledger::queries::Client + Sync,
>(
    client: &C,
    validator: &Address,
    epoch: Option<Epoch>,
) -> ValidatorStateInfo {
    unwrap_client_response::<C, ValidatorStateInfo>(
        RPC.vp()
            .pos()
            .validator_state(client, validator, &epoch)
            .await,
    )
}

/// Query and return the available reward tokens corresponding to the bond
pub async fn query_rewards<C: namada::ledger::queries::Client + Sync>(
    client: &C,
    source: &Option<Address>,
    validator: &Address,
) -> token::Amount {
    unwrap_client_response::<C, token::Amount>(
        RPC.vp().pos().rewards(client, validator, source).await,
    )
}

/// Query a validator's state information
pub async fn query_and_print_validator_state(
    context: &impl Namada,
    args: args::QueryValidatorState,
) {
    let validator = args.validator;
    let (state, epoch): ValidatorStateInfo =
        query_validator_state(context.client(), &validator, args.epoch).await;

    match state {
        Some(state) => match state {
            ValidatorState::Consensus => {
                display_line!(
                    context.io(),
                    "Validator {validator} is in the consensus set in epoch \
                     {epoch}"
                )
            }
            ValidatorState::BelowCapacity => {
                display_line!(
                    context.io(),
                    "Validator {validator} is in the below-capacity set in \
                     epoch {epoch}"
                )
            }
            ValidatorState::BelowThreshold => {
                display_line!(
                    context.io(),
                    "Validator {validator} is in the below-threshold set in \
                     epoch {epoch}"
                )
            }
            ValidatorState::Inactive => {
                display_line!(
                    context.io(),
                    "Validator {validator} is inactive in epoch {epoch}"
                )
            }
            ValidatorState::Jailed => {
                display_line!(
                    context.io(),
                    "Validator {validator} is jailed in epoch {epoch}"
                )
            }
        },
        None => display_line!(
            context.io(),
            "Validator {validator} not found in epoch {epoch}. This account \
             may not be a validator, or the validator account has been \
             recently initialized and may not be active yet. It is also \
             possible that this data is no longer available in storage if an \
             epoch before the current epoch has been queried."
        ),
    }
}

/// Query PoS validator's commission rate information
pub async fn query_and_print_commission_rate(
    context: &impl Namada,
    args: args::QueryCommissionRate,
) {
    let validator = args.validator;

    let CommissionPair {
        commission_rate,
        max_commission_change_per_epoch,
        epoch: query_epoch,
    } = query_commission_rate(context.client(), &validator, args.epoch).await;
    match (commission_rate, max_commission_change_per_epoch) {
        (Some(commission_rate), Some(max_commission_change_per_epoch)) => {
            display_line!(
                context.io(),
                "Validator {validator} commission rate: {commission_rate}, \
                 max change per epoch: {max_commission_change_per_epoch} in \
                 epoch {query_epoch}"
            )
        }
        (None, None) => display_line!(
            context.io(),
            "Validator {validator} not found in epoch {query_epoch}. This \
             account may not be a validator, or the validator account has \
             been recently initialized and may not be active yet. It is also \
             possible that this data is no longer available in storage if an \
             epoch before the current epoch has been queried."
        ),
        _ => display_line!(
            context.io(),
            "Only one of the commission rate and max commission change per \
             epoch was found for validator {validator} in epoch \
             {query_epoch}. This is a bug and should be reported."
        ),
    }
}

/// Query PoS validator's metadata
pub async fn query_and_print_metadata(
    context: &impl Namada,
    args: args::QueryMetaData,
) {
    let validator = args.validator;

    let metadata: Option<ValidatorMetaData> =
        query_metadata(context.client(), &validator).await;

    match metadata {
        Some(ValidatorMetaData {
            email,
            description,
            website,
            discord_handle,
            avatar,
        }) => {
            display_line!(
                context.io(),
                "Validator {} metadata:\nEmail: {}",
                validator.encode(),
                email
            );
            if let Some(description) = description {
                display_line!(context.io(), "Description: {}", description);
            } else {
                display_line!(context.io(), "No description");
            }
            if let Some(website) = website {
                display_line!(context.io(), "Website: {}", website);
            } else {
                display_line!(context.io(), "No website");
            }
            if let Some(discord_handle) = discord_handle {
                display_line!(
                    context.io(),
                    "Discord handle: {}",
                    discord_handle
                );
            } else {
                display_line!(context.io(), "No discord handle");
            }
            if let Some(avatar) = avatar {
                display_line!(context.io(), "Avatar: {}", avatar);
            } else {
                display_line!(context.io(), "No avatar");
            }
        }
        None => display_line!(
            context.io(),
            "Validator {} does not have an email set and may not exist",
            validator.encode()
        ),
    }

    // Get commission rate info for the current epoch
    let CommissionPair {
        commission_rate,
        max_commission_change_per_epoch,
        epoch: query_epoch,
    } = query_commission_rate(context.client(), &validator, None).await;
    match (commission_rate, max_commission_change_per_epoch) {
        (Some(commission_rate), Some(max_commission_change_per_epoch)) => {
            display_line!(
                context.io(),
                "Validator {validator} commission rate: {commission_rate}, \
                 max change per epoch: {max_commission_change_per_epoch} in \
                 epoch {query_epoch}"
            )
        }
        (None, None) => display_line!(
            context.io(),
            "Validator {validator} not found in epoch {query_epoch}. This \
             account may not be a validator, or the validator account has \
             been recently initialized and may not be active yet. It is also \
             possible that this data is no longer available in storage if an \
             epoch before the current epoch has been queried."
        ),
        _ => display_line!(
            context.io(),
            "Only one of the commission rate and max commission change per \
             epoch was found for validator {validator} in epoch \
             {query_epoch}. This is a bug and should be reported."
        ),
    }
}

/// Query PoS slashes
pub async fn query_slashes<N: Namada>(context: &N, args: args::QuerySlashes) {
    match args.validator {
        Some(validator) => {
            // Find slashes for the given validator
            let slashes: Vec<Slash> = unwrap_client_response::<N::Client, _>(
                RPC.vp()
                    .pos()
                    .validator_slashes(context.client(), &validator)
                    .await,
            );
            if !slashes.is_empty() {
                display_line!(context.io(), "Processed slashes:");
                let stdout = io::stdout();
                let mut w = stdout.lock();
                for slash in slashes {
                    display_line!(
                        context.io(),
                        &mut w;
                        "Infraction epoch {}, block height {}, type {}, rate \
                         {}",
                        slash.epoch,
                        slash.block_height,
                        slash.r#type,
                        slash.rate
                    )
                    .unwrap();
                }
            } else {
                display_line!(
                    context.io(),
                    "No processed slashes found for {}",
                    validator.encode()
                )
            }
            // Find enqueued slashes to be processed in the future for the given
            // validator
            let enqueued_slashes: HashMap<
                Address,
                BTreeMap<Epoch, Vec<Slash>>,
            > = unwrap_client_response::<N::Client, _>(
                RPC.vp().pos().enqueued_slashes(context.client()).await,
            );
            let enqueued_slashes = enqueued_slashes.get(&validator).cloned();
            if let Some(enqueued) = enqueued_slashes {
                display_line!(
                    context.io(),
                    "\nEnqueued slashes for future processing"
                );
                for (epoch, slashes) in enqueued {
                    display_line!(
                        context.io(),
                        "To be processed in epoch {}",
                        epoch
                    );
                    for slash in slashes {
                        let stdout = io::stdout();
                        let mut w = stdout.lock();
                        display_line!(
                            context.io(),
                            &mut w;
                            "Infraction epoch {}, block height {}, type {}",
                            slash.epoch, slash.block_height, slash.r#type,
                        )
                        .unwrap();
                    }
                }
            } else {
                display_line!(
                    context.io(),
                    "No enqueued slashes found for {}",
                    validator.encode()
                )
            }
        }
        None => {
            let all_slashes: HashMap<Address, Vec<Slash>> =
                unwrap_client_response::<N::Client, _>(
                    RPC.vp().pos().slashes(context.client()).await,
                );

            if !all_slashes.is_empty() {
                let stdout = io::stdout();
                let mut w = stdout.lock();
                display_line!(context.io(), "Processed slashes:");
                for (validator, slashes) in all_slashes.into_iter() {
                    for slash in slashes {
                        display_line!(
                            context.io(),
                            &mut w;
                            "Infraction epoch {}, block height {}, rate {}, \
                             type {}, validator {}",
                            slash.epoch,
                            slash.block_height,
                            slash.rate,
                            slash.r#type,
                            validator,
                        )
                        .unwrap();
                    }
                }
            } else {
                display_line!(context.io(), "No processed slashes found")
            }

            // Find enqueued slashes to be processed in the future for the given
            // validator
            let enqueued_slashes: HashMap<
                Address,
                BTreeMap<Epoch, Vec<Slash>>,
            > = unwrap_client_response::<N::Client, _>(
                RPC.vp().pos().enqueued_slashes(context.client()).await,
            );
            if !enqueued_slashes.is_empty() {
                display_line!(
                    context.io(),
                    "\nEnqueued slashes for future processing"
                );
                for (validator, slashes_by_epoch) in enqueued_slashes {
                    for (epoch, slashes) in slashes_by_epoch {
                        display_line!(
                            context.io(),
                            "\nTo be processed in epoch {}",
                            epoch
                        );
                        for slash in slashes {
                            let stdout = io::stdout();
                            let mut w = stdout.lock();
                            display_line!(
                                context.io(),
                                &mut w;
                                "Infraction epoch {}, block height {}, type \
                                 {}, validator {}",
                                slash.epoch,
                                slash.block_height,
                                slash.r#type,
                                validator
                            )
                            .unwrap();
                        }
                    }
                }
            } else {
                display_line!(
                    context.io(),
                    "\nNo enqueued slashes found for future processing"
                )
            }
        }
    }
}

pub async fn query_and_print_rewards<N: Namada>(
    context: &N,
    args: args::QueryRewards,
) {
    let (source, validator) = (args.source, args.validator);

    let rewards = query_rewards(context.client(), &source, &validator).await;
    display_line!(
        context.io(),
        "Current rewards available for claim: {} NAM",
        rewards.to_string_native()
    );
}

pub async fn query_delegations<N: Namada>(
    context: &N,
    args: args::QueryDelegations,
) {
    let owner = args.owner;
    let delegations: HashSet<Address> = unwrap_client_response::<N::Client, _>(
        RPC.vp()
            .pos()
            .delegation_validators(context.client(), &owner, &None)
            .await,
    );
    if delegations.is_empty() {
        display_line!(
            context.io(),
            "No delegations found active in the current epoch"
        );
    } else {
        display_line!(
            context.io(),
            "Found delegations in the current epoch to:"
        );
        for delegation in delegations {
            display_line!(context.io(), "  {delegation}");
        }
    }
}

pub async fn query_find_validator<N: Namada>(
    context: &N,
    args: args::QueryFindValidator,
) {
    let args::QueryFindValidator {
        query: _,
        tm_addr,
        mut validator_addr,
    } = args;
    if let Some(tm_addr) = tm_addr {
        if tm_addr.len() != 40 {
            edisplay_line!(
                context.io(),
                "Expected 40 characters in Tendermint address, got {}",
                tm_addr.len()
            );
            cli::safe_exit(1);
        }
        let tm_addr = tm_addr.to_ascii_uppercase();
        let validator = unwrap_client_response::<N::Client, _>(
            RPC.vp()
                .pos()
                .validator_by_tm_addr(context.client(), &tm_addr)
                .await,
        );
        match validator {
            Some(address) => {
                display_line!(
                    context.io(),
                    "Found validator address \"{address}\"."
                );
                if validator_addr.is_none() {
                    validator_addr = Some(address);
                }
            }
            None => {
                display_line!(
                    context.io(),
                    "No validator with Tendermint address {tm_addr} found."
                )
            }
        }
    }
    if let Some(validator_addr) = validator_addr {
        if let Some(consensus_key) = unwrap_client_response::<N::Client, _>(
            RPC.vp()
                .pos()
                .consensus_key(context.client(), &validator_addr)
                .await,
        ) {
            let pkh: PublicKeyHash = (&consensus_key).into();
            display_line!(context.io(), "Consensus key: {consensus_key}");
            display_line!(
                context.io(),
                "Tendermint key: {}",
                tm_consensus_key_raw_hash(&consensus_key)
            );
            display_line!(context.io(), "Consensus key hash: {}", pkh);
        } else {
            display_line!(
                context.io(),
                "Consensus key for validator {validator_addr} could not be \
                 found."
            )
        }
    }
}

/// Get account's public key stored in its storage sub-space
pub async fn get_public_key<C: namada::ledger::queries::Client + Sync>(
    client: &C,
    address: &Address,
    index: u8,
) -> Result<Option<common::PublicKey>, error::Error> {
    rpc::get_public_key_at(client, address, index).await
}

/// Check if the given address has any bonds.
pub async fn is_validator<C: namada::ledger::queries::Client + Sync>(
    client: &C,
    address: &Address,
) -> bool {
    namada_sdk::rpc::is_validator(client, address)
        .await
        .unwrap()
}

/// Check if a given address is a known delegator
pub async fn is_delegator<C: namada::ledger::queries::Client + Sync>(
    client: &C,
    address: &Address,
) -> bool {
    namada_sdk::rpc::is_delegator(client, address)
        .await
        .unwrap()
}

pub async fn is_delegator_at<C: namada::ledger::queries::Client + Sync>(
    client: &C,
    address: &Address,
    epoch: Epoch,
) -> bool {
    namada_sdk::rpc::is_delegator_at(client, address, epoch)
        .await
        .unwrap()
}

/// Check if the given address has any bonds.
pub async fn has_bonds<C: namada::ledger::queries::Client + Sync>(
    client: &C,
    address: &Address,
) -> bool {
    namada_sdk::rpc::has_bonds(client, address).await.unwrap()
}

/// Check if the address exists on chain. Established address exists if it has a
/// stored validity predicate. Implicit and internal addresses always return
/// true.
pub async fn known_address<C: namada::ledger::queries::Client + Sync>(
    client: &C,
    address: &Address,
) -> bool {
    namada_sdk::rpc::known_address(client, address)
        .await
        .unwrap()
}

/// Query for all conversions.
pub async fn query_conversions(
    context: &impl Namada,
    args: args::QueryConversions,
) {
    // The chosen token type of the conversions
    let target_token = args.token;
    // To facilitate human readable token addresses
    let tokens = context
        .wallet()
        .await
        .get_addresses_with_vp_type(AddressVpType::Token);
    let conversions = rpc::query_conversions(context.client())
        .await
        .expect("Conversions should be defined");
    // Track whether any non-sentinel conversions are found
    let mut conversions_found = false;
    for (addr, _denom, digit, epoch, amt) in conversions.values() {
        // If the user has specified any targets, then meet them
        // If we have a sentinel conversion, then skip printing
        if matches!(&target_token, Some(target) if target != addr)
            || matches!(&args.epoch, Some(target) if target != epoch)
            || amt.is_zero()
        {
            continue;
        }
        conversions_found = true;
        // Print the asset to which the conversion applies
        display!(
            context.io(),
            "{}*2^{}[{}]: ",
            tokens.get(addr).cloned().unwrap_or_else(|| addr.clone()),
            *digit as u8 * 64,
            epoch,
        );
        // Now print out the components of the allowed conversion
        let mut prefix = "";
        for (asset_type, val) in amt.components() {
            // Look up the address and epoch of asset to facilitate pretty
            // printing
            let (addr, _denom, digit, epoch, _) = &conversions[asset_type];
            // Now print out this component of the conversion
            display!(
                context.io(),
                "{}{} {}*2^{}[{}]",
                prefix,
                val,
                tokens.get(addr).cloned().unwrap_or_else(|| addr.clone()),
                *digit as u8 * 64,
                epoch
            );
            // Future iterations need to be prefixed with +
            prefix = " + ";
        }
        // Allowed conversions are always implicit equations
        display_line!(context.io(), " = 0");
    }
    if !conversions_found {
        display_line!(
            context.io(),
            "No conversions found satisfying specified criteria."
        );
    }
}

/// Query a conversion.
pub async fn query_conversion<C: namada::ledger::queries::Client + Sync>(
    client: &C,
    asset_type: AssetType,
) -> Option<(
    Address,
    token::Denomination,
    MaspDigitPos,
    Epoch,
    I128Sum,
    MerklePath<Node>,
)> {
    namada_sdk::rpc::query_conversion(client, asset_type).await
}

/// Query to read the tokens that earn masp rewards.
pub async fn query_masp_reward_tokens(context: &impl Namada) {
    let tokens = namada_sdk::rpc::query_masp_reward_tokens(context.client())
        .await
        .expect("The tokens that may earn MASP rewards should be defined");
    display_line!(context.io(), "The following tokens may earn MASP rewards:");
    for MaspTokenRewardData {
        name,
        address,
        max_reward_rate,
        kp_gain,
        kd_gain,
        locked_amount_target,
    } in tokens
    {
        display_line!(context.io(), "{}: {}", name, address);
        display_line!(context.io(), "  Max reward rate: {}", max_reward_rate);
        display_line!(context.io(), "  Kp gain: {}", kp_gain);
        display_line!(context.io(), "  Kd gain: {}", kd_gain);
        display_line!(
            context.io(),
            "  Locked amount target: {}",
            locked_amount_target
        );
    }
}

/// Query a wasm code hash
pub async fn query_wasm_code_hash(
    context: &impl Namada,
    code_path: impl AsRef<str>,
) -> Result<Hash, error::Error> {
    rpc::query_wasm_code_hash(context, code_path).await
}

/// Query a storage value and decode it with [`BorshDeserialize`].
pub async fn query_storage_value<C: namada::ledger::queries::Client + Sync, T>(
    client: &C,
    key: &storage::Key,
) -> Result<T, error::Error>
where
    T: BorshDeserialize,
{
    namada_sdk::rpc::query_storage_value(client, key).await
}

/// Query a storage value and the proof without decoding.
pub async fn query_storage_value_bytes<
    C: namada::ledger::queries::Client + Sync,
>(
    client: &C,
    key: &storage::Key,
    height: Option<BlockHeight>,
    prove: bool,
) -> (Option<Vec<u8>>, Option<ProofOps>) {
    namada_sdk::rpc::query_storage_value_bytes(client, key, height, prove)
        .await
        .unwrap()
}

/// Query a range of storage values with a matching prefix and decode them with
/// [`BorshDeserialize`]. Returns an iterator of the storage keys paired with
/// their associated values.
pub async fn query_storage_prefix<'b, T>(
    context: &'b impl Namada,
    key: &storage::Key,
) -> Option<impl 'b + Iterator<Item = (storage::Key, T)>>
where
    T: BorshDeserialize,
{
    rpc::query_storage_prefix(context, key).await.unwrap()
}

/// Query to check if the given storage key exists.
pub async fn query_has_storage_key<
    C: namada::ledger::queries::Client + Sync,
>(
    client: &C,
    key: &storage::Key,
) -> bool {
    namada_sdk::rpc::query_has_storage_key(client, key)
        .await
        .unwrap()
}

/// Call the corresponding `tx_event_query` RPC method, to fetch
/// the current status of a transaction.
pub async fn query_tx_events<C: namada::ledger::queries::Client + Sync>(
    client: &C,
    tx_event_query: namada_sdk::rpc::TxEventQuery<'_>,
) -> std::result::Result<
    Option<Event>,
    <C as namada::ledger::queries::Client>::Error,
> {
    namada_sdk::rpc::query_tx_events(client, tx_event_query).await
}

/// Lookup the results of applying the specified transaction to the
/// blockchain.
pub async fn query_result(context: &impl Namada, args: args::QueryResult) {
    display_line!(
        context.io(),
        "Checking if tx {} is applied...",
        args.tx_hash
    );

    match rpc::query_tx_status(
        context,
        namada_sdk::rpc::TxEventQuery::Applied(&args.tx_hash),
        Instant::now() + Duration::from_secs(10),
    )
    .await
    {
        Ok(resp) => {
            let resp = match TxResponse::try_from(resp) {
                Ok(resp) => resp,
                Err(err) => {
                    edisplay_line!(context.io(), "{err}");
                    cli::safe_exit(1)
                }
            };
            display_inner_resp(context, &resp);
        }
        Err(err) => {
            // Print the errors that caused the lookups to fail
            edisplay_line!(context.io(), "{}", err);
            cli::safe_exit(1)
        }
    }
}

pub async fn epoch_sleep(context: &impl Namada, _args: args::Query) {
    let start_epoch = query_and_print_epoch(context).await;
    loop {
        tokio::time::sleep(core::time::Duration::from_secs(1)).await;
        let current_epoch = query_epoch(context.client()).await.unwrap();
        if current_epoch > start_epoch {
            display_line!(context.io(), "Reached epoch {}", current_epoch);
            break;
        }
    }
}

pub async fn get_bond_amount_at<C: namada::ledger::queries::Client + Sync>(
    client: &C,
    delegator: &Address,
    validator: &Address,
    epoch: Epoch,
) -> Option<token::Amount> {
    let total_active = unwrap_client_response::<C, token::Amount>(
        RPC.vp()
            .pos()
            .bond_with_slashing(client, delegator, validator, &Some(epoch))
            .await,
    );
    Some(total_active)
}

pub async fn get_all_validators<C: namada::ledger::queries::Client + Sync>(
    client: &C,
    epoch: Epoch,
) -> HashSet<Address> {
    namada_sdk::rpc::get_all_validators(client, epoch)
        .await
        .unwrap()
}

pub async fn get_total_staked_tokens<
    C: namada::ledger::queries::Client + Sync,
>(
    client: &C,
    epoch: Epoch,
) -> token::Amount {
    namada_sdk::rpc::get_total_staked_tokens(client, epoch)
        .await
        .unwrap()
}

/// Get the total stake of a validator at the given epoch. The total stake is a
/// sum of validator's self-bonds and delegations to their address.
/// Returns `None` when the given address is not a validator address. For a
/// validator with `0` stake, this returns `Ok(token::Amount::zero())`.
async fn get_validator_stake<C: namada::ledger::queries::Client + Sync>(
    client: &C,
    epoch: Epoch,
    validator: &Address,
) -> Option<token::Amount> {
    unwrap_client_response::<C, Option<token::Amount>>(
        RPC.vp()
            .pos()
            .validator_stake(client, validator, &Some(epoch))
            .await,
    )
}

pub async fn get_delegation_validators<
    C: namada::ledger::queries::Client + Sync,
>(
    client: &C,
    address: &Address,
) -> HashSet<Address> {
    let epoch = namada_sdk::rpc::query_epoch(client).await.unwrap();
    namada_sdk::rpc::get_delegation_validators(client, address, epoch)
        .await
        .unwrap()
}

pub async fn get_delegations_of_delegator_at<
    C: namada::ledger::queries::Client + Sync,
>(
    client: &C,
    address: &Address,
    epoch: Epoch,
) -> HashMap<Address, token::Amount> {
    namada_sdk::rpc::get_delegations_of_delegator_at(client, address, epoch)
        .await
        .unwrap()
}

pub async fn query_governance_parameters<
    C: namada::ledger::queries::Client + Sync,
>(
    client: &C,
) -> GovernanceParameters {
    namada_sdk::rpc::query_governance_parameters(client).await
}

/// A helper to unwrap client's response. Will shut down process on error.
fn unwrap_client_response<C: namada::ledger::queries::Client, T>(
    response: Result<T, C::Error>,
) -> T {
    response.unwrap_or_else(|err| {
        eprintln!("Error in the query: {:?}", err);
        cli::safe_exit(1)
    })
}

pub async fn compute_proposal_votes<
    C: namada::ledger::queries::Client + Sync,
>(
    client: &C,
    proposal_id: u64,
    epoch: Epoch,
) -> ProposalVotes {
    let votes = namada_sdk::rpc::query_proposal_votes(client, proposal_id)
        .await
        .unwrap();

    let mut validators_vote: HashMap<Address, ProposalVote> =
        HashMap::default();
    let mut validator_voting_power: HashMap<Address, VotePower> =
        HashMap::default();
    let mut delegators_vote: HashMap<Address, ProposalVote> =
        HashMap::default();
    let mut delegator_voting_power: HashMap<
        Address,
        HashMap<Address, VotePower>,
    > = HashMap::default();

    for vote in votes {
        if vote.is_validator() {
            let validator_stake =
                get_validator_stake(client, epoch, &vote.validator.clone())
                    .await
                    .unwrap_or_default();

            validators_vote.insert(vote.validator.clone(), vote.data);
            validator_voting_power.insert(vote.validator, validator_stake);
        } else {
            let delegator_stake = get_bond_amount_at(
                client,
                &vote.delegator,
                &vote.validator,
                epoch,
            )
            .await;

            if let Some(stake) = delegator_stake {
                delegators_vote.insert(vote.delegator.clone(), vote.data);
                delegator_voting_power
                    .entry(vote.delegator.clone())
                    .or_default()
                    .insert(vote.validator, stake);
            } else {
                continue;
            }
        }
    }

    ProposalVotes {
        validators_vote,
        validator_voting_power,
        delegators_vote,
        delegator_voting_power,
    }
}<|MERGE_RESOLUTION|>--- conflicted
+++ resolved
@@ -15,11 +15,7 @@
 use namada::core::hash::Hash;
 use namada::core::key::*;
 use namada::core::masp::BalanceOwner;
-<<<<<<< HEAD
-use namada::core::storage::{BlockHeight, BlockResults, Epoch, Key, KeySeg};
-=======
 use namada::core::storage::{BlockHeight, BlockResults, Epoch};
->>>>>>> 65ce1d7c
 use namada::core::token::MaspDigitPos;
 use namada::governance::parameters::GovernanceParameters;
 use namada::governance::pgf::parameters::PgfParameters;
@@ -40,11 +36,7 @@
     ValidatorState, ValidatorStateInfo, WeightedValidator,
 };
 use namada::{state as storage, token};
-<<<<<<< HEAD
 use namada_sdk::control_flow::time::{Duration, Instant};
-use namada_sdk::error::QueryError;
-=======
->>>>>>> 65ce1d7c
 use namada_sdk::masp::MaspTokenRewardData;
 use namada_sdk::proof_of_stake::types::ValidatorMetaData;
 use namada_sdk::queries::Client;
@@ -55,10 +47,6 @@
 use namada_sdk::tx::display_inner_resp;
 use namada_sdk::wallet::AddressVpType;
 use namada_sdk::{display, display_line, edisplay_line, error, Namada};
-<<<<<<< HEAD
-=======
-use tokio::time::Instant;
->>>>>>> 65ce1d7c
 
 use crate::cli::{self, args};
 use crate::facade::tendermint::merkle::proof::ProofOps;
@@ -195,165 +183,6 @@
         BalanceOwner::Address(_) => {
             query_transparent_balance(context, args).await
         }
-<<<<<<< HEAD
-        None => {
-            // Print shielded balance
-            query_shielded_balance(context, args.clone()).await;
-            // Then print transparent balance
-            query_transparent_balance(context, args).await;
-        }
-    };
-}
-
-/// Query token balance(s)
-pub async fn query_transparent_balance(
-    context: &impl Namada,
-    args: args::QueryBalance,
-) {
-    match (args.token, args.owner) {
-        (Some(base_token), Some(owner)) => {
-            let owner = owner.address().unwrap();
-            let tokens = query_tokens(
-                context,
-                Some(&base_token),
-                Some(&owner),
-                args.show_ibc_tokens,
-            )
-            .await;
-            for (token_alias, token) in tokens {
-                let balance_key =
-                    token::storage_key::balance_key(&token, &owner);
-                match query_storage_value::<_, token::Amount>(
-                    context.client(),
-                    &balance_key,
-                )
-                .await
-                {
-                    Ok(balance) => {
-                        let balance =
-                            context.format_amount(&token, balance).await;
-                        display_line!(
-                            context.io(),
-                            "{}: {}",
-                            token_alias,
-                            balance
-                        );
-                    }
-                    Err(namada_sdk::error::Error::Query(
-                        QueryError::NoSuchKey(_),
-                    )) => {
-                        display_line!(
-                            context.io(),
-                            "No {token_alias} balance found for {owner}",
-                        )
-                    }
-                    Err(e) => {
-                        display_line!(
-                            context.io(),
-                            "Error querying balance of {token_alias}: {e}"
-                        );
-                    }
-                }
-            }
-        }
-        (None, Some(owner)) => {
-            let owner = owner.address().unwrap();
-            let tokens =
-                query_tokens(context, None, Some(&owner), args.show_ibc_tokens)
-                    .await;
-            for (token_alias, token) in tokens {
-                let balance =
-                    get_token_balance(context.client(), &token, &owner).await;
-                if !balance.is_zero() {
-                    let balance = context.format_amount(&token, balance).await;
-                    display_line!(context.io(), "{}: {}", token_alias, balance);
-                }
-            }
-        }
-        (Some(base_token), None) => {
-            let tokens = query_tokens(
-                context,
-                Some(&base_token),
-                None,
-                args.show_ibc_tokens,
-            )
-            .await;
-            for (_, token) in tokens {
-                let prefix = token::storage_key::balance_prefix(&token);
-                let balances =
-                    query_storage_prefix::<token::Amount>(context, &prefix)
-                        .await;
-                if let Some(balances) = balances {
-                    print_balances(context, balances, Some(&token), None).await;
-                }
-            }
-        }
-        (None, None) => {
-            let prefix = Key::from(MULTITOKEN.to_db_key());
-            let balances = query_storage_prefix(context, &prefix).await;
-            if let Some(balances) = balances {
-                print_balances(context, balances, None, None).await;
-            }
-        }
-    }
-}
-
-async fn print_balances(
-    context: &impl Namada,
-    balances: impl Iterator<Item = (storage::Key, token::Amount)>,
-    token: Option<&Address>,
-    target: Option<&Address>,
-) {
-    let stdout = io::stdout();
-    let mut w = stdout.lock();
-    let wallet = context.wallet().await;
-
-    let mut print_num = 0;
-    let mut print_token = None;
-    for (key, balance) in balances {
-        // Get the token, the owner, and the balance with the token and the
-        // owner
-        let (t, o, s) = match token::storage_key::is_any_token_balance_key(&key)
-        {
-            Some([tok, owner]) => (
-                tok.clone(),
-                owner.clone(),
-                format!(
-                    ": {}, owned by {}",
-                    context.format_amount(tok, balance).await,
-                    wallet.lookup_alias(owner)
-                ),
-            ),
-            None => continue,
-        };
-        let token_alias = lookup_token_alias(context, &t, &o).await;
-        // Get the token and the balance
-        let (t, s) = match (token, target) {
-            // the given token and the given target are the same as the
-            // retrieved ones
-            (Some(token), Some(target)) if t == *token && o == *target => {
-                (t, s)
-            }
-            // the given token is the same as the retrieved one
-            (Some(token), None) if t == *token => (t, s),
-            // the given target is the same as the retrieved one
-            (None, Some(target)) if o == *target => (t, s),
-            // no specified token or target
-            (None, None) => (t, s),
-            // otherwise, this balance will not be printed
-            _ => continue,
-        };
-        // Print the token if it isn't printed yet
-        match &print_token {
-            Some(token) if *token == t => {
-                // the token has been already printed
-            }
-            _ => {
-                display_line!(context.io(), &mut w; "Token {}", token_alias)
-                    .unwrap();
-                print_token = Some(t);
-            }
-=======
         BalanceOwner::FullViewingKey(_) => {
             query_shielded_balance(context, args).await
         }
@@ -386,7 +215,6 @@
         Ok(balance) => {
             let balance = context.format_amount(&token, balance).await;
             display_line!(context.io(), "{token_alias}: {balance}");
->>>>>>> 65ce1d7c
         }
         Err(e) => {
             display_line!(
