--- conflicted
+++ resolved
@@ -289,39 +289,10 @@
     }
 
     tx.validate_tx().map_err(|_| ())?;
-<<<<<<< HEAD
-    if let TxType::Wrapper(wrapper) = tx.header().tx_type {
-        // Check tx gas limit for tx size
-        let gas_scale = get_gas_scale(temp_state).map_err(|_| ())?;
-        let gas_limit =
-            wrapper.gas_limit.as_scaled_gas(gas_scale).map_err(|_| ())?;
-        let mut tx_gas_meter = TxGasMeter::new(gas_limit);
-        tx_gas_meter.add_wrapper_gas(tx_bytes).map_err(|_| ())?;
-
-        super::replay_protection_checks(&tx, temp_state).map_err(|_| ())?;
-
-        // Check fees and extract the gas limit of this transaction
-        match prepare_proposal_fee_check(
-            &wrapper,
-            &tx,
-            tx_index,
-            block_proposer,
-            proposer_local_config,
-            &mut ShellParams::new(
-                &RefCell::new(tx_gas_meter),
-                temp_state,
-                vp_wasm_cache,
-                tx_wasm_cache,
-            ),
-        ) {
-            Ok(()) => Ok(u64::from(wrapper.gas_limit)),
-            Err(_) => Err(()),
-        }
-    } else {
-        Err(())
-=======
     // Check tx gas limit for tx size
-    let gas_limit = Gas::try_from(wrapper.gas_limit).map_err(|_| ())?;
+    let gas_scale = get_gas_scale(temp_state).map_err(|_| ())?;
+    let gas_limit =
+        wrapper.gas_limit.as_scaled_gas(gas_scale).map_err(|_| ())?;
     let mut tx_gas_meter = TxGasMeter::new(gas_limit);
     tx_gas_meter.add_wrapper_gas(tx_bytes).map_err(|_| ())?;
 
@@ -331,7 +302,8 @@
     // TODO(namada#2597): check if masp fee payment is required
     match prepare_proposal_fee_check(
         &wrapper,
-        tx.header_hash(),
+        &tx,
+        tx_index,
         block_proposer,
         proposer_local_config,
         &mut ShellParams::new(
@@ -343,7 +315,6 @@
     ) {
         Ok(()) => Ok(u64::from(wrapper.gas_limit)),
         Err(_) => Err(()),
->>>>>>> 176754fb
     }
 }
 
