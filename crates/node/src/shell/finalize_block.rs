//! Implementation of the `FinalizeBlock` ABCI++ method for the Shell

use data_encoding::HEXUPPER;
use masp_primitives::merkle_tree::CommitmentTree;
use masp_primitives::sapling::Node;
use namada::core::storage::{BlockResults, Epoch, Header};
use namada::events::Event;
use namada::gas::event::GasUsed;
use namada::governance::pgf::inflation as pgf_inflation;
use namada::hash::Hash;
use namada::ledger::events::extend::{
    ComposeEvent, Height, Info, MaspTxBatchRefs, MaspTxBlockIndex, TxHash,
};
use namada::ledger::events::EmitEvents;
use namada::ledger::gas::GasMetering;
use namada::ledger::ibc;
use namada::ledger::pos::namada_proof_of_stake;
<<<<<<< HEAD
use namada::ledger::protocol::{DispatchArgs, DispatchError};
=======
use namada::ledger::protocol::DispatchError;
use namada::masp::MaspTxRefs;
>>>>>>> ef33d628
use namada::proof_of_stake;
use namada::proof_of_stake::storage::{
    find_validator_by_raw_hash, write_last_block_proposer_address,
};
use namada::state::write_log::StorageModification;
use namada::state::{ResultExt, StorageWrite, EPOCH_SWITCH_BLOCKS_DELAY};
use namada::tx::data::protocol::ProtocolTxType;
use namada::tx::data::VpStatusFlags;
use namada::tx::event::{Batch, Code};
use namada::tx::new_tx_event;
use namada::vote_ext::ethereum_events::MultiSignedEthEvent;
use namada::vote_ext::ethereum_tx_data_variants;

use super::*;
use crate::facade::tendermint::abci::types::VoteInfo;
use crate::shell::stats::InternalStats;

impl<D, H> Shell<D, H>
where
    D: DB + for<'iter> DBIter<'iter> + Sync + 'static,
    H: StorageHasher + Sync + 'static,
{
    /// Updates the chain with new header, height, etc. Also keeps track
    /// of epoch changes and applies associated updates to validator sets,
    /// etc. as necessary.
    ///
    /// Validate and apply decrypted transactions unless
    /// [`Shell::process_proposal`] detected that they were not submitted in
    /// correct order or more decrypted txs arrived than expected. In that
    /// case, all decrypted transactions are not applied and must be
    /// included in the next `Shell::prepare_proposal` call.
    ///
    /// Incoming wrapper txs need no further validation. They
    /// are added to the block.
    ///
    /// Error codes:
    ///   0: Ok
    ///   1: Invalid tx
    ///   2: Tx is invalidly signed
    ///   3: Wasm runtime error
    ///   4: Invalid order of decrypted txs
    ///   5. More decrypted txs than expected
    pub fn finalize_block(
        &mut self,
        req: shim::request::FinalizeBlock,
    ) -> Result<shim::response::FinalizeBlock> {
        let mut response = shim::response::FinalizeBlock::default();

        // Begin the new block and check if a new epoch has begun
        let (height, new_epoch) = self.update_state(req.header);

        let (current_epoch, _gas) = self.state.in_mem().get_current_epoch();
        let update_for_tendermint = matches!(
            self.state.in_mem().update_epoch_blocks_delay,
            Some(EPOCH_SWITCH_BLOCKS_DELAY)
        );

        tracing::info!(
            "Block height: {height}, epoch: {current_epoch}, is new epoch: \
             {new_epoch}."
        );
        if update_for_tendermint {
            tracing::info!(
                "Will begin a new epoch {} in {} blocks starting at height {}",
                current_epoch.next(),
                EPOCH_SWITCH_BLOCKS_DELAY,
                height
                    .0
                    .checked_add(u64::from(EPOCH_SWITCH_BLOCKS_DELAY))
                    .expect("Shouldn't overflow")
            );
        }
        tracing::debug!(
            "New epoch block delay for updating the Tendermint validator set: \
             {:?}",
            self.state.in_mem().update_epoch_blocks_delay
        );

        let emit_events = &mut response.events;
        // Get the actual votes from cometBFT in the preferred format
        let votes = pos_votes_from_abci(&self.state, &req.votes);
        let validator_set_update_epoch =
            self.get_validator_set_update_epoch(current_epoch);

        // Sub-system updates:
        // - Governance - applied first in case a proposal changes any of the
        //   other syb-systems
        governance::finalize_block(
            self,
            emit_events,
            current_epoch,
            new_epoch,
        )?;
        // - Token
        token::finalize_block(&mut self.state, emit_events, new_epoch)?;
        // - PoS
        //    - Must be applied after governance in case it changes PoS params
        proof_of_stake::finalize_block(
            &mut self.state,
            emit_events,
            new_epoch,
            validator_set_update_epoch,
            votes,
            req.byzantine_validators,
        )?;
        // - IBC
        ibc::finalize_block(&mut self.state, emit_events, new_epoch)?;

        if new_epoch {
            // Apply PoS and PGF inflation
            self.apply_inflation(current_epoch, emit_events)?;
        }

        let mut stats = InternalStats::default();

        let native_block_proposer_address = {
            let tm_raw_hash_string =
                tm_raw_hash_to_string(req.proposer_address);
            find_validator_by_raw_hash(&self.state, tm_raw_hash_string)
                .unwrap()
                .expect(
                    "Unable to find native validator address of block \
                     proposer from tendermint raw hash",
                )
        };

        // Tracks the accepted transactions
        self.state.in_mem_mut().block.results = BlockResults::default();
        let mut changed_keys = BTreeSet::new();

        // Execute wrapper and protocol transactions
        let successful_wrappers = self.retrieve_and_execute_transactions(
            &native_block_proposer_address,
            &req.txs,
            ExecutionArgs {
                response: &mut response,
                changed_keys: &mut changed_keys,
                stats: &mut stats,
                height,
            },
        );

        // Execute inner transactions
        self.execute_tx_batches(
            successful_wrappers,
            ExecutionArgs {
                response: &mut response,
                changed_keys: &mut changed_keys,
                stats: &mut stats,
                height,
            },
        );

        stats.set_tx_cache_size(
            self.tx_wasm_cache.get_size(),
            self.tx_wasm_cache.get_cache_size(),
        );
        stats.set_vp_cache_size(
            self.vp_wasm_cache.get_size(),
            self.vp_wasm_cache.get_cache_size(),
        );

        tracing::info!("{}", stats);
        tracing::info!("{}", stats.format_tx_executed());

        // Update the MASP commitment tree anchor if the tree was updated
        let tree_key = token::storage_key::masp_commitment_tree_key();
        if let Some(StorageModification::Write { value }) = self
            .state
            .write_log()
            .read(&tree_key)
            .expect("Must be able to read masp commitment tree")
            .0
        {
            let updated_tree = CommitmentTree::<Node>::try_from_slice(value)
                .into_storage_result()?;
            let anchor_key = token::storage_key::masp_commitment_anchor_key(
                updated_tree.root(),
            );
            self.state.write(&anchor_key, ())?;
        }

        if update_for_tendermint {
            self.update_epoch(&mut response);
            // send the latest oracle configs. These may have changed due to
            // governance.
            self.update_eth_oracle(&changed_keys);
        }

        write_last_block_proposer_address(
            &mut self.state,
            native_block_proposer_address,
        )?;

        self.event_log_mut().emit_many(response.events.clone());
        tracing::debug!("End finalize_block {height} of epoch {current_epoch}");

        Ok(response)
    }

    /// Sets the metadata necessary for a new block, including the height,
    /// validator changes, and evidence of byzantine behavior. Applies slashes
    /// if necessary. Returns a bool indicating if a new epoch began and the
    /// height of the new block.
    fn update_state(&mut self, header: Header) -> (BlockHeight, bool) {
        let height = self.state.in_mem().get_last_block_height().next_height();

        self.state
            .in_mem_mut()
            .begin_block(height)
            .expect("Beginning a block shouldn't fail");

        let header_time = header.time;
        self.state
            .in_mem_mut()
            .set_header(header)
            .expect("Setting a header shouldn't fail");

        let new_epoch = self
            .state
            .update_epoch(height, header_time)
            .expect("Must be able to update epoch");
        (height, new_epoch)
    }

    fn update_tx_gas(&mut self, tx_hash: Hash, gas: u64) {
        self.state.in_mem_mut().add_tx_gas(tx_hash, gas);
    }

    /// If a new epoch begins, we update the response to include
    /// changes to the validator sets and consensus parameters
    fn update_epoch(&mut self, response: &mut shim::response::FinalizeBlock) {
        // Apply validator set update
        response.validator_updates = self
            .get_abci_validator_updates(false, |pk, power| {
                let pub_key =
                    crate::facade::tendermint_proto::v0_37::crypto::PublicKey {
                        sum: Some(key_to_tendermint(&pk).unwrap()),
                    };
                let pub_key = Some(pub_key);
                namada::tendermint_proto::v0_37::abci::ValidatorUpdate {
                    pub_key,
                    power,
                }
            })
            .expect("Must be able to update validator set");
    }

    /// Calculate the new inflation rate, mint the new tokens to the PoS
    /// account, then update the reward products of the validators. This is
    /// executed while finalizing the first block of a new epoch and is applied
    /// with respect to the previous epoch.
    fn apply_inflation(
        &mut self,
        current_epoch: Epoch,
        events: &mut impl EmitEvents,
    ) -> Result<()> {
        let last_epoch = current_epoch
            .prev()
            .expect("Must have a prev epoch when applying inflation");

        // Get the number of blocks in the last epoch
        let first_block_of_last_epoch =
            self.state.in_mem().block.pred_epochs.first_block_heights
                [usize::try_from(last_epoch.0)
                    .expect("Last epoch shouldn't exceed `usize::MAX`")]
            .0;
        let num_blocks_in_last_epoch = self
            .state
            .in_mem()
            .block
            .height
            .0
            .checked_sub(first_block_of_last_epoch)
            .expect(
                "First block of last epoch must always be lower than or equal \
                 to current block height",
            );

        // PoS inflation
        namada_proof_of_stake::rewards::apply_inflation(
            &mut self.state,
            last_epoch,
            num_blocks_in_last_epoch,
        )?;

        // Pgf inflation
        pgf_inflation::apply_inflation(
            self.state.restrict_writes_to_write_log(),
            namada::ibc::transfer_over_ibc,
        )?;

        // Take events that may be emitted from PGF
        for event in self.state.write_log_mut().take_events() {
            events.emit(event.with(Height(
                self.state.in_mem().get_last_block_height().next_height(),
            )));
        }

        Ok(())
    }

    // Write the batch hash to storage and mark the corresponding wrapper
    // hash as redundant (we check the batch hash too when validating
    // the wrapper). Requires the wrapper transaction as argument to recover
    // both the hashes.
    fn commit_batch_hash(&mut self, hashes: Option<ReplayProtectionHashes>) {
        if let Some(ReplayProtectionHashes {
            raw_header_hash,
            header_hash,
        }) = hashes
        {
            self.state
                .write_tx_hash(raw_header_hash)
                .expect("Error while writing tx hash to storage");

            self.state
                .redundant_tx_hash(&header_hash)
                .expect("Error while marking tx hash as redundant");
        }
    }

    // Evaluate the result of a transaction. Commit or drop the storage changes,
    // update stats and event, manage replay protection. For successful wrapper
    // transactions return the relevant data and delay the evaluation after the
    // batch execution
    fn evaluate_tx_result(
        &mut self,
        response: &mut shim::response::FinalizeBlock,
        extended_dispatch_result: std::result::Result<
            namada::tx::data::ExtendedTxResult<protocol::Error>,
            DispatchError,
        >,
        tx_data: TxData<'_>,
        mut tx_logs: TxLogs<'_>,
<<<<<<< HEAD
    ) -> Option<WrapperCache> {
        match dispatch_result {
            Ok(tx_result) => match tx_data.tx.header.tx_type {
                TxType::Wrapper(_) => {
                    // Return withouth emitting any events
                    return Some(WrapperCache {
                        tx: tx_data.tx.to_owned(),
                        tx_index: tx_data.tx_index,
                        gas_meter: tx_data.tx_gas_meter,
                        event: tx_logs.tx_event,
                        tx_result,
                    });
                }
                _ => self.handle_inner_tx_results(
                    response,
                    tx_result,
                    tx_data,
                    &mut tx_logs,
                ),
            },
=======
    ) {
        match extended_dispatch_result {
            Ok(extended_tx_result) => self.handle_inner_tx_results(
                response,
                extended_tx_result,
                tx_data,
                &mut tx_logs,
            ),
>>>>>>> ef33d628
            Err(DispatchError {
                error: protocol::Error::WrapperRunnerError(msg),
                tx_result: _,
            }) => {
                tracing::info!(
                    "Wrapper transaction {} failed with: {}",
                    tx_logs
                        .tx_event
                        .raw_read_attribute::<TxHash>()
                        .unwrap_or("<unknown>"),
                    msg,
                );
                tx_logs
                    .tx_event
                    .extend(GasUsed(tx_data.tx_gas_meter.get_tx_consumed_gas()))
                    .extend(Info(msg.to_string()))
                    .extend(Code(ResultCode::InvalidTx));
                // Make sure to clean the write logs for the next transaction
                self.state.write_log_mut().drop_tx();
            }
            Err(dispatch_error) => {
                // This branch represents an error that affects the entire
                // batch
                let (msg, tx_result) = (
                    Error::TxApply(dispatch_error.error),
                    // The tx result should always be present at this point
                    dispatch_error.tx_result.unwrap_or_default(),
                );
                tracing::info!(
                    "Transaction {} failed with: {}",
                    tx_logs
                        .tx_event
                        .raw_read_attribute::<TxHash>()
                        .unwrap_or("<unknown>"),
                    msg
                );

                tx_logs
                    .tx_event
                    .extend(GasUsed(tx_data.tx_gas_meter.get_tx_consumed_gas()))
                    .extend(Info(msg.to_string()))
                    .extend(Code(ResultCode::WasmRuntimeError));

                self.handle_batch_error(
                    response,
                    &msg,
                    tx_result,
                    tx_data,
                    &mut tx_logs,
                );
            }
        }

        response.events.emit(tx_logs.tx_event);
        None
    }

    // Evaluate the results of all the transactions of the batch. Commit or drop
    // the storage changes, update stats and event, manage replay protection.
    fn handle_inner_tx_results(
        &mut self,
        response: &mut shim::response::FinalizeBlock,
        extended_tx_result: namada::tx::data::ExtendedTxResult<protocol::Error>,
        tx_data: TxData<'_>,
        tx_logs: &mut TxLogs<'_>,
    ) {
        let mut temp_log = TempTxLogs::new_from_tx_logs(tx_logs);

        let ValidityFlags {
            commit_batch_hash,
            is_any_tx_invalid,
        } = temp_log.check_inner_results(
<<<<<<< HEAD
            &tx_result,
=======
            &extended_tx_result.tx_result,
            extended_tx_result.masp_tx_refs,
            tx_data.tx_header,
>>>>>>> ef33d628
            tx_data.tx_index,
            tx_data.height,
        );

        if tx_data.is_atomic_batch && is_any_tx_invalid {
            // Atomic batches need custom handling when even a single tx fails,
            // since we need to drop everything
            let unrun_txs = tx_data
                .commitments_len
                .checked_sub(
                    u64::try_from(
                        extended_tx_result.tx_result.batch_results.0.len(),
                    )
                    .expect("Should be able to convert to u64"),
                )
                .expect("Shouldn't underflow");
            temp_log.stats.set_failing_atomic_batch(unrun_txs);
            temp_log.commit_stats_only(tx_logs);
            self.state.write_log_mut().drop_batch();
            tx_logs.tx_event.extend(Code(ResultCode::WasmRuntimeError));
        } else {
            self.state.write_log_mut().commit_batch();
            self.state
                .in_mem_mut()
                .block
                .results
                .accept(tx_data.tx_index);
            temp_log.commit(tx_logs, response);

            // Atomic successful batches or non-atomic batches (even if the
            // inner txs failed) are marked as Ok
            tx_logs.tx_event.extend(Code(ResultCode::Ok));
        }

        if commit_batch_hash {
            // If at least one of the inner txs of the batch requires its hash
            // to be committed than commit the hash of the entire batch
            self.commit_batch_hash(tx_data.replay_protection_hashes);
        }

        tx_logs
            .tx_event
            .extend(GasUsed(extended_tx_result.tx_result.gas_used))
            .extend(Info("Check batch for result.".to_string()))
            .extend(Batch(&extended_tx_result.tx_result.to_result_string()));
    }

    fn handle_batch_error(
        &mut self,
        response: &mut shim::response::FinalizeBlock,
        msg: &Error,
        extended_tx_result: namada::tx::data::ExtendedTxResult<protocol::Error>,
        tx_data: TxData<'_>,
        tx_logs: &mut TxLogs<'_>,
    ) {
        let mut temp_log = TempTxLogs::new_from_tx_logs(tx_logs);

        let ValidityFlags {
            commit_batch_hash,
            is_any_tx_invalid: _,
        } = temp_log.check_inner_results(
<<<<<<< HEAD
            &tx_result,
=======
            &extended_tx_result.tx_result,
            extended_tx_result.masp_tx_refs,
            tx_data.tx_header,
>>>>>>> ef33d628
            tx_data.tx_index,
            tx_data.height,
        );

        let unrun_txs = tx_data
            .commitments_len
            .checked_sub(
                u64::try_from(
                    extended_tx_result.tx_result.batch_results.0.len(),
                )
                .expect("Should be able to convert to u64"),
            )
            .expect("Shouldn't underflow");

        if tx_data.is_atomic_batch {
            tx_logs.stats.set_failing_atomic_batch(unrun_txs);
            temp_log.commit_stats_only(tx_logs);
            self.state.write_log_mut().drop_batch();
        } else {
            temp_log.stats.set_failing_batch(unrun_txs);
            self.state
                .in_mem_mut()
                .block
                .results
                .accept(tx_data.tx_index);
            temp_log.commit(tx_logs, response);
            // Commit the successful inner transactions before the error
            self.state.write_log_mut().commit_batch();
        }

        if commit_batch_hash {
            // If at least one of the inner txs of the batch requires its hash
            // to be committed than commit the hash of the entire batch
            // regardless of the specific error
            self.commit_batch_hash(tx_data.replay_protection_hashes);
        } else {
            self.handle_batch_error_reprot(msg, tx_data);
        }

        tx_logs
            .tx_event
            .extend(Batch(&extended_tx_result.tx_result.to_result_string()));
    }

    fn handle_batch_error_reprot(&mut self, err: &Error, tx_data: TxData<'_>) {
        // If user transaction didn't fail because of out of gas nor replay
        // attempt, commit its hash to prevent replays. If it failed because of
        // a replay attempt just remove the redundant wrapper hash
        if !matches!(
            err,
            Error::TxApply(protocol::Error::GasError(_))
                | Error::TxApply(protocol::Error::ReplayAttempt(_))
        ) {
            self.commit_batch_hash(tx_data.replay_protection_hashes);
        } else if let Error::TxApply(protocol::Error::ReplayAttempt(_)) = err {
            // Remove the wrapper hash but keep the inner tx
            // hash. A replay of the wrapper is impossible since
            // the inner tx hash is committed to storage and
            // we validate the wrapper against that hash too
            let header_hash = tx_data
                .replay_protection_hashes
                .expect("This cannot fail")
                .header_hash;
            self.state
                .redundant_tx_hash(&header_hash)
                .expect("Error while marking tx hash as redundant");
        }
    }

    // Get the transactions from the consensus engine, preprocess and execute
    // them. Return the cache of successful wrapper transactions later used when
    // executing the inner txs.
    fn retrieve_and_execute_transactions(
        &mut self,
        native_block_proposer_address: &Address,
        processed_txs: &[shim::request::ProcessedTx],
        ExecutionArgs {
            response,
            changed_keys,
            stats,
            height,
        }: ExecutionArgs<'_>,
    ) -> Vec<WrapperCache> {
        let mut successful_wrappers = vec![];

        for (tx_index, processed_tx) in processed_txs.iter().enumerate() {
            let tx = if let Ok(tx) = Tx::try_from(processed_tx.tx.as_ref()) {
                tx
            } else {
                tracing::error!(
                    "FinalizeBlock received a tx that could not be \
                     deserialized to a Tx type. This is likely a protocol \
                     transaction."
                );
                continue;
            };

            let result_code = ResultCode::from_u32(processed_tx.result.code)
                .expect("Result code conversion should not fail");

            // If [`process_proposal`] rejected a Tx due to invalid signature,
            // emit an event here and move on to next tx.
            if result_code == ResultCode::InvalidSig {
                let base_event = match tx.header().tx_type {
                    TxType::Wrapper(_) | TxType::Protocol(_) => {
                        new_tx_event(&tx, height.0)
                    }
                    _ => {
                        tracing::error!(
                            "Internal logic error: FinalizeBlock received a \
                             tx with an invalid signature error code that \
                             could not be deserialized to a WrapperTx / \
                             ProtocolTx type"
                        );
                        continue;
                    }
                };
                response.events.emit(
                    base_event
                        .with(Code(result_code))
                        .with(Info(format!(
                            "Tx rejected: {}",
                            &processed_tx.result.info
                        )))
                        .with(GasUsed(0.into())),
                );
                continue;
            }

            if tx.validate_tx().is_err() {
                tracing::error!(
                    "Internal logic error: FinalizeBlock received tx that \
                     could not be deserialized to a valid TxType"
                );
                continue;
            };
            let tx_header = tx.header();
            // If [`process_proposal`] rejected a Tx, emit an event here and
            // move on to next tx
            if result_code != ResultCode::Ok {
                response.events.emit(
                    new_tx_event(&tx, height.0)
                        .with(Code(result_code))
                        .with(Info(format!(
                            "Tx rejected: {}",
                            &processed_tx.result.info
                        )))
                        .with(GasUsed(0.into())),
                );
                continue;
            }

            let (dispatch_args, tx_gas_meter): (
                DispatchArgs<'_, WasmCacheRwAccess>,
                TxGasMeter,
            ) = match &tx_header.tx_type {
                TxType::Wrapper(wrapper) => {
                    stats.increment_wrapper_txs();

                    let gas_limit = match Gas::try_from(wrapper.gas_limit) {
                        Ok(value) => value,
                        Err(_) => {
                            response.events.emit(
                                new_tx_event(&tx, height.0)
                                    .with(Code(ResultCode::InvalidTx))
                                    .with(Info(
                                        "The wrapper gas limit overflowed gas \
                                         representation"
                                            .to_owned(),
                                    ))
                                    .with(GasUsed(0.into())),
                            );
                            continue;
                        }
                    };
                    let tx_gas_meter = TxGasMeter::new(gas_limit);
                    for cmt in tx.commitments() {
                        if let Some(code_sec) = tx
                            .get_section(cmt.code_sechash())
                            .and_then(|x| Section::code_sec(x.as_ref()))
                        {
                            stats.increment_tx_type(
                                code_sec.code.hash().to_string(),
                            );
                        }
                    }
                    (
                        DispatchArgs::Wrapper {
                            wrapper,
                            tx_bytes: processed_tx.tx.as_ref(),
                            block_proposer: native_block_proposer_address,
                        },
                        tx_gas_meter,
                    )
                }
                TxType::Raw => {
                    tracing::error!(
                        "Internal logic error: FinalizeBlock received a \
                         TxType::Raw transaction"
                    );
                    continue;
                }
                TxType::Protocol(protocol_tx) => {
                    match protocol_tx.tx {
                        ProtocolTxType::BridgePoolVext
                        | ProtocolTxType::BridgePool
                        | ProtocolTxType::ValSetUpdateVext
                        | ProtocolTxType::ValidatorSetUpdate => (),

                        ProtocolTxType::EthEventsVext => {
                            let ext =
                        ethereum_tx_data_variants::EthEventsVext::try_from(&tx)
                            .unwrap();
                            if self
                                .mode
                                .get_validator_address()
                                .map(|validator| {
                                    validator == &ext.data.validator_addr
                                })
                                .unwrap_or(false)
                            {
                                for event in ext.data.ethereum_events.iter() {
                                    self.mode.dequeue_eth_event(event);
                                }
                            }
                        }
                        ProtocolTxType::EthereumEvents => {
                            let digest =
                        ethereum_tx_data_variants::EthereumEvents::try_from(
                            &tx,
                        )
                        .unwrap();
                            if let Some(address) =
                                self.mode.get_validator_address().cloned()
                            {
                                let this_signer = &(
                                    address,
                                    self.state.in_mem().get_last_block_height(),
                                );
                                for MultiSignedEthEvent { event, signers } in
                                    &digest.events
                                {
                                    if signers.contains(this_signer) {
                                        self.mode.dequeue_eth_event(event);
                                    }
                                }
                            }
                        }
                    }
                    (
                        DispatchArgs::Protocol(protocol_tx),
                        TxGasMeter::new_from_sub_limit(0.into()),
                    )
                }
            };
            let tx_event = new_tx_event(&tx, height.0);
            let is_atomic_batch = tx.header.atomic;
            let commitments_len = tx.commitments().len() as u64;
            let tx_hash = tx.header_hash();
            let tx_gas_meter = RefCell::new(tx_gas_meter);

            let dispatch_result = protocol::dispatch_tx(
                &tx,
                dispatch_args,
                &tx_gas_meter,
                &mut self.state,
            );
            let tx_gas_meter = tx_gas_meter.into_inner();
            let consumed_gas = tx_gas_meter.get_tx_consumed_gas();

            // save the gas cost
            self.update_tx_gas(tx_hash, consumed_gas.into());

            if let Some(wrapper_cache) = self.evaluate_tx_result(
                response,
                dispatch_result,
                TxData {
                    is_atomic_batch,
                    tx: &tx,
                    commitments_len,
                    tx_index,
                    replay_protection_hashes: None,
                    tx_gas_meter,
                    height,
                },
                TxLogs {
                    tx_event,
                    stats,
                    changed_keys,
                },
            ) {
                successful_wrappers.push(wrapper_cache);
            }
        }

        successful_wrappers
    }

    // Execute the transaction batches for successful wrapper transactions
    fn execute_tx_batches(
        &mut self,
        successful_wrappers: Vec<WrapperCache>,
        ExecutionArgs {
            response,
            changed_keys,
            stats,
            height,
        }: ExecutionArgs<'_>,
    ) {
        for WrapperCache {
            mut tx,
            tx_index,
            gas_meter: tx_gas_meter,
            event: tx_event,
            tx_result: wrapper_tx_result,
        } in successful_wrappers
        {
            let tx_hash = tx.header_hash();
            let is_atomic_batch = tx.header.atomic;
            let commitments_len = tx.commitments().len() as u64;
            let replay_protection_hashes = Some(ReplayProtectionHashes {
                raw_header_hash: tx.raw_header_hash(),
                header_hash: tx.header_hash(),
            });

            // change tx type to raw for execution
            tx.update_header(TxType::Raw);
            let tx_gas_meter = RefCell::new(tx_gas_meter);
            let dispatch_result = protocol::dispatch_tx(
                &tx,
                DispatchArgs::Raw {
                    tx_index: TxIndex::must_from_usize(tx_index),
                    wrapper_tx_result: Some(wrapper_tx_result),
                    vp_wasm_cache: &mut self.vp_wasm_cache,
                    tx_wasm_cache: &mut self.tx_wasm_cache,
                },
                &tx_gas_meter,
                &mut self.state,
            );
            let tx_gas_meter = tx_gas_meter.into_inner();
            let consumed_gas = tx_gas_meter.get_tx_consumed_gas();

            // update the gas cost of the corresponding wrapper
            self.update_tx_gas(tx_hash, consumed_gas.into());

            self.evaluate_tx_result(
                response,
                dispatch_result,
                TxData {
                    is_atomic_batch,
                    tx: &tx,
                    commitments_len,
                    tx_index,
                    replay_protection_hashes,
                    tx_gas_meter,
                    height,
                },
                TxLogs {
                    tx_event,
                    stats,
                    changed_keys,
                },
            );
        }
    }
}

struct ExecutionArgs<'finalize> {
    response: &'finalize mut shim::response::FinalizeBlock,
    changed_keys: &'finalize mut BTreeSet<Key>,
    stats: &'finalize mut InternalStats,
    height: BlockHeight,
}

// Caches the execution of a wrapper transaction to be used when later executing
// the inner batch
struct WrapperCache {
    tx: Tx,
    tx_index: usize,
    gas_meter: TxGasMeter,
    event: Event,
    tx_result: namada::tx::data::TxResult<protocol::Error>,
}

struct TxData<'tx> {
    is_atomic_batch: bool,
    tx: &'tx Tx,
    commitments_len: u64,
    tx_index: usize,
    replay_protection_hashes: Option<ReplayProtectionHashes>,
    tx_gas_meter: TxGasMeter,
    height: BlockHeight,
}

struct TxLogs<'finalize> {
    tx_event: Event,
    stats: &'finalize mut InternalStats,
    changed_keys: &'finalize mut BTreeSet<Key>,
}

#[derive(Default)]
struct ValidityFlags {
    // Track the need to commit the batch hash for replay protection. Hash
    // must be written if at least one of the txs in the batch requires so
    commit_batch_hash: bool,
    // Track if any of the inner txs failed or was rejected
    is_any_tx_invalid: bool,
}

// Temporary support type to update the tx logs. If the tx is confirmed this
// gets merged to the non-temporary type
struct TempTxLogs {
    tx_event: Event,
    stats: InternalStats,
    changed_keys: BTreeSet<Key>,
    response_events: Vec<Event>,
}

impl TempTxLogs {
    fn new_from_tx_logs(tx_logs: &TxLogs<'_>) -> Self {
        Self {
            tx_event: Event::new(
                tx_logs.tx_event.kind().to_owned(),
                tx_logs.tx_event.level().to_owned(),
            ),
            stats: Default::default(),
            changed_keys: Default::default(),
            response_events: Default::default(),
        }
    }
}

impl<'finalize> TempTxLogs {
    // Consumes the temporary logs and merges them to confirmed ones. Pushes ibc
    // and eth events to the finalize block response
    fn commit(
        self,
        logs: &mut TxLogs<'finalize>,
        response: &mut shim::response::FinalizeBlock,
    ) {
        logs.tx_event.merge(self.tx_event);
        logs.stats.merge(self.stats);
        logs.changed_keys.extend(self.changed_keys);
        response.events.extend(self.response_events);
    }

    // Consumes the temporary logs and merges the statistics to confirmed ones.
    // This is useful for failing atomic batches
    fn commit_stats_only(self, logs: &mut TxLogs<'finalize>) {
        logs.stats.merge(self.stats);
    }

    fn check_inner_results(
        &mut self,
        tx_result: &namada::tx::data::TxResult<protocol::Error>,
<<<<<<< HEAD
=======
        masp_tx_refs: MaspTxRefs,
        tx_header: &namada::tx::Header,
>>>>>>> ef33d628
        tx_index: usize,
        height: BlockHeight,
    ) -> ValidityFlags {
        let mut flags = ValidityFlags::default();

        for (cmt_hash, batched_result) in &tx_result.batch_results.0 {
            match batched_result {
                Ok(result) => {
                    if result.is_accepted() {
                        tracing::trace!(
                            "all VPs accepted inner tx {} storage \
                             modification {:#?}",
                            cmt_hash,
                            result
                        );

                        self.changed_keys
                            .extend(result.changed_keys.iter().cloned());
                        self.stats.increment_successful_txs();
                        flags.commit_batch_hash = true;

                        // events from other sources
                        self.response_events.emit_many(
                            result.events.iter().map(|event| {
                                event.clone().with(Height(height))
                            }),
                        );
                    } else {
                        // VPs rejected, this branch can only be reached by
                        // inner txs
                        tracing::trace!(
                            "some VPs rejected inner tx {} storage \
                             modification {:#?}",
                            cmt_hash,
                            result.vps_result.rejected_vps
                        );

                        // If an inner tx failed for any reason but invalid
                        // signature, commit its hash to storage, otherwise
                        // allow for a replay
                        if !result
                            .vps_result
                            .status_flags
                            .contains(VpStatusFlags::INVALID_SIGNATURE)
                        {
                            flags.commit_batch_hash = true;
                        }

                        self.stats.increment_rejected_txs();
                        flags.is_any_tx_invalid = true;
                    }
                }
                Err(e) => {
                    tracing::trace!("Inner tx {} failed: {}", cmt_hash, e);
                    // If inner transaction didn't fail because of invalid
                    // section commitment, commit its hash to prevent replays
                    if !matches!(e, protocol::Error::MissingSection(_)) {
                        flags.commit_batch_hash = true;
                    }

                    self.stats.increment_errored_txs();
                    flags.is_any_tx_invalid = true;
                }
            }
        }

        // If at least one of the inner transactions is a valid masp tx, update
        // the events
        if !masp_tx_refs.0.is_empty() {
            self.tx_event
                .extend(MaspTxBlockIndex(TxIndex::must_from_usize(tx_index)));
            self.tx_event.extend(MaspTxBatchRefs(masp_tx_refs));
        }

        flags
    }
}

struct ReplayProtectionHashes {
    raw_header_hash: Hash,
    header_hash: Hash,
}

/// Convert ABCI vote info to PoS vote info. Any info which fails the conversion
/// will be skipped and errors logged.
///
/// # Panics
/// Panics if a validator's address cannot be converted to native address
/// (either due to storage read error or the address not being found) or
/// if the voting power cannot be converted to u64.
fn pos_votes_from_abci(
    storage: &impl StorageRead,
    votes: &[VoteInfo],
) -> Vec<namada_proof_of_stake::types::VoteInfo> {
    votes
        .iter()
        .filter_map(
            |VoteInfo {
                 validator,
                 sig_info,
             }| {
                let crate::facade::tendermint::abci::types::Validator {
                    address,
                    power,
                } = validator;
                let tm_raw_hash_string = HEXUPPER.encode(address);
                if sig_info.is_signed() {
                    tracing::debug!(
                        "Looking up validator from Tendermint VoteInfo's raw \
                         hash {tm_raw_hash_string}"
                    );

                    // Look-up the native address
                    let validator_address = find_validator_by_raw_hash(
                        storage,
                        &tm_raw_hash_string,
                    )
                    .expect(
                        "Must be able to read from storage to find native \
                         address of validator from tendermint raw hash",
                    )
                    .expect(
                        "Must be able to find the native address of validator \
                         from tendermint raw hash",
                    );

                    // Try to convert voting power to u64
                    let validator_vp = u64::from(*power);

                    Some(namada_proof_of_stake::types::VoteInfo {
                        validator_address,
                        validator_vp,
                    })
                } else {
                    tracing::debug!(
                        "Validator {tm_raw_hash_string} didn't sign last block"
                    );
                    None
                }
            },
        )
        .collect()
}

/// We test the failure cases of [`finalize_block`]. The happy flows
/// are covered by the e2e tests.
#[allow(clippy::arithmetic_side_effects, clippy::cast_possible_truncation)]
#[cfg(test)]
mod test_finalize_block {
    use std::collections::BTreeMap;
    use std::num::NonZeroU64;
    use std::str::FromStr;

    use namada::core::collections::{HashMap, HashSet};
    use namada::core::dec::{Dec, POS_DECIMAL_PRECISION};
    use namada::core::ethereum_events::{EthAddress, Uint as ethUint};
    use namada::core::hash::Hash;
    use namada::core::keccak::KeccakHash;
    use namada::core::key::testing::common_sk_from_simple_seed;
    use namada::core::storage::KeySeg;
    use namada::core::time::DurationSecs;
    use namada::core::uint::Uint;
    use namada::eth_bridge::storage::bridge_pool::{
        self, get_key_from_hash, get_nonce_key, get_signed_root_key,
    };
    use namada::eth_bridge::storage::eth_bridge_queries::is_bridge_comptime_enabled;
    use namada::eth_bridge::storage::min_confirmations_key;
    use namada::ethereum_bridge::storage::wrapped_erc20s;
    use namada::governance::storage::keys::get_proposal_execution_key;
    use namada::governance::storage::proposal::ProposalType;
    use namada::governance::{InitProposalData, VoteProposalData};
    use namada::ledger::gas::VpGasMeter;
    use namada::ledger::native_vp::parameters::ParametersVp;
    use namada::ledger::native_vp::NativeVp;
    use namada::ledger::parameters::EpochDuration;
    use namada::proof_of_stake::storage::{
        enqueued_slashes_handle, get_num_consensus_validators,
        read_consensus_validator_set_addresses_with_stake, read_total_stake,
        read_validator_stake, rewards_accumulator_handle,
        validator_consensus_key_handle, validator_rewards_products_handle,
        validator_slashes_handle, validator_state_handle, write_pos_params,
    };
    use namada::proof_of_stake::storage_key::{
        is_validator_slashes_key, slashes_prefix,
    };
    use namada::proof_of_stake::types::{
        BondId, SlashType, ValidatorState, WeightedValidator,
    };
    use namada::proof_of_stake::{unjail_validator, ADDRESS as pos_address};
    use namada::sdk::events::Event;
    use namada::tendermint::abci::types::{Misbehavior, MisbehaviorKind};
    use namada::token::{
        read_balance, update_balance, Amount, DenominatedAmount,
        NATIVE_MAX_DECIMAL_PLACES,
    };
    use namada::tx::data::Fee;
    use namada::tx::event::types::APPLIED as APPLIED_TX;
    use namada::tx::event::Code as CodeAttr;
    use namada::tx::{Authorization, Code, Data};
    use namada::vote_ext::ethereum_events;
    use namada::{address, replay_protection};
    use namada_sdk::eth_bridge::storage::vote_tallies::BridgePoolRoot;
    use namada_sdk::eth_bridge::MinimumConfirmations;
    use namada_sdk::governance::ProposalVote;
    use namada_sdk::proof_of_stake::storage::{
        liveness_missed_votes_handle, liveness_sum_missed_votes_handle,
        read_consensus_validator_set_addresses,
    };
    use namada_test_utils::tx_data::TxWriteData;
    use namada_test_utils::TestWasms;
    use test_log::test;

    use super::*;
    use crate::facade::tendermint::abci::types::Validator;
    use crate::oracle::control::Command;
    use crate::shell::test_utils::*;
    use crate::shims::abcipp_shim_types::shim::request::{
        FinalizeBlock, ProcessedTx,
    };

    const WRAPPER_GAS_LIMIT: u64 = 10_000;
    const STORAGE_VALUE: &str = "test_value";

    /// Make a wrapper tx and a processed tx from the wrapped tx that can be
    /// added to `FinalizeBlock` request.
    fn mk_wrapper_tx(
        shell: &TestShell,
        keypair: &common::SecretKey,
    ) -> (Tx, ProcessedTx) {
        let tx_code = TestWasms::TxNoOp.read_bytes();
        let mut wrapper_tx =
            Tx::from_type(TxType::Wrapper(Box::new(WrapperTx::new(
                Fee {
                    amount_per_gas_unit: DenominatedAmount::native(1.into()),
                    token: shell.state.in_mem().native_token.clone(),
                },
                keypair.ref_to(),
                WRAPPER_GAS_LIMIT.into(),
            ))));
        wrapper_tx.header.chain_id = shell.chain_id.clone();
        wrapper_tx.set_data(Data::new(
            "Encrypted transaction data".as_bytes().to_owned(),
        ));
        wrapper_tx.set_code(Code::new(tx_code, None));
        wrapper_tx.add_section(Section::Authorization(Authorization::new(
            wrapper_tx.sechashes(),
            [(0, keypair.clone())].into_iter().collect(),
            None,
        )));
        let tx = wrapper_tx.to_bytes();
        (
            wrapper_tx,
            ProcessedTx {
                tx: tx.into(),
                result: TxResult {
                    code: ResultCode::Ok.into(),
                    info: "".into(),
                },
            },
        )
    }

    // Make a transaction batch with three transactions. Optionally make the
    // batch atomic, request the failure or out of gas of the second transaction
    fn mk_tx_batch(
        shell: &TestShell,
        sk: &common::SecretKey,
        set_atomic: bool,
        should_fail: bool,
        should_run_out_of_gas: bool,
    ) -> (Tx, ProcessedTx) {
        let mut batch =
            Tx::from_type(TxType::Wrapper(Box::new(WrapperTx::new(
                Fee {
                    amount_per_gas_unit: DenominatedAmount::native(1.into()),
                    token: shell.state.in_mem().native_token.clone(),
                },
                sk.ref_to(),
                WRAPPER_GAS_LIMIT.into(),
            ))));
        batch.header.chain_id = shell.chain_id.clone();
        batch.header.atomic = set_atomic;

        // append first inner tx to batch
        let data = TxWriteData {
            key: "random_key_1".parse().unwrap(),
            value: STORAGE_VALUE.serialize_to_vec(),
        };
        batch.set_data(Data::new(data.serialize_to_vec()));
        batch.set_code(Code::new(
            TestWasms::TxWriteStorageKey.read_bytes(),
            None,
        ));

        // append second inner tx to batch
        batch.push_default_inner_tx();
        let tx_code = if should_fail {
            TestWasms::TxFail.read_bytes()
        } else if should_run_out_of_gas {
            TestWasms::TxInfiniteHostGas.read_bytes()
        } else {
            TestWasms::TxWriteStorageKey.read_bytes()
        };
        let data = TxWriteData {
            key: "random_key_2".parse().unwrap(),
            value: STORAGE_VALUE.serialize_to_vec(),
        };
        batch.set_data(Data::new(data.serialize_to_vec()));
        batch.set_code(Code::new(tx_code, None));

        // append last inner tx to batch
        batch.push_default_inner_tx();
        let data = TxWriteData {
            key: "random_key_3".parse().unwrap(),
            value: STORAGE_VALUE.serialize_to_vec(),
        };
        batch.set_data(Data::new(data.serialize_to_vec()));
        batch.set_code(Code::new(
            TestWasms::TxWriteStorageKey.read_bytes(),
            None,
        ));

        batch.add_section(Section::Authorization(Authorization::new(
            vec![batch.raw_header_hash()],
            [(0, sk.clone())].into_iter().collect(),
            None,
        )));
        batch.add_section(Section::Authorization(Authorization::new(
            batch.sechashes(),
            [(0, sk.clone())].into_iter().collect(),
            None,
        )));
        let tx = batch.to_bytes();
        (
            batch,
            ProcessedTx {
                tx: tx.into(),
                result: TxResult {
                    code: ResultCode::Ok.into(),
                    info: "".into(),
                },
            },
        )
    }

    /// Check that if a wrapper tx was rejected by [`process_proposal`], the
    /// correct event is returned.
    #[test]
    fn test_process_proposal_rejected_wrapper_tx() {
        let (mut shell, _, _, _) = setup();
        let keypair = gen_keypair();
        let mut processed_txs = vec![];

        // Add unshielded balance for fee payment
        let native_token = shell.state.in_mem().native_token.clone();
        update_balance(
            &mut shell.state,
            &native_token,
            &Address::from(&keypair.ref_to()),
            |_| Ok(Amount::native_whole(1000)),
        )
        .unwrap();

        // Need ordered tx hashes because the events can be emitted out of order
        let mut ordered_hashes = vec![];
        // create some wrapper txs
        for i in 0u64..4 {
            let (tx, mut processed_tx) = mk_wrapper_tx(&shell, &keypair);
            processed_tx.result.code = u32::try_from(i.rem_euclid(2)).unwrap();
            processed_txs.push(processed_tx);
            ordered_hashes.push(tx.header_hash());
        }

        // check that the correct events were created
        for event in shell
            .finalize_block(FinalizeBlock {
                txs: processed_txs.clone(),
                ..Default::default()
            })
            .expect("Test failed")
            .iter()
        {
            assert_eq!(*event.kind(), APPLIED_TX);
            let hash = event.read_attribute::<TxHash>().expect("Test failed");
            let index = ordered_hashes
                .iter()
                .enumerate()
                .find_map(
                    |(idx, tx_hash)| {
                        if tx_hash == &hash { Some(idx) } else { None }
                    },
                )
                .unwrap();
            let code = event
                .read_attribute::<CodeAttr>()
                .expect("Test failed")
                .to_usize();
            assert_eq!(code, index.rem_euclid(2));
        }
    }

    /// Test if a rejected protocol tx is applied and emits
    /// the correct event
    #[test]
    fn test_rejected_protocol_tx() {
        const LAST_HEIGHT: BlockHeight = BlockHeight(3);
        let (mut shell, _, _, _) = setup_at_height(LAST_HEIGHT);
        let protocol_key =
            shell.mode.get_protocol_key().expect("Test failed").clone();

        let tx = EthereumTxData::EthereumEvents(ethereum_events::VextDigest {
            signatures: Default::default(),
            events: vec![],
        })
        .sign(&protocol_key, shell.chain_id.clone())
        .to_bytes();

        let req = FinalizeBlock {
            txs: vec![ProcessedTx {
                tx: tx.into(),
                result: TxResult {
                    code: ResultCode::InvalidTx.into(),
                    info: Default::default(),
                },
            }],
            ..Default::default()
        };
        let mut resp = shell.finalize_block(req).expect("Test failed");
        assert_eq!(resp.len(), 1);
        let event = resp.remove(0);
        assert_eq!(*event.kind(), APPLIED_TX);
        let code = event.read_attribute::<CodeAttr>().expect("Test failed");
        assert_eq!(code, ResultCode::InvalidTx);
    }

    /// Test that once a validator's vote for an Ethereum event lands
    /// on-chain from a vote extension digest, it dequeues from the
    /// list of events to vote on.
    #[test]
    fn test_eth_events_dequeued_digest() {
        let (mut shell, _, oracle, _) = setup_at_height(3);
        let protocol_key =
            shell.mode.get_protocol_key().expect("Test failed").clone();
        let address = shell
            .mode
            .get_validator_address()
            .expect("Test failed")
            .clone();

        // ---- the ledger receives a new Ethereum event
        let event = EthereumEvent::TransfersToNamada {
            nonce: 0u64.into(),
            transfers: vec![],
        };
        tokio_test::block_on(oracle.send(event.clone())).expect("Test failed");
        let [queued_event]: [EthereumEvent; 1] =
            shell.new_ethereum_events().try_into().expect("Test failed");
        assert_eq!(queued_event, event);

        // ---- The protocol tx that includes this event on-chain
        let ext = ethereum_events::Vext {
            block_height: shell.state.in_mem().get_last_block_height(),
            ethereum_events: vec![event.clone()],
            validator_addr: address.clone(),
        }
        .sign(&protocol_key);

        let processed_tx = {
            let signed = MultiSignedEthEvent {
                event,
                signers: BTreeSet::from([(
                    address.clone(),
                    shell.state.in_mem().get_last_block_height(),
                )]),
            };

            let digest = ethereum_events::VextDigest {
                signatures: vec![(
                    (address, shell.state.in_mem().get_last_block_height()),
                    ext.sig,
                )]
                .into_iter()
                .collect(),
                events: vec![signed],
            };
            ProcessedTx {
                tx: EthereumTxData::EthereumEvents(digest)
                    .sign(&protocol_key, shell.chain_id.clone())
                    .to_bytes()
                    .into(),
                result: TxResult {
                    code: ResultCode::Ok.into(),
                    info: "".into(),
                },
            }
        };

        // ---- This protocol tx is accepted
        let [result]: [Event; 1] = shell
            .finalize_block(FinalizeBlock {
                txs: vec![processed_tx],
                ..Default::default()
            })
            .expect("Test failed")
            .try_into()
            .expect("Test failed");
        assert_eq!(*result.kind(), APPLIED_TX);
        let code = result.read_attribute::<CodeAttr>().expect("Test failed");
        assert_eq!(code, ResultCode::Ok);

        // --- The event is removed from the queue
        assert!(shell.new_ethereum_events().is_empty());
    }

    /// Test that once a validator's vote for an Ethereum event lands
    /// on-chain from a protocol tx, it dequeues from the
    /// list of events to vote on.
    #[test]
    fn test_eth_events_dequeued_protocol_tx() {
        let (mut shell, _, oracle, _) = setup_at_height(3);
        let protocol_key =
            shell.mode.get_protocol_key().expect("Test failed").clone();
        let address = shell
            .mode
            .get_validator_address()
            .expect("Test failed")
            .clone();

        // ---- the ledger receives a new Ethereum event
        let event = EthereumEvent::TransfersToNamada {
            nonce: 0u64.into(),
            transfers: vec![],
        };
        tokio_test::block_on(oracle.send(event.clone())).expect("Test failed");
        let [queued_event]: [EthereumEvent; 1] =
            shell.new_ethereum_events().try_into().expect("Test failed");
        assert_eq!(queued_event, event);

        // ---- The protocol tx that includes this event on-chain
        let ext = ethereum_events::Vext {
            block_height: shell.state.in_mem().get_last_block_height(),
            ethereum_events: vec![event],
            validator_addr: address,
        }
        .sign(&protocol_key);
        let processed_tx = ProcessedTx {
            tx: EthereumTxData::EthEventsVext(ext.into())
                .sign(&protocol_key, shell.chain_id.clone())
                .to_bytes()
                .into(),
            result: TxResult {
                code: ResultCode::Ok.into(),
                info: "".into(),
            },
        };

        // ---- This protocol tx is accepted
        let [result]: [Event; 1] = shell
            .finalize_block(FinalizeBlock {
                txs: vec![processed_tx],
                ..Default::default()
            })
            .expect("Test failed")
            .try_into()
            .expect("Test failed");
        assert_eq!(*result.kind(), APPLIED_TX);
        let code = result.read_attribute::<CodeAttr>().expect("Test failed");
        assert_eq!(code, ResultCode::Ok);

        // --- The event is removed from the queue
        assert!(shell.new_ethereum_events().is_empty());
    }

    /// Actions to perform in [`test_bp`].
    enum TestBpAction {
        /// The tested unit correctly signed over the bridge pool root.
        VerifySignedRoot,
        /// The tested unit correctly incremented the bridge pool's nonce.
        CheckNonceIncremented,
    }

    /// Helper function for testing the relevant protocol tx
    /// for signing bridge pool roots and nonces
    fn test_bp<F>(craft_tx: F)
    where
        F: FnOnce(&mut TestShell) -> (Tx, TestBpAction),
    {
        if !is_bridge_comptime_enabled() {
            // NOTE: this test doesn't work if the ethereum bridge
            // is disabled at compile time.
            return;
        }
        let (mut shell, _, _, _) = setup_at_height(1u64);
        namada::eth_bridge::test_utils::commit_bridge_pool_root_at_height(
            &mut shell.state,
            &KeccakHash([1; 32]),
            1.into(),
        );
        let value = BlockHeight(2).serialize_to_vec();
        shell
            .state
            .in_mem_mut()
            .block
            .tree
            .update(&get_key_from_hash(&KeccakHash([1; 32])), value)
            .expect("Test failed");
        shell
            .state
            .db_write(&get_nonce_key(), Uint::from(1).serialize_to_vec())
            .expect("Test failed");
        let (tx, action) = craft_tx(&mut shell);
        let processed_tx = ProcessedTx {
            tx: tx.to_bytes().into(),
            result: TxResult {
                code: ResultCode::Ok.into(),
                info: "".into(),
            },
        };
        let req = FinalizeBlock {
            txs: vec![processed_tx],
            ..Default::default()
        };
        let root = shell
            .state
            .read::<(BridgePoolRoot, BlockHeight)>(&get_signed_root_key())
            .expect("Reading signed Bridge pool root shouldn't fail.");
        assert!(root.is_none());
        _ = shell.finalize_block(req).expect("Test failed");
        shell.state.commit_block().unwrap();
        match action {
            TestBpAction::VerifySignedRoot => {
                let (root, _) = shell
                    .state
                    .ethbridge_queries()
                    .get_signed_bridge_pool_root()
                    .expect("Test failed");
                assert_eq!(root.data.0, KeccakHash([1; 32]));
                assert_eq!(root.data.1, ethUint::from(1));
            }
            TestBpAction::CheckNonceIncremented => {
                let nonce =
                    shell.state.ethbridge_queries().get_bridge_pool_nonce();
                assert_eq!(nonce, ethUint::from(2));
            }
        }
    }

    #[test]
    /// Test that adding a new erc20 transfer to the bridge pool
    /// increments the pool's nonce.
    fn test_bp_nonce_is_incremented() {
        test_bp(|shell: &mut TestShell| {
            let asset = EthAddress([0xff; 20]);
            let receiver = EthAddress([0xaa; 20]);
            let bertha = namada_apps_lib::wallet::defaults::bertha_address();
            // add bertha's escrowed `asset` to the pool
            {
                let token = wrapped_erc20s::token(&asset);
                let owner_key = token::storage_key::balance_key(
                    &token,
                    &bridge_pool::BRIDGE_POOL_ADDRESS,
                );
                let supply_key = token::storage_key::minted_balance_key(&token);
                let amt: Amount = 999_999_u64.into();
                shell.state.write(&owner_key, amt).expect("Test failed");
                shell.state.write(&supply_key, amt).expect("Test failed");
            }
            // add bertha's gas fees the pool
            {
                let amt: Amount = 999_999_u64.into();
                let native_token = shell.state.in_mem().native_token.clone();
                update_balance(
                    &mut shell.state,
                    &native_token,
                    &bridge_pool::BRIDGE_POOL_ADDRESS,
                    |_| Ok(amt),
                )
                .expect("Test failed");
            }
            // write transfer to storage
            let transfer = {
                use namada::core::eth_bridge_pool::{
                    GasFee, PendingTransfer, TransferToEthereum,
                    TransferToEthereumKind,
                };
                let pending = PendingTransfer {
                    transfer: TransferToEthereum {
                        kind: TransferToEthereumKind::Erc20,
                        amount: 10u64.into(),
                        asset,
                        recipient: receiver,
                        sender: bertha.clone(),
                    },
                    gas_fee: GasFee {
                        token: shell.state.in_mem().native_token.clone(),
                        amount: 10u64.into(),
                        payer: bertha.clone(),
                    },
                };
                let transfer = (&pending).into();
                shell
                    .state
                    .write(&bridge_pool::get_pending_key(&pending), pending)
                    .expect("Test failed");
                transfer
            };
            let ethereum_event = EthereumEvent::TransfersToEthereum {
                nonce: 1u64.into(),
                transfers: vec![transfer],
                relayer: bertha,
            };
            let (protocol_key, _) =
                namada_apps_lib::wallet::defaults::validator_keys();
            let validator_addr =
                namada_apps_lib::wallet::defaults::validator_address();
            let ext = {
                let ext = ethereum_events::Vext {
                    validator_addr,
                    block_height: shell.state.in_mem().get_last_block_height(),
                    ethereum_events: vec![ethereum_event],
                }
                .sign(&protocol_key);
                assert!(ext.verify(&protocol_key.ref_to()).is_ok());
                ext
            };
            let tx = EthereumTxData::EthEventsVext(ext.into())
                .sign(&protocol_key, shell.chain_id.clone());
            (tx, TestBpAction::CheckNonceIncremented)
        });
    }

    #[test]
    /// Test that the generated protocol tx passes Finalize Block
    /// and effects the expected storage changes.
    fn test_bp_roots_protocol_tx() {
        test_bp(|shell: &mut TestShell| {
            let vext = shell.extend_vote_with_bp_roots().expect("Test failed");
            let tx = EthereumTxData::BridgePoolVext(vext.into()).sign(
                shell.mode.get_protocol_key().expect("Test failed"),
                shell.chain_id.clone(),
            );
            (tx, TestBpAction::VerifySignedRoot)
        });
    }

    /// Test that the finalize block handler never commits changes directly to
    /// the DB.
    #[test]
    fn test_finalize_doesnt_commit_db() {
        let (mut shell, _broadcaster, _, _eth_control) = setup();

        // Update epoch duration to make sure we go through couple epochs
        let epoch_duration = EpochDuration {
            min_num_of_blocks: 5,
            min_duration: DurationSecs(0),
        };
        namada::ledger::parameters::update_epoch_parameter(
            &mut shell.state,
            &epoch_duration,
        )
        .unwrap();
        shell.state.in_mem_mut().next_epoch_min_start_height = BlockHeight(5);
        shell.state.in_mem_mut().next_epoch_min_start_time = {
            #[allow(clippy::disallowed_methods)]
            DateTimeUtc::now()
        };

        let txs_key = gen_keypair();
        // Add unshielded balance for fee payment
        let balance_key = token::storage_key::balance_key(
            &shell.state.in_mem().native_token,
            &Address::from(&txs_key.ref_to()),
        );
        shell
            .state
            .write(&balance_key, Amount::native_whole(1000))
            .unwrap();

        // Add a proposal to be executed on next epoch change.
        let mut add_proposal = |proposal_id, vote| {
            let validator = shell.mode.get_validator_address().unwrap().clone();

            let proposal = InitProposalData {
                content: Hash::default(),
                author: validator.clone(),
                voting_start_epoch: Epoch::default(),
                voting_end_epoch: Epoch::default().next(),
                activation_epoch: Epoch::default().next(),
                r#type: ProposalType::Default,
            };

            namada::governance::init_proposal(
                &mut shell.state,
                &proposal,
                vec![],
                None,
            )
            .unwrap();

            let vote = VoteProposalData {
                id: proposal_id,
                vote,
                voter: validator,
            };
            // Vote to accept the proposal (there's only one validator, so its
            // vote decides)
            namada::governance::vote_proposal(
                &mut shell.state,
                vote,
                HashSet::new(),
            )
            .unwrap();
        };

        // Add a proposal to be accepted and one to be rejected.
        add_proposal(0, ProposalVote::Yay);
        add_proposal(1, ProposalVote::Nay);

        // Commit the genesis state
        shell.state.commit_block().unwrap();
        shell.commit();

        // Collect all storage key-vals into a sorted map
        let store_block_state = |shell: &TestShell| -> BTreeMap<_, _> {
            shell
                .state
                .db()
                .iter_prefix(None)
                .map(|(key, val, _gas)| (key, val))
                .collect()
        };

        // Store the full state in sorted map
        let mut last_storage_state: std::collections::BTreeMap<
            String,
            Vec<u8>,
        > = store_block_state(&shell);

        // Keep applying finalize block
        let validator = shell.mode.get_validator_address().unwrap();
        let pos_params =
            namada_proof_of_stake::storage::read_pos_params(&shell.state)
                .unwrap();
        let consensus_key =
            namada_proof_of_stake::storage::validator_consensus_key_handle(
                validator,
            )
            .get(&shell.state, Epoch::default(), &pos_params)
            .unwrap()
            .unwrap();
        let proposer_address = HEXUPPER
            .decode(consensus_key.tm_raw_hash().as_bytes())
            .unwrap();
        let val_stake = read_validator_stake(
            &shell.state,
            &pos_params,
            validator,
            Epoch::default(),
        )
        .unwrap();

        let votes = vec![VoteInfo {
            validator: Validator {
                address: proposer_address.clone().try_into().unwrap(),
                power: (u128::try_from(val_stake).expect("Test failed") as u64)
                    .try_into()
                    .unwrap(),
            },
            sig_info: tendermint::abci::types::BlockSignatureInfo::LegacySigned,
        }];

        // Need to supply a proposer address and votes to flow through the
        // inflation code
        for _ in 0..20 {
            // Add some txs
            let mut txs = vec![];
            // create two wrapper txs
            for _ in 0..2 {
                let (_tx, processed_tx) = mk_wrapper_tx(&shell, &txs_key);
                txs.push(processed_tx);
            }

            let req = FinalizeBlock {
                txs,
                proposer_address: proposer_address.clone(),
                votes: votes.clone(),
                ..Default::default()
            };
            // merkle tree root before finalize_block
            let root_pre = shell.shell.state.in_mem().block.tree.root();

            let _events = shell.finalize_block(req).unwrap();

            // the merkle tree root should not change after finalize_block
            let root_post = shell.shell.state.in_mem().block.tree.root();
            assert_eq!(root_pre.0, root_post.0);
            let new_state = store_block_state(&shell);
            // The new state must be unchanged
            itertools::assert_equal(
                last_storage_state.iter(),
                new_state.iter(),
            );
            // Commit the block to move on to the next one
            shell.state.commit_block().unwrap();

            // Store the state after commit for the next iteration
            last_storage_state = store_block_state(&shell);
        }
    }

    /// A unit test for PoS inflationary rewards
    #[test]
    fn test_inflation_accounting() {
        // GENERAL IDEA OF THE TEST:
        // For the duration of an epoch, choose some number of times for each of
        // 4 genesis validators to propose a block and choose some arbitrary
        // voting distribution for each block. After each call of
        // finalize_block, check the validator rewards accumulators to ensure
        // that the proper inflation is being applied for each validator. Can
        // also check that the last and current block proposers are being stored
        // properly. At the end of the epoch, check that the validator rewards
        // products are appropriately updated.

        let (mut shell, _recv, _, _) = setup_with_cfg(SetupCfg {
            last_height: 0,
            num_validators: 4,
            ..Default::default()
        });

        let mut validator_set: BTreeSet<WeightedValidator> =
            read_consensus_validator_set_addresses_with_stake(
                &shell.state,
                Epoch::default(),
            )
            .unwrap()
            .into_iter()
            .collect();

        let params = read_pos_params(&shell.state).unwrap();

        let val1 = validator_set.pop_first().unwrap();
        let val2 = validator_set.pop_first().unwrap();
        let val3 = validator_set.pop_first().unwrap();
        let val4 = validator_set.pop_first().unwrap();

        let get_pkh = |address, epoch| {
            let ck = validator_consensus_key_handle(&address)
                .get(&shell.state, epoch, &params)
                .unwrap()
                .unwrap();
            let hash_string = tm_consensus_key_raw_hash(&ck);
            let vec = HEXUPPER.decode(hash_string.as_bytes()).unwrap();
            let res: [u8; 20] = TryFrom::try_from(vec).unwrap();
            res
        };

        let pkh1 = get_pkh(val1.address.clone(), Epoch::default());
        let pkh2 = get_pkh(val2.address.clone(), Epoch::default());
        let pkh3 = get_pkh(val3.address.clone(), Epoch::default());
        let pkh4 = get_pkh(val4.address.clone(), Epoch::default());

        // All validators sign blocks initially
        let votes = vec![
            VoteInfo {
                validator: Validator {
                    address: pkh1,
                    power: (u128::try_from(val1.bonded_stake)
                        .expect("Test failed")
                        as u64)
                        .try_into()
                        .unwrap(),
                },
                sig_info:
                    tendermint::abci::types::BlockSignatureInfo::LegacySigned,
            },
            VoteInfo {
                validator: Validator {
                    address: pkh2,
                    power: (u128::try_from(val2.bonded_stake)
                        .expect("Test failed")
                        as u64)
                        .try_into()
                        .unwrap(),
                },
                sig_info:
                    tendermint::abci::types::BlockSignatureInfo::LegacySigned,
            },
            VoteInfo {
                validator: Validator {
                    address: pkh3,
                    power: (u128::try_from(val3.bonded_stake)
                        .expect("Test failed")
                        as u64)
                        .try_into()
                        .unwrap(),
                },
                sig_info:
                    tendermint::abci::types::BlockSignatureInfo::LegacySigned,
            },
            VoteInfo {
                validator: Validator {
                    address: pkh4,
                    power: (u128::try_from(val4.bonded_stake)
                        .expect("Test failed")
                        as u64)
                        .try_into()
                        .unwrap(),
                },
                sig_info:
                    tendermint::abci::types::BlockSignatureInfo::LegacySigned,
            },
        ];

        let rewards_prod_1 = validator_rewards_products_handle(&val1.address);
        let rewards_prod_2 = validator_rewards_products_handle(&val2.address);
        let rewards_prod_3 = validator_rewards_products_handle(&val3.address);
        let rewards_prod_4 = validator_rewards_products_handle(&val4.address);

        let is_decimal_equal_enough = |target: Dec, to_compare: Dec| -> bool {
            // also return false if to_compare > target since this should
            // never happen for the use cases
            if to_compare < target {
                let tolerance = Dec::new(1, POS_DECIMAL_PRECISION / 2)
                    .expect("Dec creation failed");
                let res = Dec::one() - to_compare / target;
                res < tolerance
            } else {
                to_compare == target
            }
        };

        // NOTE: Want to manually set the block proposer and the vote
        // information in a FinalizeBlock object. In non-abcipp mode,
        // the block proposer is written in ProcessProposal, so need to
        // manually do it here let proposer_address = pkh1.clone();

        // FINALIZE BLOCK 1. Tell Namada that val1 is the block proposer. We
        // won't receive votes from TM since we receive votes at a 1-block
        // delay, so votes will be empty here
        next_block_for_inflation(&mut shell, pkh1.to_vec(), vec![], None);
        assert!(rewards_accumulator_handle().is_empty(&shell.state).unwrap());

        // FINALIZE BLOCK 2. Tell Namada that val1 is the block proposer.
        // Include votes that correspond to block 1. Make val2 the next block's
        // proposer.
        next_block_for_inflation(
            &mut shell,
            pkh2.to_vec(),
            votes.clone(),
            None,
        );
        assert!(rewards_prod_1.is_empty(&shell.state).unwrap());
        assert!(rewards_prod_2.is_empty(&shell.state).unwrap());
        assert!(rewards_prod_3.is_empty(&shell.state).unwrap());
        assert!(rewards_prod_4.is_empty(&shell.state).unwrap());
        assert!(!rewards_accumulator_handle().is_empty(&shell.state).unwrap());
        // Val1 was the proposer, so its reward should be larger than all
        // others, which should themselves all be equal
        let acc_sum = get_rewards_sum(&shell.state);
        assert!(is_decimal_equal_enough(Dec::one(), acc_sum));
        let acc = get_rewards_acc(&shell.state);
        assert_eq!(acc.get(&val2.address), acc.get(&val3.address));
        assert_eq!(acc.get(&val2.address), acc.get(&val4.address));
        assert!(
            acc.get(&val1.address).cloned().unwrap()
                > acc.get(&val2.address).cloned().unwrap()
        );

        // FINALIZE BLOCK 3, with val1 as proposer for the next block.
        next_block_for_inflation(&mut shell, pkh1.to_vec(), votes, None);
        assert!(rewards_prod_1.is_empty(&shell.state).unwrap());
        assert!(rewards_prod_2.is_empty(&shell.state).unwrap());
        assert!(rewards_prod_3.is_empty(&shell.state).unwrap());
        assert!(rewards_prod_4.is_empty(&shell.state).unwrap());
        // Val2 was the proposer for this block, so its rewards accumulator
        // should be the same as val1 now. Val3 and val4 should be equal as
        // well.
        let acc_sum = get_rewards_sum(&shell.state);
        assert!(is_decimal_equal_enough(Dec::two(), acc_sum));
        let acc = get_rewards_acc(&shell.state);
        assert_eq!(acc.get(&val1.address), acc.get(&val2.address));
        assert_eq!(acc.get(&val3.address), acc.get(&val4.address));
        assert!(
            acc.get(&val1.address).cloned().unwrap()
                > acc.get(&val3.address).cloned().unwrap()
        );

        // Now we don't receive a vote from val4.
        let votes = vec![
            VoteInfo {
                validator: Validator {
                    address: pkh1,
                    power: (u128::try_from(val1.bonded_stake)
                        .expect("Test failed")
                        as u64)
                        .try_into()
                        .unwrap(),
                },
                sig_info:
                    tendermint::abci::types::BlockSignatureInfo::LegacySigned,
            },
            VoteInfo {
                validator: Validator {
                    address: pkh2,
                    power: (u128::try_from(val2.bonded_stake)
                        .expect("Test failed")
                        as u64)
                        .try_into()
                        .unwrap(),
                },
                sig_info:
                    tendermint::abci::types::BlockSignatureInfo::LegacySigned,
            },
            VoteInfo {
                validator: Validator {
                    address: pkh3,
                    power: (u128::try_from(val3.bonded_stake)
                        .expect("Test failed")
                        as u64)
                        .try_into()
                        .unwrap(),
                },
                sig_info:
                    tendermint::abci::types::BlockSignatureInfo::LegacySigned,
            },
            VoteInfo {
                validator: Validator {
                    address: pkh4,
                    power: (u128::try_from(val4.bonded_stake)
                        .expect("Test failed")
                        as u64)
                        .try_into()
                        .unwrap(),
                },
                sig_info: tendermint::abci::types::BlockSignatureInfo::Flag(
                    tendermint::block::BlockIdFlag::Absent,
                ),
            },
        ];

        // FINALIZE BLOCK 4. The next block proposer will be val1. Only val1,
        // val2, and val3 vote on this block.
        next_block_for_inflation(
            &mut shell,
            pkh1.to_vec(),
            votes.clone(),
            None,
        );
        assert!(rewards_prod_1.is_empty(&shell.state).unwrap());
        assert!(rewards_prod_2.is_empty(&shell.state).unwrap());
        assert!(rewards_prod_3.is_empty(&shell.state).unwrap());
        assert!(rewards_prod_4.is_empty(&shell.state).unwrap());
        let acc_sum = get_rewards_sum(&shell.state);
        assert!(is_decimal_equal_enough(Dec::new(3, 0).unwrap(), acc_sum));
        let acc = get_rewards_acc(&shell.state);
        assert!(
            acc.get(&val1.address).cloned().unwrap()
                > acc.get(&val2.address).cloned().unwrap()
        );
        assert!(
            acc.get(&val2.address).cloned().unwrap()
                > acc.get(&val3.address).cloned().unwrap()
        );
        assert!(
            acc.get(&val3.address).cloned().unwrap()
                > acc.get(&val4.address).cloned().unwrap()
        );

        // Advance to the start of epoch 1. Val1 is the only block proposer for
        // the rest of the epoch. Val4 does not vote for the rest of the epoch.
        let height_of_next_epoch =
            shell.state.in_mem().next_epoch_min_start_height;
        let current_height = 4_u64;
        assert_eq!(current_height, shell.state.in_mem().block.height.0);

        for _ in current_height..height_of_next_epoch.0 + 2 {
            dbg!(get_rewards_acc(&shell.state), get_rewards_sum(&shell.state));
            next_block_for_inflation(
                &mut shell,
                pkh1.to_vec(),
                votes.clone(),
                None,
            );
        }
        assert!(rewards_accumulator_handle().is_empty(&shell.state).unwrap());
        let rp1 = rewards_prod_1
            .get(&shell.state, &Epoch::default())
            .unwrap()
            .unwrap();
        let rp2 = rewards_prod_2
            .get(&shell.state, &Epoch::default())
            .unwrap()
            .unwrap();
        let rp3 = rewards_prod_3
            .get(&shell.state, &Epoch::default())
            .unwrap()
            .unwrap();
        let rp4 = rewards_prod_4
            .get(&shell.state, &Epoch::default())
            .unwrap()
            .unwrap();
        assert!(rp1 > rp2);
        assert!(rp2 > rp3);
        assert!(rp3 > rp4);
    }

    /// A unit test for PoS inflationary rewards claiming and querying
    #[test]
    fn test_claim_rewards() {
        let (mut shell, _recv, _, _) = setup_with_cfg(SetupCfg {
            last_height: 0,
            num_validators: 1,
            ..Default::default()
        });

        let mut validator_set: BTreeSet<WeightedValidator> =
            read_consensus_validator_set_addresses_with_stake(
                &shell.state,
                Epoch::default(),
            )
            .unwrap()
            .into_iter()
            .collect();

        let params = read_pos_params(&shell.state).unwrap();

        let validator = validator_set.pop_first().unwrap();

        let get_pkh = |address, epoch| {
            let ck = validator_consensus_key_handle(&address)
                .get(&shell.state, epoch, &params)
                .unwrap()
                .unwrap();
            let hash_string = tm_consensus_key_raw_hash(&ck);
            let decoded = HEXUPPER.decode(hash_string.as_bytes()).unwrap();
            TryFrom::try_from(decoded).unwrap()
        };

        let pkh1 = get_pkh(validator.address.clone(), Epoch::default());
        let votes = vec![VoteInfo {
            validator: Validator {
                address: pkh1,
                power: (u128::try_from(validator.bonded_stake).unwrap() as u64)
                    .try_into()
                    .unwrap(),
            },
            sig_info: tendermint::abci::types::BlockSignatureInfo::LegacySigned,
        }];
        // let rewards_prod_1 =
        // validator_rewards_products_handle(&val1.address);

        let is_reward_equal_enough = |expected: token::Amount,
                                      actual: token::Amount,
                                      tolerance: u64|
         -> bool {
            let diff = expected - actual;
            diff <= tolerance.into()
        };

        let bond_id = BondId {
            source: validator.address.clone(),
            validator: validator.address.clone(),
        };
        let init_stake = validator.bonded_stake;

        let mut total_rewards = token::Amount::zero();
        let mut total_claimed = token::Amount::zero();

        // FINALIZE BLOCK 1. Tell Namada that val1 is the block proposer. We
        // won't receive votes from TM since we receive votes at a 1-block
        // delay, so votes will be empty here
        next_block_for_inflation(&mut shell, pkh1.to_vec(), vec![], None);
        assert!(rewards_accumulator_handle().is_empty(&shell.state).unwrap());

        let (current_epoch, inflation) =
            advance_epoch(&mut shell, &pkh1, &votes, None);
        total_rewards += inflation;

        // Query the available rewards
        let query_rewards = namada_proof_of_stake::query_reward_tokens(
            &shell.state,
            None,
            &validator.address,
            current_epoch,
        )
        .unwrap();

        // Claim the rewards from the initial epoch
        let reward_1 = namada_proof_of_stake::claim_reward_tokens(
            &mut shell.state,
            None,
            &validator.address,
            current_epoch,
        )
        .unwrap();
        total_claimed += reward_1;
        assert_eq!(reward_1, query_rewards);
        assert!(is_reward_equal_enough(total_rewards, total_claimed, 1));

        // Query the available rewards again and check that it is 0 now after
        // the claim
        let query_rewards = namada_proof_of_stake::query_reward_tokens(
            &shell.state,
            None,
            &validator.address,
            current_epoch,
        )
        .unwrap();
        assert_eq!(query_rewards, token::Amount::zero());

        // Try a claim the next block and ensure we get 0 tokens back
        next_block_for_inflation(
            &mut shell,
            pkh1.to_vec(),
            votes.clone(),
            None,
        );
        let att = namada_proof_of_stake::claim_reward_tokens(
            &mut shell.state,
            None,
            &validator.address,
            current_epoch,
        )
        .unwrap();
        assert_eq!(att, token::Amount::zero());

        // Go to the next epoch
        let (current_epoch, inflation) =
            advance_epoch(&mut shell, &pkh1, &votes, None);
        total_rewards += inflation;

        // Unbond some tokens
        let unbond_amount = token::Amount::native_whole(50_000);
        let unbond_res = namada_proof_of_stake::unbond_tokens(
            &mut shell.state,
            None,
            &validator.address,
            unbond_amount,
            current_epoch,
            false,
        )
        .unwrap();
        assert_eq!(unbond_res.sum, unbond_amount);

        // Query the available rewards
        let query_rewards = namada_proof_of_stake::query_reward_tokens(
            &shell.state,
            None,
            &validator.address,
            current_epoch,
        )
        .unwrap();

        let rew = namada_proof_of_stake::claim_reward_tokens(
            &mut shell.state,
            None,
            &validator.address,
            current_epoch,
        )
        .unwrap();
        total_claimed += rew;
        assert!(is_reward_equal_enough(total_rewards, total_claimed, 3));
        assert_eq!(query_rewards, rew);

        // Check the bond amounts for rewards up thru the withdrawable epoch
        let withdraw_epoch = current_epoch + params.withdrawable_epoch_offset();
        let last_claim_epoch =
            namada_proof_of_stake::storage::get_last_reward_claim_epoch(
                &shell.state,
                &validator.address,
                &validator.address,
            )
            .unwrap();
        let bond_amounts = namada_proof_of_stake::bond_amounts_for_rewards(
            &shell.state,
            &bond_id,
            last_claim_epoch.unwrap_or_default(),
            withdraw_epoch,
        )
        .unwrap();

        // Should only have the remaining amounts in bonds themselves
        let mut exp_bond_amounts = BTreeMap::<Epoch, token::Amount>::new();
        for epoch in Epoch::iter_bounds_inclusive(
            last_claim_epoch.unwrap_or_default(),
            withdraw_epoch,
        ) {
            exp_bond_amounts
                .insert(epoch, validator.bonded_stake - unbond_amount);
        }
        assert_eq!(exp_bond_amounts, bond_amounts);

        let pipeline_epoch_from_unbond = current_epoch + params.pipeline_len;

        // Advance to the withdrawable epoch
        let mut current_epoch = current_epoch;
        let mut missed_rewards = token::Amount::zero();
        while current_epoch < withdraw_epoch {
            let votes = get_default_true_votes(
                &shell.state,
                shell.state.in_mem().block.epoch,
            );
            let (new_epoch, inflation) =
                advance_epoch(&mut shell, &pkh1, &votes, None);
            current_epoch = new_epoch;

            total_rewards += inflation;
            if current_epoch <= pipeline_epoch_from_unbond {
                missed_rewards += inflation;
            }
        }

        // Withdraw tokens
        let withdraw_amount = namada_proof_of_stake::withdraw_tokens(
            &mut shell.state,
            None,
            &validator.address,
            current_epoch,
        )
        .unwrap();
        assert_eq!(withdraw_amount, unbond_amount);

        // Query the available rewards
        let query_rewards = namada_proof_of_stake::query_reward_tokens(
            &shell.state,
            None,
            &validator.address,
            current_epoch,
        )
        .unwrap();

        // Claim tokens
        let reward_2 = namada_proof_of_stake::claim_reward_tokens(
            &mut shell.state,
            None,
            &validator.address,
            current_epoch,
        )
        .unwrap();
        total_claimed += reward_2;
        assert_eq!(query_rewards, reward_2);

        // The total rewards claimed should be approximately equal to the total
        // minted inflation, minus (unbond_amount / initial_stake) * rewards
        // from the unbond epoch and the following epoch (the missed_rewards)
        let ratio = Dec::try_from(unbond_amount).unwrap()
            / Dec::try_from(init_stake).unwrap();
        let lost_rewards = ratio * missed_rewards;
        let uncertainty = Dec::from_str("0.07").unwrap();
        let token_uncertainty = uncertainty * lost_rewards;
        let token_diff = total_claimed + lost_rewards - total_rewards;
        assert!(token_diff < token_uncertainty);

        // Query the available rewards to check that they are 0
        let query_rewards = namada_proof_of_stake::query_reward_tokens(
            &shell.state,
            None,
            &validator.address,
            current_epoch,
        )
        .unwrap();
        assert_eq!(query_rewards, token::Amount::zero());
    }

    /// A unit test for PoS inflationary rewards claiming
    #[test]
    fn test_claim_validator_commissions() {
        let (mut shell, _recv, _, _) = setup_with_cfg(SetupCfg {
            last_height: 0,
            num_validators: 1,
            ..Default::default()
        });

        let mut validator_set: BTreeSet<WeightedValidator> =
            read_consensus_validator_set_addresses_with_stake(
                &shell.state,
                Epoch::default(),
            )
            .unwrap()
            .into_iter()
            .collect();

        let params = read_pos_params(&shell.state).unwrap();

        let validator = validator_set.pop_first().unwrap();
        let commission_rate =
            namada_proof_of_stake::storage::validator_commission_rate_handle(
                &validator.address,
            )
            .get(&shell.state, Epoch(0), &params)
            .unwrap()
            .unwrap();

        let get_pkh = |address, epoch| {
            let ck = validator_consensus_key_handle(&address)
                .get(&shell.state, epoch, &params)
                .unwrap()
                .unwrap();
            let hash_string = tm_consensus_key_raw_hash(&ck);
            HEXUPPER.decode(hash_string.as_bytes()).unwrap()
        };

        let pkh1 = get_pkh(validator.address.clone(), Epoch::default());

        let is_reward_equal_enough = |expected: token::Amount,
                                      actual: token::Amount,
                                      tolerance: u64|
         -> bool {
            let diff = expected - actual;
            diff <= tolerance.into()
        };

        let init_stake = validator.bonded_stake;

        let mut total_rewards = token::Amount::zero();
        let mut total_claimed = token::Amount::zero();

        // FINALIZE BLOCK 1. Tell Namada that val1 is the block proposer. We
        // won't receive votes from TM since we receive votes at a 1-block
        // delay, so votes will be empty here
        next_block_for_inflation(&mut shell, pkh1.clone(), vec![], None);
        assert!(rewards_accumulator_handle().is_empty(&shell.state).unwrap());

        // Make an account with balance and delegate some tokens
        let delegator = address::testing::gen_implicit_address();
        let del_amount = init_stake;
        let staking_token = shell.state.in_mem().native_token.clone();
        namada::token::credit_tokens(
            &mut shell.state,
            &staking_token,
            &delegator,
            2 * init_stake,
        )
        .unwrap();
        let mut current_epoch = shell.state.in_mem().block.epoch;
        namada_proof_of_stake::bond_tokens(
            &mut shell.state,
            Some(&delegator),
            &validator.address,
            del_amount,
            current_epoch,
            None,
        )
        .unwrap();

        // Advance to pipeline epoch
        for _ in 0..params.pipeline_len {
            let votes = get_default_true_votes(
                &shell.state,
                shell.state.in_mem().block.epoch,
            );
            let (new_epoch, inflation) =
                advance_epoch(&mut shell, &pkh1, &votes, None);
            current_epoch = new_epoch;
            total_rewards += inflation;
        }

        // Claim the rewards for the validator for the first two epochs
        let val_reward_1 = namada_proof_of_stake::claim_reward_tokens(
            &mut shell.state,
            None,
            &validator.address,
            current_epoch,
        )
        .unwrap();
        total_claimed += val_reward_1;
        assert!(is_reward_equal_enough(
            total_rewards,
            total_claimed,
            current_epoch.0
        ));

        // Go to the next epoch, where now the delegator's stake has been active
        // for an epoch
        let votes = get_default_true_votes(
            &shell.state,
            shell.state.in_mem().block.epoch,
        );
        let (new_epoch, inflation_3) =
            advance_epoch(&mut shell, &pkh1, &votes, None);
        current_epoch = new_epoch;
        total_rewards += inflation_3;

        // Claim again for the validator
        let val_reward_2 = namada_proof_of_stake::claim_reward_tokens(
            &mut shell.state,
            None,
            &validator.address,
            current_epoch,
        )
        .unwrap();

        // Claim for the delegator
        let del_reward_1 = namada_proof_of_stake::claim_reward_tokens(
            &mut shell.state,
            Some(&delegator),
            &validator.address,
            current_epoch,
        )
        .unwrap();

        // Check that both claims add up to the inflation minted in the last
        // epoch
        assert!(is_reward_equal_enough(
            inflation_3,
            val_reward_2 + del_reward_1,
            current_epoch.0
        ));

        // Check that the commission earned is expected
        let del_stake = Dec::try_from(del_amount).unwrap();
        let tot_stake = Dec::try_from(init_stake + del_amount).unwrap();
        let stake_ratio = del_stake / tot_stake;
        let del_rewards_no_commission = stake_ratio * inflation_3;
        let commission = commission_rate * del_rewards_no_commission;
        let exp_val_reward =
            (Dec::one() - stake_ratio) * inflation_3 + commission;
        let exp_del_reward = del_rewards_no_commission - commission;

        assert!(is_reward_equal_enough(exp_val_reward, val_reward_2, 1));
        assert!(is_reward_equal_enough(exp_del_reward, del_reward_1, 1));
    }

    /// A unit test for changing consensus keys and communicating to CometBFT
    #[test]
    fn test_change_validator_consensus_key() {
        let (mut shell, _recv, _, _) = setup_with_cfg(SetupCfg {
            last_height: 0,
            num_validators: 3,
            ..Default::default()
        });

        let mut validators: BTreeSet<WeightedValidator> =
            read_consensus_validator_set_addresses_with_stake(
                &shell.state,
                Epoch::default(),
            )
            .unwrap()
            .into_iter()
            .collect();

        let params = read_pos_params(&shell.state).unwrap();
        let mut current_epoch = shell.state.in_mem().block.epoch;

        let validator1 = validators.pop_first().unwrap();
        let validator2 = validators.pop_first().unwrap();
        let validator3 = validators.pop_first().unwrap();

        let init_stake = validator1.bonded_stake;

        // Give the validators some tokens for txs
        let staking_token = shell.state.in_mem().native_token.clone();
        namada::token::credit_tokens(
            &mut shell.state,
            &staking_token,
            &validator1.address,
            init_stake,
        )
        .unwrap();
        namada::token::credit_tokens(
            &mut shell.state,
            &staking_token,
            &validator2.address,
            init_stake,
        )
        .unwrap();
        namada::token::credit_tokens(
            &mut shell.state,
            &staking_token,
            &validator3.address,
            init_stake,
        )
        .unwrap();

        let get_pkh = |address, epoch| {
            let ck = validator_consensus_key_handle(&address)
                .get(&shell.state, epoch, &params)
                .unwrap()
                .unwrap();
            let hash_string = tm_consensus_key_raw_hash(&ck);
            HEXUPPER.decode(hash_string.as_bytes()).unwrap()
        };
        let pkh1 = get_pkh(validator1.address.clone(), Epoch::default());

        // FINALIZE BLOCK 1. Tell Namada that val1 is the block proposer. We
        // won't receive votes from TM since we receive votes at a 1-block
        // delay, so votes will be empty here
        next_block_for_inflation(&mut shell, pkh1.clone(), vec![], None);
        assert!(rewards_accumulator_handle().is_empty(&shell.state).unwrap());

        // Check that there's 3 unique consensus keys
        let consensus_keys =
            namada_proof_of_stake::storage::get_consensus_key_set(&shell.state)
                .unwrap();
        assert_eq!(consensus_keys.len(), 3);
        // let ck1 = validator_consensus_key_handle(&validator)
        //     .get(&storage, current_epoch, &params)
        //     .unwrap()
        //     .unwrap();
        // assert_eq!(ck, og_ck);

        // Let one validator update stake, one change consensus key, and then
        // one do both

        // Validator1 bonds 1 NAM
        let bond_amount = token::Amount::native_whole(1);
        namada_proof_of_stake::bond_tokens(
            &mut shell.state,
            None,
            &validator1.address,
            bond_amount,
            current_epoch,
            None,
        )
        .unwrap();

        // Validator2 changes consensus key
        let new_ck2 = common_sk_from_simple_seed(1).ref_to();
        namada_proof_of_stake::change_consensus_key(
            &mut shell.state,
            &validator2.address,
            &new_ck2,
            current_epoch,
        )
        .unwrap();

        // Validator3 bonds 1 NAM and changes consensus key
        namada_proof_of_stake::bond_tokens(
            &mut shell.state,
            None,
            &validator3.address,
            bond_amount,
            current_epoch,
            None,
        )
        .unwrap();
        let new_ck3 = common_sk_from_simple_seed(2).ref_to();
        namada_proof_of_stake::change_consensus_key(
            &mut shell.state,
            &validator3.address,
            &new_ck3,
            current_epoch,
        )
        .unwrap();

        // Check that there's 5 unique consensus keys
        let consensus_keys =
            namada_proof_of_stake::storage::get_consensus_key_set(&shell.state)
                .unwrap();
        assert_eq!(consensus_keys.len(), 5);

        // Advance to pipeline epoch
        for _ in 0..params.pipeline_len {
            let votes = get_default_true_votes(
                &shell.state,
                shell.state.in_mem().block.epoch,
            );
            let (new_epoch, _inflation) =
                advance_epoch(&mut shell, &pkh1, &votes, None);
            current_epoch = new_epoch;
        }

        let consensus_vals = read_consensus_validator_set_addresses_with_stake(
            &shell.state,
            current_epoch,
        )
        .unwrap();
        let exp_vals = vec![
            WeightedValidator {
                address: validator1.address.clone(),
                bonded_stake: init_stake + bond_amount,
            },
            WeightedValidator {
                address: validator2.address.clone(),
                bonded_stake: init_stake,
            },
            WeightedValidator {
                address: validator3.address.clone(),
                bonded_stake: init_stake + bond_amount,
            },
        ]
        .into_iter()
        .collect::<BTreeSet<_>>();
        assert_eq!(consensus_vals, exp_vals);

        // Val 1 changes consensus key
        let new_ck1 = common_sk_from_simple_seed(3).ref_to();
        namada_proof_of_stake::change_consensus_key(
            &mut shell.state,
            &validator1.address,
            &new_ck1,
            current_epoch,
        )
        .unwrap();

        // Val 2 is fully unbonded
        namada_proof_of_stake::unbond_tokens(
            &mut shell.state,
            None,
            &validator2.address,
            init_stake,
            current_epoch,
            false,
        )
        .unwrap();

        // Val 3 is fully unbonded and changes consensus key
        namada_proof_of_stake::unbond_tokens(
            &mut shell.state,
            None,
            &validator3.address,
            init_stake + bond_amount,
            current_epoch,
            false,
        )
        .unwrap();
        let new2_ck3 = common_sk_from_simple_seed(4).ref_to();
        namada_proof_of_stake::change_consensus_key(
            &mut shell.state,
            &validator1.address,
            &new2_ck3,
            current_epoch,
        )
        .unwrap();

        // Check that there's 7 unique consensus keys
        let consensus_keys =
            namada_proof_of_stake::storage::get_consensus_key_set(&shell.state)
                .unwrap();
        assert_eq!(consensus_keys.len(), 7);

        // Advance to pipeline epoch
        for _ in 0..params.pipeline_len {
            let votes = get_default_true_votes(
                &shell.state,
                shell.state.in_mem().block.epoch,
            );
            let (new_epoch, _inflation) =
                advance_epoch(&mut shell, &pkh1, &votes, None);
            current_epoch = new_epoch;
        }

        let consensus_vals = read_consensus_validator_set_addresses_with_stake(
            &shell.state,
            current_epoch,
        )
        .unwrap();
        let exp_vals = vec![WeightedValidator {
            address: validator1.address.clone(),
            bonded_stake: init_stake + bond_amount,
        }]
        .into_iter()
        .collect::<BTreeSet<_>>();
        assert_eq!(consensus_vals, exp_vals);

        // Now promote the below-threshold validators back into the consensus
        // set, along with consensus key changes

        // Val2 bonds 1 NAM and changes consensus key
        namada_proof_of_stake::bond_tokens(
            &mut shell.state,
            None,
            &validator2.address,
            bond_amount,
            current_epoch,
            None,
        )
        .unwrap();
        let new2_ck2 = common_sk_from_simple_seed(5).ref_to();
        namada_proof_of_stake::change_consensus_key(
            &mut shell.state,
            &validator2.address,
            &new2_ck2,
            current_epoch,
        )
        .unwrap();

        // Val3 bonds 1 NAM
        namada_proof_of_stake::bond_tokens(
            &mut shell.state,
            None,
            &validator3.address,
            bond_amount,
            current_epoch,
            None,
        )
        .unwrap();

        // Check that there's 8 unique consensus keys
        let consensus_keys =
            namada_proof_of_stake::storage::get_consensus_key_set(&shell.state)
                .unwrap();
        assert_eq!(consensus_keys.len(), 8);

        // Advance to pipeline epoch
        for _ in 0..params.pipeline_len {
            let votes = get_default_true_votes(
                &shell.state,
                shell.state.in_mem().block.epoch,
            );
            let (new_epoch, _inflation) =
                advance_epoch(&mut shell, &pkh1, &votes, None);
            current_epoch = new_epoch;
        }

        let consensus_vals = read_consensus_validator_set_addresses_with_stake(
            &shell.state,
            current_epoch,
        )
        .unwrap();
        let exp_vals = vec![
            WeightedValidator {
                address: validator1.address,
                bonded_stake: init_stake + bond_amount,
            },
            WeightedValidator {
                address: validator2.address,
                bonded_stake: bond_amount,
            },
            WeightedValidator {
                address: validator3.address,
                bonded_stake: bond_amount,
            },
        ]
        .into_iter()
        .collect::<BTreeSet<_>>();
        assert_eq!(consensus_vals, exp_vals);
    }

    fn get_rewards_acc<S>(storage: &S) -> HashMap<Address, Dec>
    where
        S: StorageRead,
    {
        rewards_accumulator_handle()
            .iter(storage)
            .unwrap()
            .map(|elem| elem.unwrap())
            .collect::<HashMap<Address, Dec>>()
    }

    fn get_rewards_sum<S>(storage: &S) -> Dec
    where
        S: StorageRead,
    {
        let acc = get_rewards_acc(storage);
        if acc.is_empty() {
            Dec::zero()
        } else {
            acc.iter().fold(Dec::zero(), |sum, elm| sum + *elm.1)
        }
    }

    /// Test that replay protection keys are not added to the merkle tree
    #[test]
    fn test_replay_keys_not_merklized() {
        let (mut shell, _, _, _) = setup();

        let (wrapper_tx, processed_tx) = mk_wrapper_tx(
            &shell,
            &namada_apps_lib::wallet::defaults::albert_keypair(),
        );

        let wrapper_hash_key =
            replay_protection::current_key(&wrapper_tx.header_hash());

        // merkle tree root before finalize_block
        let root_pre = shell.shell.state.in_mem().block.tree.root();

        let event = &shell
            .finalize_block(FinalizeBlock {
                txs: vec![processed_tx],
                ..Default::default()
            })
            .expect("Test failed")[0];
        assert_eq!(*event.kind(), APPLIED_TX);
        let code = event.read_attribute::<CodeAttr>().expect("Test failed");
        assert_eq!(code, ResultCode::Ok);

        // the merkle tree root should not change after finalize_block
        let root_post = shell.shell.state.in_mem().block.tree.root();
        assert_eq!(root_pre.0, root_post.0);

        // Check transaction's hash in storage
        assert!(
            shell
                .shell
                .state
                .write_log()
                .has_replay_protection_entry(&wrapper_tx.raw_header_hash())
        );
        // Check that the hash is not present in the merkle tree
        shell.state.commit_block().unwrap();
        assert!(
            !shell
                .shell
                .state
                .in_mem()
                .block
                .tree
                .has_key(&wrapper_hash_key)
                .unwrap()
        );

        // test that a commitment to replay protection gets added.
        let reprot_key = replay_protection::commitment_key();
        let reprot_commitment: Hash = shell
            .state
            .read(&reprot_key)
            .expect("Test failed")
            .expect("Test failed");
        assert_eq!(wrapper_tx.raw_header_hash(), reprot_commitment);
    }

    /// Test that masp anchor keys are added to the merkle tree
    #[test]
    fn test_masp_anchors_merklized() {
        let (mut shell, _, _, _) = setup();

        let convert_key = namada::token::storage_key::masp_convert_anchor_key();
        let commitment_key =
            namada::token::storage_key::masp_commitment_anchor_key(0);

        // merkle tree root before finalize_block
        let root_pre = shell.shell.state.in_mem().block.tree.root();

        // Manually change the anchors
        shell
            .state
            .write_log_mut()
            .protocol_write(&convert_key, "random_data".serialize_to_vec())
            .unwrap();
        shell
            .state
            .write_log_mut()
            .protocol_write(&commitment_key, "random_data".serialize_to_vec())
            .unwrap();
        shell
            .finalize_block(FinalizeBlock {
                txs: vec![],
                ..Default::default()
            })
            .expect("Test failed");

        // the merkle tree root should change after finalize_block
        let root_post = shell.shell.state.in_mem().block.tree.root();
        assert_eq!(root_pre.0, root_post.0);
        // Check that the hashes are present in the merkle tree
        shell.state.commit_block().unwrap();
        assert!(
            shell
                .shell
                .state
                .in_mem()
                .block
                .tree
                .has_key(&convert_key)
                .unwrap()
        );
        assert!(
            shell
                .shell
                .state
                .in_mem()
                .block
                .tree
                .has_key(&commitment_key)
                .unwrap()
        );
    }

    /// Test that a tx that has already been applied in the same block
    /// doesn't get reapplied
    #[test]
    fn test_duplicated_tx_same_block() {
        let (mut shell, _broadcaster, _, _) = setup();
        let keypair = namada_apps_lib::wallet::defaults::albert_keypair();
        let keypair_2 = namada_apps_lib::wallet::defaults::bertha_keypair();

        let tx_code = TestWasms::TxNoOp.read_bytes();
        let mut wrapper =
            Tx::from_type(TxType::Wrapper(Box::new(WrapperTx::new(
                Fee {
                    amount_per_gas_unit: DenominatedAmount::native(1.into()),
                    token: shell.state.in_mem().native_token.clone(),
                },
                keypair.ref_to(),
                WRAPPER_GAS_LIMIT.into(),
            ))));
        wrapper.header.chain_id = shell.chain_id.clone();
        wrapper.set_code(Code::new(tx_code, None));
        wrapper.set_data(Data::new("transaction data".as_bytes().to_owned()));

        let mut new_wrapper = wrapper.clone();
        new_wrapper.update_header(TxType::Wrapper(Box::new(WrapperTx::new(
            Fee {
                amount_per_gas_unit: DenominatedAmount::native(1.into()),
                token: shell.state.in_mem().native_token.clone(),
            },
            keypair_2.ref_to(),
            WRAPPER_GAS_LIMIT.into(),
        ))));
        new_wrapper.add_section(Section::Authorization(Authorization::new(
            new_wrapper.sechashes(),
            [(0, keypair_2)].into_iter().collect(),
            None,
        )));
        wrapper.add_section(Section::Authorization(Authorization::new(
            wrapper.sechashes(),
            [(0, keypair)].into_iter().collect(),
            None,
        )));

        let mut processed_txs: Vec<ProcessedTx> = vec![];
        for tx in [&wrapper, &new_wrapper] {
            processed_txs.push(ProcessedTx {
                tx: tx.to_bytes().into(),
                result: TxResult {
                    code: ResultCode::Ok.into(),
                    info: "".into(),
                },
            })
        }

        // merkle tree root before finalize_block
        let root_pre = shell.shell.state.in_mem().block.tree.root();

        let event = &shell
            .finalize_block(FinalizeBlock {
                txs: processed_txs,
                ..Default::default()
            })
            .expect("Test failed");

        // the merkle tree root should not change after finalize_block
        let root_post = shell.shell.state.in_mem().block.tree.root();
        assert_eq!(root_pre.0, root_post.0);

        assert_eq!(*event[0].kind(), APPLIED_TX);
        let code = event[0].read_attribute::<CodeAttr>().expect("Test failed");
        assert_eq!(code, ResultCode::Ok);
        assert_eq!(*event[1].kind(), APPLIED_TX);
        let code = event[1].read_attribute::<CodeAttr>().expect("Test failed");
        assert_eq!(code, ResultCode::WasmRuntimeError);

        for wrapper in [&wrapper, &new_wrapper] {
            assert!(
                shell
                    .state
                    .write_log()
                    .has_replay_protection_entry(&wrapper.raw_header_hash())
            );
            assert!(
                !shell
                    .state
                    .write_log()
                    .has_replay_protection_entry(&wrapper.header_hash())
            );
        }
        // Commit to check the hashes from storage
        shell.commit();
        for wrapper in [&wrapper, &new_wrapper] {
            assert!(
                shell
                    .state
                    .has_replay_protection_entry(&wrapper.raw_header_hash())
                    .unwrap()
            );
            assert!(
                !shell
                    .state
                    .has_replay_protection_entry(&wrapper.header_hash())
                    .unwrap()
            );
        }
    }

    // Test two identical txs in the same block. The first one fails but doesn't
    // write the hash (because of invalid signature). The second one must be
    // able to execute and pass
    #[test]
    fn test_duplicated_tx_same_block_with_failure() {
        let (mut shell, _, _, _) = setup();
        let keypair = namada_apps_lib::wallet::defaults::albert_keypair();
        let keypair_2 = namada_apps_lib::wallet::defaults::bertha_keypair();

        let tx_code = TestWasms::TxWriteStorageKey.read_bytes();
        let mut wrapper =
            Tx::from_type(TxType::Wrapper(Box::new(WrapperTx::new(
                Fee {
                    amount_per_gas_unit: DenominatedAmount::native(1.into()),
                    token: shell.state.in_mem().native_token.clone(),
                },
                keypair.ref_to(),
                WRAPPER_GAS_LIMIT.into(),
            ))));
        wrapper.header.chain_id = shell.chain_id.clone();
        wrapper.set_code(Code::new(tx_code, None));
        let key = Key::from(Address::from(&keypair_2.ref_to()).to_db_key())
            .push(&"test".to_string())
            .unwrap();
        wrapper.set_data(Data::new(
            TxWriteData {
                key,
                value: "test".as_bytes().to_vec(),
            }
            .serialize_to_vec(),
        ));

        let mut new_wrapper = wrapper.clone();
        new_wrapper.update_header(TxType::Wrapper(Box::new(WrapperTx::new(
            Fee {
                amount_per_gas_unit: DenominatedAmount::native(1.into()),
                token: shell.state.in_mem().native_token.clone(),
            },
            keypair_2.ref_to(),
            WRAPPER_GAS_LIMIT.into(),
        ))));
        new_wrapper.add_section(Section::Authorization(Authorization::new(
            vec![new_wrapper.raw_header_hash()],
            [(0, keypair_2.clone())].into_iter().collect(),
            None,
        )));
        // This is a signature coming from the wrong signer which will be
        // rejected by the vp
        wrapper.add_section(Section::Authorization(Authorization::new(
            vec![wrapper.raw_header_hash()],
            [(0, keypair.clone())].into_iter().collect(),
            None,
        )));
        new_wrapper.add_section(Section::Authorization(Authorization::new(
            new_wrapper.sechashes(),
            [(0, keypair_2)].into_iter().collect(),
            None,
        )));
        wrapper.add_section(Section::Authorization(Authorization::new(
            wrapper.sechashes(),
            [(0, keypair)].into_iter().collect(),
            None,
        )));

        let mut processed_txs: Vec<ProcessedTx> = vec![];
        for tx in [&wrapper, &new_wrapper] {
            processed_txs.push(ProcessedTx {
                tx: tx.to_bytes().into(),
                result: TxResult {
                    code: ResultCode::Ok.into(),
                    info: "".into(),
                },
            })
        }

        // merkle tree root before finalize_block
        let root_pre = shell.shell.state.in_mem().block.tree.root();

        let event = &shell
            .finalize_block(FinalizeBlock {
                txs: processed_txs,
                ..Default::default()
            })
            .expect("Test failed");

        // the merkle tree root should not change after finalize_block
        let root_post = shell.shell.state.in_mem().block.tree.root();
        assert_eq!(root_pre.0, root_post.0);

        assert_eq!(*event[0].kind(), APPLIED_TX);
        let code = event[0].read_attribute::<CodeAttr>().expect("Test failed");
        assert_eq!(code, ResultCode::Ok);
        let inner_tx_result = event[0].read_attribute::<Batch<'_>>().unwrap();
        let first_tx_result = inner_tx_result
            .batch_results
            .0
            .get(&wrapper.first_commitments().unwrap().get_hash())
            .unwrap();
        assert!(first_tx_result.as_ref().is_ok_and(|res| !res.is_accepted()));
        assert_eq!(*event[1].kind(), APPLIED_TX);
        let code = event[1].read_attribute::<CodeAttr>().expect("Test failed");
        assert_eq!(code, ResultCode::Ok);

        // This hash must be present as succesfully added by the second
        // transaction
    }

    /// Test that if a transaction fails because of out-of-gas, invalid
    /// signature or wrong section commitment, its hash is not committed to
    /// storage. Also checks that a tx failing for other reasons has its
    /// hash written to storage.
    #[test]
    fn test_tx_hash_handling() {
        let (mut shell, _broadcaster, _, _) = setup();
        let keypair = namada_apps_lib::wallet::defaults::bertha_keypair();
        let mut out_of_gas_wrapper = {
            let tx_code = TestWasms::TxNoOp.read_bytes();
            let mut wrapper_tx =
                Tx::from_type(TxType::Wrapper(Box::new(WrapperTx::new(
                    Fee {
                        amount_per_gas_unit: DenominatedAmount::native(
                            1.into(),
                        ),
                        token: shell.state.in_mem().native_token.clone(),
                    },
                    keypair.ref_to(),
                    0.into(),
                ))));
            wrapper_tx.header.chain_id = shell.chain_id.clone();
            wrapper_tx.set_data(Data::new(
                "Encrypted transaction data".as_bytes().to_owned(),
            ));
            wrapper_tx.set_code(Code::new(tx_code, None));
            wrapper_tx.add_section(Section::Authorization(Authorization::new(
                wrapper_tx.sechashes(),
                [(0, keypair.clone())].into_iter().collect(),
                None,
            )));
            wrapper_tx
        };

        let mut wasm_path = top_level_directory();
        // Write a key to trigger the vp to validate the signature
        wasm_path.push("wasm_for_tests/tx_write.wasm");
        let tx_code = std::fs::read(wasm_path)
            .expect("Expected a file at given code path");

        let mut unsigned_wrapper =
            Tx::from_type(TxType::Wrapper(Box::new(WrapperTx::new(
                Fee {
                    amount_per_gas_unit: DenominatedAmount::native(
                        Amount::zero(),
                    ),
                    token: shell.state.in_mem().native_token.clone(),
                },
                keypair.ref_to(),
                WRAPPER_GAS_LIMIT.into(),
            ))));
        unsigned_wrapper.header.chain_id = shell.chain_id.clone();

        let mut failing_wrapper = unsigned_wrapper.clone();

        unsigned_wrapper.set_code(Code::new(tx_code, None));
        let addr = Address::from(&keypair.to_public());
        let key = Key::from(addr.to_db_key())
            .join(&Key::from("test".to_string().to_db_key()));
        unsigned_wrapper.set_data(Data::new(
            borsh::to_vec(&TxWriteData {
                key,
                value: "test".as_bytes().to_owned(),
            })
            .unwrap(),
        ));

        let mut wasm_path = top_level_directory();
        wasm_path.push("wasm_for_tests/tx_fail.wasm");
        let tx_code = std::fs::read(wasm_path)
            .expect("Expected a file at given code path");
        failing_wrapper.set_code(Code::new(tx_code, None));
        failing_wrapper.set_data(Data::new(
            "Encrypted transaction data".as_bytes().to_owned(),
        ));

        let mut wrong_commitment_wrapper = failing_wrapper.clone();
        let tx_code = TestWasms::TxInvalidData.read_bytes();
        wrong_commitment_wrapper.set_code(Code::new(tx_code, None));
        wrong_commitment_wrapper
            .sections
            .retain(|sec| !matches!(sec, Section::Data(_)));
        // Add some extra data to avoid having the same Tx hash as the
        // `failing_wrapper`
        wrong_commitment_wrapper.add_memo(&[0_u8]);

        let mut processed_txs: Vec<ProcessedTx> = vec![];
        for tx in [
            &mut out_of_gas_wrapper,
            &mut wrong_commitment_wrapper,
            &mut failing_wrapper,
        ] {
            tx.sign_raw(
                vec![keypair.clone()],
                vec![keypair.ref_to()].into_iter().collect(),
                None,
            );
        }
        for tx in [
            &mut out_of_gas_wrapper,
            &mut unsigned_wrapper,
            &mut wrong_commitment_wrapper,
            &mut failing_wrapper,
        ] {
            tx.sign_wrapper(keypair.clone());
            processed_txs.push(ProcessedTx {
                tx: tx.to_bytes().into(),
                result: TxResult {
                    code: ResultCode::Ok.into(),
                    info: "".into(),
                },
            })
        }

        // merkle tree root before finalize_block
        let root_pre = shell.shell.state.in_mem().block.tree.root();

        let event = &shell
            .finalize_block(FinalizeBlock {
                txs: processed_txs,
                ..Default::default()
            })
            .expect("Test failed");

        // the merkle tree root should not change after finalize_block
        let root_post = shell.shell.state.in_mem().block.tree.root();
        assert_eq!(root_pre.0, root_post.0);

        assert_eq!(*event[0].kind(), APPLIED_TX);
        let code = event[0].read_attribute::<CodeAttr>().expect("Test failed");
        assert_eq!(code, ResultCode::InvalidTx);
        assert_eq!(*event[1].kind(), APPLIED_TX);
        let code = event[1].read_attribute::<CodeAttr>().expect("Test failed");
        assert_eq!(code, ResultCode::Ok);
        let inner_tx_result = event[1].read_attribute::<Batch<'_>>().unwrap();
        let inner_result = inner_tx_result
            .batch_results
            .0
            .get(&unsigned_wrapper.first_commitments().unwrap().get_hash())
            .unwrap();
        assert!(inner_result.as_ref().is_ok_and(|res| !res.is_accepted()));
        assert_eq!(*event[2].kind(), APPLIED_TX);
        let code = event[2].read_attribute::<CodeAttr>().expect("Test failed");
        assert_eq!(code, ResultCode::Ok);
        let inner_tx_result = event[2].read_attribute::<Batch<'_>>().unwrap();
        let inner_result = inner_tx_result
            .batch_results
            .0
            .get(
                &wrong_commitment_wrapper
                    .first_commitments()
                    .unwrap()
                    .get_hash(),
            )
            .unwrap();
        assert!(inner_result.is_err());
        assert_eq!(*event[3].kind(), APPLIED_TX);
        let code = event[3].read_attribute::<CodeAttr>().expect("Test failed");
        assert_eq!(code, ResultCode::Ok);
        let inner_tx_result = event[3].read_attribute::<Batch<'_>>().unwrap();
        let inner_result = inner_tx_result
            .batch_results
            .0
            .get(&failing_wrapper.first_commitments().unwrap().get_hash())
            .unwrap();
        assert!(inner_result.is_err());

        for valid_wrapper in [
            &out_of_gas_wrapper,
            &unsigned_wrapper,
            &wrong_commitment_wrapper,
        ] {
            assert!(
                !shell.state.write_log().has_replay_protection_entry(
                    &valid_wrapper.raw_header_hash()
                )
            );
            assert!(
                shell
                    .state
                    .write_log()
                    .has_replay_protection_entry(&valid_wrapper.header_hash())
            );
        }
        assert!(
            shell.state.write_log().has_replay_protection_entry(
                &failing_wrapper.raw_header_hash()
            )
        );
        assert!(
            !shell
                .state
                .write_log()
                .has_replay_protection_entry(&failing_wrapper.header_hash())
        );

        // Commit to check the hashes from storage
        shell.commit();
        for valid_wrapper in [
            out_of_gas_wrapper,
            unsigned_wrapper,
            wrong_commitment_wrapper,
        ] {
            assert!(
                !shell
                    .state
                    .has_replay_protection_entry(
                        &valid_wrapper.raw_header_hash()
                    )
                    .unwrap()
            );
            assert!(
                shell
                    .state
                    .has_replay_protection_entry(&valid_wrapper.header_hash())
                    .unwrap()
            );
        }
        assert!(
            shell
                .state
                .has_replay_protection_entry(&failing_wrapper.raw_header_hash())
                .unwrap()
        );
        assert!(
            !shell
                .state
                .has_replay_protection_entry(&failing_wrapper.header_hash())
                .unwrap()
        );
    }

    #[test]
    /// Test that the hash of the wrapper transaction is committed to storage
    /// even if the wrapper tx fails. The inner transaction hash must not be
    /// inserted
    fn test_commits_hash_if_wrapper_failure() {
        let (mut shell, _, _, _) = setup();
        let keypair = gen_keypair();

        let mut wrapper =
            Tx::from_type(TxType::Wrapper(Box::new(WrapperTx::new(
                Fee {
                    amount_per_gas_unit: DenominatedAmount::native(0.into()),
                    token: shell.state.in_mem().native_token.clone(),
                },
                keypair.ref_to(),
                0.into(),
            ))));
        wrapper.header.chain_id = shell.chain_id.clone();
        wrapper.set_code(Code::new("wasm_code".as_bytes().to_owned(), None));
        wrapper.set_data(Data::new(
            "Encrypted transaction data".as_bytes().to_owned(),
        ));
        wrapper.add_section(Section::Authorization(Authorization::new(
            wrapper.sechashes(),
            [(0, keypair)].into_iter().collect(),
            None,
        )));

        let wrapper_hash = wrapper.header_hash();

        // Invalid wrapper tx that should lead to a commitment of the wrapper
        // hash and no commitment of the inner hash
        let processed_txs = vec![ProcessedTx {
            tx: wrapper.to_bytes().into(),
            result: TxResult {
                code: ResultCode::Ok.into(),
                info: "".into(),
            },
        }];
        // merkle tree root before finalize_block
        let root_pre = shell.shell.state.in_mem().block.tree.root();

        let event = &shell
            .finalize_block(FinalizeBlock {
                txs: processed_txs,
                ..Default::default()
            })
            .expect("Test failed");

        // the merkle tree root should not change after finalize_block
        let root_post = shell.shell.state.in_mem().block.tree.root();
        assert_eq!(root_pre.0, root_post.0);

        assert_eq!(*event[0].kind(), APPLIED_TX);
        let code = event[0].read_attribute::<CodeAttr>().expect("Test failed");
        assert_eq!(code, ResultCode::InvalidTx);

        assert!(
            shell
                .state
                .write_log()
                .has_replay_protection_entry(&wrapper_hash)
        );
        assert!(
            !shell
                .state
                .write_log()
                .has_replay_protection_entry(&wrapper.raw_header_hash())
        );
    }

    // Test that the fees are paid even if the inner transaction fails and its
    // modifications are dropped
    #[test]
    fn test_fee_payment_if_invalid_inner_tx() {
        let (mut shell, _, _, _) = setup();
        let keypair = namada_apps_lib::wallet::defaults::albert_keypair();

        let mut wrapper =
            Tx::from_type(TxType::Wrapper(Box::new(WrapperTx::new(
                Fee {
                    amount_per_gas_unit: DenominatedAmount::native(100.into()),
                    token: shell.state.in_mem().native_token.clone(),
                },
                keypair.ref_to(),
                WRAPPER_GAS_LIMIT.into(),
            ))));
        wrapper.header.chain_id = shell.chain_id.clone();
        wrapper.set_code(Code::new(TestWasms::TxFail.read_bytes(), None));
        wrapper.set_data(Data::new("transaction data".as_bytes().to_owned()));
        wrapper.add_section(Section::Authorization(Authorization::new(
            wrapper.sechashes(),
            [(0, keypair.clone())].into_iter().collect(),
            None,
        )));

        let fee_amount =
            wrapper.header().wrapper().unwrap().get_tx_fee().unwrap();
        let fee_amount = namada::token::denom_to_amount(
            fee_amount,
            &wrapper.header().wrapper().unwrap().fee.token,
            &shell.state,
        )
        .unwrap();
        let signer_balance = namada::token::read_balance(
            &shell.state,
            &shell.state.in_mem().native_token,
            &wrapper.header().wrapper().unwrap().fee_payer(),
        )
        .unwrap();

        let processed_tx = ProcessedTx {
            tx: wrapper.to_bytes().into(),
            result: TxResult {
                code: ResultCode::Ok.into(),
                info: "".into(),
            },
        };

        let event = &shell
            .finalize_block(FinalizeBlock {
                txs: vec![processed_tx],
                ..Default::default()
            })
            .expect("Test failed")[0];

        // Check balance of fee payer
        assert_eq!(*event.kind(), APPLIED_TX);
        let code = event.read_attribute::<CodeAttr>().expect("Test failed");
        assert_eq!(code, ResultCode::Ok);
        let inner_tx_result = event.read_attribute::<Batch<'_>>().unwrap();
        let inner_result = inner_tx_result
            .batch_results
            .0
            .get(&wrapper.first_commitments().unwrap().get_hash())
            .unwrap();
        assert!(inner_result.is_err());

        let new_signer_balance = namada::token::read_balance(
            &shell.state,
            &shell.state.in_mem().native_token,
            &wrapper.header().wrapper().unwrap().fee_payer(),
        )
        .unwrap();
        assert_eq!(
            new_signer_balance,
            signer_balance.checked_sub(fee_amount).unwrap()
        )
    }

    // Test that if the fee payer doesn't have enough funds for fee payment the
    // ledger drains their balance
    #[test]
    fn test_fee_payment_if_insufficient_balance() {
        let (mut shell, _, _, _) = setup();
        let keypair = gen_keypair();
        let native_token = shell.state.in_mem().native_token.clone();

        // Credit some tokens for fee payment
        let initial_balance = token::Amount::native_whole(1);
        namada::token::credit_tokens(
            &mut shell.state,
            &native_token,
            &Address::from(&keypair.to_public()),
            initial_balance,
        )
        .unwrap();
        let balance = read_balance(
            &shell.state,
            &native_token,
            &Address::from(&keypair.to_public()),
        )
        .unwrap();
        assert_eq!(balance, initial_balance);

        let mut wrapper =
            Tx::from_type(TxType::Wrapper(Box::new(WrapperTx::new(
                Fee {
                    amount_per_gas_unit: DenominatedAmount::native(200.into()),
                    token: native_token.clone(),
                },
                keypair.ref_to(),
                WRAPPER_GAS_LIMIT.into(),
            ))));
        wrapper.header.chain_id = shell.chain_id.clone();
        wrapper.set_code(Code::new("wasm_code".as_bytes().to_owned(), None));
        wrapper.set_data(Data::new(
            "Encrypted transaction data".as_bytes().to_owned(),
        ));
        wrapper.add_section(Section::Authorization(Authorization::new(
            wrapper.sechashes(),
            [(0, keypair.clone())].into_iter().collect(),
            None,
        )));

        // Check that the fees are higher than the initial balance of the fee
        // payer
        let fee_amount =
            wrapper.header().wrapper().unwrap().get_tx_fee().unwrap();
        let fee_amount = namada::token::denom_to_amount(
            fee_amount,
            &wrapper.header().wrapper().unwrap().fee.token,
            &shell.state,
        )
        .unwrap();
        assert!(fee_amount > initial_balance);

        let processed_tx = ProcessedTx {
            tx: wrapper.to_bytes().into(),
            result: TxResult {
                code: ResultCode::Ok.into(),
                info: "".into(),
            },
        };

        let event = &shell
            .finalize_block(FinalizeBlock {
                txs: vec![processed_tx],
                ..Default::default()
            })
            .expect("Test failed")[0];

        // Check balance of fee payer is 0
        assert_eq!(*event.kind(), APPLIED_TX);
        let code = event.read_attribute::<CodeAttr>().expect("Test failed");
        assert_eq!(code, ResultCode::InvalidTx);
        let balance = read_balance(
            &shell.state,
            &native_token,
            &Address::from(&keypair.to_public()),
        )
        .unwrap();

        assert_eq!(balance, 0.into())
    }

    // Test that the fees collected from a block are withdrew from the wrapper
    // signer and credited to the block proposer
    #[test]
    fn test_fee_payment_to_block_proposer() {
        let (mut shell, _, _, _) = setup();

        let validator = shell.mode.get_validator_address().unwrap().to_owned();
        let pos_params =
            namada_proof_of_stake::storage::read_pos_params(&shell.state)
                .unwrap();
        let consensus_key =
            namada_proof_of_stake::storage::validator_consensus_key_handle(
                &validator,
            )
            .get(&shell.state, Epoch::default(), &pos_params)
            .unwrap()
            .unwrap();
        let proposer_address = HEXUPPER
            .decode(consensus_key.tm_raw_hash().as_bytes())
            .unwrap();

        let proposer_balance = namada::token::read_balance(
            &shell.state,
            &shell.state.in_mem().native_token,
            &validator,
        )
        .unwrap();

        let mut wasm_path = top_level_directory();
        wasm_path.push("wasm_for_tests/tx_no_op.wasm");
        let tx_code = std::fs::read(wasm_path)
            .expect("Expected a file at given code path");
        let mut wrapper =
            Tx::from_type(TxType::Wrapper(Box::new(WrapperTx::new(
                Fee {
                    amount_per_gas_unit: DenominatedAmount::native(1.into()),
                    token: shell.state.in_mem().native_token.clone(),
                },
                namada_apps_lib::wallet::defaults::albert_keypair().ref_to(),
                5_000_000.into(),
            ))));
        wrapper.header.chain_id = shell.chain_id.clone();
        wrapper.set_code(Code::new(tx_code, None));
        wrapper.set_data(Data::new("Transaction data".as_bytes().to_owned()));
        wrapper.add_section(Section::Authorization(Authorization::new(
            wrapper.sechashes(),
            [(0, namada_apps_lib::wallet::defaults::albert_keypair())]
                .into_iter()
                .collect(),
            None,
        )));
        let fee_amount =
            wrapper.header().wrapper().unwrap().get_tx_fee().unwrap();
        let fee_amount = namada::token::denom_to_amount(
            fee_amount,
            &wrapper.header().wrapper().unwrap().fee.token,
            &shell.state,
        )
        .unwrap();

        let signer_balance = namada::token::read_balance(
            &shell.state,
            &shell.state.in_mem().native_token,
            &wrapper.header().wrapper().unwrap().fee_payer(),
        )
        .unwrap();

        let processed_tx = ProcessedTx {
            tx: wrapper.to_bytes().into(),
            result: TxResult {
                code: ResultCode::Ok.into(),
                info: "".into(),
            },
        };

        let event = &shell
            .finalize_block(FinalizeBlock {
                txs: vec![processed_tx],
                proposer_address,
                ..Default::default()
            })
            .expect("Test failed")[0];

        // Check fee payment
        assert_eq!(*event.kind(), APPLIED_TX);
        let code = event.read_attribute::<CodeAttr>().expect("Test failed");
        assert_eq!(code, ResultCode::Ok);

        let new_proposer_balance = namada::token::read_balance(
            &shell.state,
            &shell.state.in_mem().native_token,
            &validator,
        )
        .unwrap();
        assert_eq!(
            new_proposer_balance,
            proposer_balance.checked_add(fee_amount).unwrap()
        );

        let new_signer_balance = namada::token::read_balance(
            &shell.state,
            &shell.state.in_mem().native_token,
            &wrapper.header().wrapper().unwrap().fee_payer(),
        )
        .unwrap();
        assert_eq!(
            new_signer_balance,
            signer_balance.checked_sub(fee_amount).unwrap()
        )
    }

    #[test]
    fn test_ledger_slashing() -> namada::state::StorageResult<()> {
        let num_validators = 7_u64;
        let (mut shell, _recv, _, _) = setup_with_cfg(SetupCfg {
            last_height: 0,
            num_validators,
            ..Default::default()
        });
        let mut params = read_pos_params(&shell.state).unwrap();
        params.owned.unbonding_len = 4;
        write_pos_params(&mut shell.state, &params.owned)?;

        let validator_set: Vec<WeightedValidator> =
            read_consensus_validator_set_addresses_with_stake(
                &shell.state,
                Epoch::default(),
            )
            .unwrap()
            .into_iter()
            .collect();

        let val1 = validator_set[0].clone();
        let val2 = validator_set[1].clone();

        let initial_stake = val1.bonded_stake;
        let total_initial_stake = num_validators * initial_stake;

        let get_pkh = |address, epoch| {
            let ck = validator_consensus_key_handle(&address)
                .get(&shell.state, epoch, &params)
                .unwrap()
                .unwrap();
            let hash_string = tm_consensus_key_raw_hash(&ck);
            let vec = HEXUPPER.decode(hash_string.as_bytes()).unwrap();
            let res: [u8; 20] = TryFrom::try_from(vec).unwrap();
            res
        };

        let mut all_pkhs: Vec<[u8; 20]> = Vec::new();
        let mut behaving_pkhs: Vec<[u8; 20]> = Vec::new();
        for (idx, validator) in validator_set.iter().enumerate() {
            // Every validator should be in the consensus set
            assert_eq!(
                validator_state_handle(&validator.address)
                    .get(&shell.state, Epoch::default(), &params)
                    .unwrap(),
                Some(ValidatorState::Consensus)
            );
            all_pkhs.push(get_pkh(validator.address.clone(), Epoch::default()));
            if idx > 1_usize {
                behaving_pkhs
                    .push(get_pkh(validator.address.clone(), Epoch::default()));
            }
        }

        let pkh1 = all_pkhs[0];
        let pkh2 = all_pkhs[1];

        // Finalize block 1 (no votes since this is the first block)
        next_block_for_inflation(&mut shell, pkh1.to_vec(), vec![], None);

        let votes = get_default_true_votes(
            &shell.state,
            shell.state.in_mem().block.epoch,
        );
        assert!(!votes.is_empty());
        assert_eq!(votes.len(), 7_usize);

        // For block 2, include the evidences found for block 1.
        // NOTE: Only the type, height, and validator address fields from the
        // Misbehavior struct are used in Namada
        let byzantine_validators = vec![
            Misbehavior {
                kind: MisbehaviorKind::DuplicateVote,
                validator: Validator {
                    address: pkh1,
                    power: Default::default(),
                },
                height: 1_u32.into(),
                time: tendermint::Time::unix_epoch(),
                total_voting_power: Default::default(),
            },
            Misbehavior {
                kind: MisbehaviorKind::LightClientAttack,
                validator: Validator {
                    address: pkh2,
                    power: Default::default(),
                },
                height: 2_u32.into(),
                time: tendermint::Time::unix_epoch(),
                total_voting_power: Default::default(),
            },
        ];
        next_block_for_inflation(
            &mut shell,
            pkh1.to_vec(),
            votes,
            Some(byzantine_validators),
        );

        let processing_epoch = shell.state.in_mem().block.epoch
            + params.unbonding_len
            + 1_u64
            + params.cubic_slashing_window_length;

        // Check that the ValidatorState, enqueued slashes, and validator sets
        // are properly updated
        assert_eq!(
            validator_state_handle(&val1.address)
                .get(&shell.state, Epoch::default(), &params)
                .unwrap(),
            Some(ValidatorState::Consensus)
        );
        assert_eq!(
            validator_state_handle(&val2.address)
                .get(&shell.state, Epoch::default(), &params)
                .unwrap(),
            Some(ValidatorState::Consensus)
        );
        assert!(
            enqueued_slashes_handle()
                .at(&Epoch::default())
                .is_empty(&shell.state)?
        );
        assert_eq!(
            get_num_consensus_validators(&shell.state, Epoch::default())
                .unwrap(),
            7_u64
        );
        for epoch in Epoch::default().next().iter_range(params.pipeline_len) {
            assert_eq!(
                validator_state_handle(&val1.address)
                    .get(&shell.state, epoch, &params)
                    .unwrap(),
                Some(ValidatorState::Jailed)
            );
            assert_eq!(
                validator_state_handle(&val2.address)
                    .get(&shell.state, epoch, &params)
                    .unwrap(),
                Some(ValidatorState::Jailed)
            );
            assert!(
                enqueued_slashes_handle()
                    .at(&epoch)
                    .is_empty(&shell.state)?
            );
            assert_eq!(
                get_num_consensus_validators(&shell.state, epoch).unwrap(),
                5_u64
            );
        }
        assert!(
            !enqueued_slashes_handle()
                .at(&processing_epoch)
                .is_empty(&shell.state)?
        );

        // Advance to the processing epoch
        loop {
            let votes = get_default_true_votes(
                &shell.state,
                shell.state.in_mem().block.epoch,
            );
            next_block_for_inflation(
                &mut shell,
                pkh1.to_vec(),
                votes.clone(),
                None,
            );
            // println!(
            //     "Block {} epoch {}",
            //     shell.state.in_mem().block.height,
            //     shell.state.in_mem().block.epoch
            // );
            if shell.state.in_mem().block.epoch == processing_epoch {
                // println!("Reached processing epoch");
                break;
            } else {
                assert!(
                    enqueued_slashes_handle()
                        .at(&shell.state.in_mem().block.epoch)
                        .is_empty(&shell.state)?
                );
                let stake1 = read_validator_stake(
                    &shell.state,
                    &params,
                    &val1.address,
                    shell.state.in_mem().block.epoch,
                )?;
                let stake2 = read_validator_stake(
                    &shell.state,
                    &params,
                    &val2.address,
                    shell.state.in_mem().block.epoch,
                )?;
                let total_stake = read_total_stake(
                    &shell.state,
                    &params,
                    shell.state.in_mem().block.epoch,
                )?;
                assert_eq!(stake1, initial_stake);
                assert_eq!(stake2, initial_stake);
                assert_eq!(total_stake, total_initial_stake);
            }
        }

        let num_slashes =
            namada::state::iter_prefix_bytes(&shell.state, &slashes_prefix())?
                .filter(|kv_res| {
                    let (k, _v) = kv_res.as_ref().unwrap();
                    is_validator_slashes_key(k).is_some()
                })
                .count();

        assert_eq!(num_slashes, 2);
        assert_eq!(
            validator_slashes_handle(&val1.address)
                .len(&shell.state)
                .unwrap(),
            1_u64
        );
        assert_eq!(
            validator_slashes_handle(&val2.address)
                .len(&shell.state)
                .unwrap(),
            1_u64
        );

        let slash1 = validator_slashes_handle(&val1.address)
            .get(&shell.state, 0)?
            .unwrap();
        let slash2 = validator_slashes_handle(&val2.address)
            .get(&shell.state, 0)?
            .unwrap();

        assert_eq!(slash1.r#type, SlashType::DuplicateVote);
        assert_eq!(slash2.r#type, SlashType::LightClientAttack);
        assert_eq!(slash1.epoch, Epoch::default());
        assert_eq!(slash2.epoch, Epoch::default());

        // Each validator has equal weight in this test, and two have been
        // slashed
        let frac = Dec::two() / Dec::new(7, 0).unwrap();
        let cubic_rate = Dec::new(9, 0).unwrap() * frac * frac;

        assert_eq!(slash1.rate, cubic_rate);
        assert_eq!(slash2.rate, cubic_rate);

        // Check that there are still 5 consensus validators and the 2
        // misbehaving ones are still jailed
        for epoch in shell
            .state
            .in_mem()
            .block
            .epoch
            .iter_range(params.pipeline_len + 1)
        {
            assert_eq!(
                validator_state_handle(&val1.address)
                    .get(&shell.state, epoch, &params)
                    .unwrap(),
                Some(ValidatorState::Jailed)
            );
            assert_eq!(
                validator_state_handle(&val2.address)
                    .get(&shell.state, epoch, &params)
                    .unwrap(),
                Some(ValidatorState::Jailed)
            );
            assert_eq!(
                get_num_consensus_validators(&shell.state, epoch).unwrap(),
                5_u64
            );
        }

        // Check that the deltas at the pipeline epoch are slashed
        let pipeline_epoch =
            shell.state.in_mem().block.epoch + params.pipeline_len;
        let stake1 = read_validator_stake(
            &shell.state,
            &params,
            &val1.address,
            pipeline_epoch,
        )?;
        let stake2 = read_validator_stake(
            &shell.state,
            &params,
            &val2.address,
            pipeline_epoch,
        )?;
        let total_stake =
            read_total_stake(&shell.state, &params, pipeline_epoch)?;

        let expected_slashed = initial_stake.mul_ceil(cubic_rate).unwrap();

        println!(
            "Initial stake = {}\nCubic rate = {}\nExpected slashed = {}\n",
            initial_stake.to_string_native(),
            cubic_rate,
            expected_slashed.to_string_native()
        );

        assert!(
            (stake1.change() - (initial_stake - expected_slashed).change())
                .abs()
                <= 1.into()
        );
        assert!(
            (stake2.change() - (initial_stake - expected_slashed).change())
                .abs()
                <= 1.into()
        );
        assert_eq!(total_stake, total_initial_stake - 2u64 * expected_slashed);

        // Unjail one of the validators
        let current_epoch = shell.state.in_mem().block.epoch;
        unjail_validator(&mut shell.state, &val1.address, current_epoch)?;
        let pipeline_epoch = current_epoch + params.pipeline_len;

        // Check that the state is the same until the pipeline epoch, at which
        // point one validator is unjailed
        for epoch in shell
            .state
            .in_mem()
            .block
            .epoch
            .iter_range(params.pipeline_len)
        {
            assert_eq!(
                validator_state_handle(&val1.address)
                    .get(&shell.state, epoch, &params)
                    .unwrap(),
                Some(ValidatorState::Jailed)
            );
            assert_eq!(
                validator_state_handle(&val2.address)
                    .get(&shell.state, epoch, &params)
                    .unwrap(),
                Some(ValidatorState::Jailed)
            );
            assert_eq!(
                get_num_consensus_validators(&shell.state, epoch).unwrap(),
                5_u64
            );
        }
        assert_eq!(
            validator_state_handle(&val1.address)
                .get(&shell.state, pipeline_epoch, &params)
                .unwrap(),
            Some(ValidatorState::Consensus)
        );
        assert_eq!(
            validator_state_handle(&val2.address)
                .get(&shell.state, pipeline_epoch, &params)
                .unwrap(),
            Some(ValidatorState::Jailed)
        );
        assert_eq!(
            get_num_consensus_validators(&shell.state, pipeline_epoch).unwrap(),
            6_u64
        );

        Ok(())
    }

    /// NOTE: must call `get_default_true_votes` before every call to
    /// `next_block_for_inflation`
    #[test]
    fn test_multiple_misbehaviors() -> namada::state::StorageResult<()> {
        for num_validators in &[4_u64, 6_u64, 9_u64] {
            tracing::debug!("\nNUM VALIDATORS = {}", num_validators);
            test_multiple_misbehaviors_by_num_vals(*num_validators)?;
        }
        Ok(())
    }

    /// Current test procedure (prefixed by epoch in which the event occurs):
    /// 0) Validator initial stake of 00_000
    /// 1) Delegate 37_231 to validator
    /// 1) Self-unbond 84_654
    /// 2) Unbond delegation of 18_000
    /// 3) Self-bond 9_123
    /// 4) Self-unbond 15_000
    /// 5) Delegate 8_144 to validator
    /// 6) Discover misbehavior in epoch 3
    /// 7) Discover misbehavior in epoch 4
    fn test_multiple_misbehaviors_by_num_vals(
        num_validators: u64,
    ) -> namada::state::StorageResult<()> {
        // Setup the network with pipeline_len = 2, unbonding_len = 4
        // let num_validators = 8_u64;
        let (mut shell, _recv, _, _) = setup_with_cfg(SetupCfg {
            last_height: 0,
            num_validators,
            ..Default::default()
        });
        let mut params = read_pos_params(&shell.state).unwrap();
        params.owned.unbonding_len = 4;
        params.owned.max_validator_slots = 50;
        write_pos_params(&mut shell.state, &params.owned)?;

        // Slash pool balance
        let nam_address = shell.state.in_mem().native_token.clone();
        let slash_pool_balance_init = read_balance(
            &shell.state,
            &nam_address,
            &namada_proof_of_stake::SLASH_POOL_ADDRESS,
        )
        .unwrap();
        debug_assert_eq!(slash_pool_balance_init, token::Amount::zero());

        let consensus_set: Vec<WeightedValidator> =
            read_consensus_validator_set_addresses_with_stake(
                &shell.state,
                Epoch::default(),
            )
            .unwrap()
            .into_iter()
            .collect();

        let val1 = consensus_set[0].clone();
        let pkh1 = get_pkh_from_address(
            &shell.state,
            &params,
            val1.address.clone(),
            Epoch::default(),
        );

        let initial_stake = val1.bonded_stake;
        let total_initial_stake = num_validators * initial_stake;

        // Finalize block 1
        next_block_for_inflation(&mut shell, pkh1.to_vec(), vec![], None);

        let votes = get_default_true_votes(&shell.state, Epoch::default());
        assert!(!votes.is_empty());

        // Advance to epoch 1 and
        // 1. Delegate 67231 NAM to validator
        // 2. Validator self-unbond 154654 NAM
        let (current_epoch, _) = advance_epoch(&mut shell, &pkh1, &votes, None);
        assert_eq!(shell.state.in_mem().block.epoch.0, 1_u64);

        // Make an account with balance and delegate some tokens
        let delegator = address::testing::gen_implicit_address();
        let del_1_amount = token::Amount::native_whole(37_231);
        let staking_token = shell.state.in_mem().native_token.clone();
        namada::token::credit_tokens(
            &mut shell.state,
            &staking_token,
            &delegator,
            token::Amount::native_whole(200_000),
        )
        .unwrap();
        namada_proof_of_stake::bond_tokens(
            &mut shell.state,
            Some(&delegator),
            &val1.address,
            del_1_amount,
            current_epoch,
            None,
        )
        .unwrap();

        // Self-unbond
        let self_unbond_1_amount = token::Amount::native_whole(84_654);
        namada_proof_of_stake::unbond_tokens(
            &mut shell.state,
            None,
            &val1.address,
            self_unbond_1_amount,
            current_epoch,
            false,
        )
        .unwrap();

        let val_stake = namada_proof_of_stake::storage::read_validator_stake(
            &shell.state,
            &params,
            &val1.address,
            current_epoch + params.pipeline_len,
        )
        .unwrap();

        let total_stake = namada_proof_of_stake::storage::read_total_stake(
            &shell.state,
            &params,
            current_epoch + params.pipeline_len,
        )
        .unwrap();

        assert_eq!(
            val_stake,
            initial_stake + del_1_amount - self_unbond_1_amount
        );
        assert_eq!(
            total_stake,
            total_initial_stake + del_1_amount - self_unbond_1_amount
        );

        // Advance to epoch 2 and
        // 1. Unbond 18000 NAM from delegation
        let votes = get_default_true_votes(
            &shell.state,
            shell.state.in_mem().block.epoch,
        );
        let (current_epoch, _) = advance_epoch(&mut shell, &pkh1, &votes, None);
        tracing::debug!("\nUnbonding in epoch 2");
        let del_unbond_1_amount = token::Amount::native_whole(18_000);
        namada_proof_of_stake::unbond_tokens(
            &mut shell.state,
            Some(&delegator),
            &val1.address,
            del_unbond_1_amount,
            current_epoch,
            false,
        )
        .unwrap();

        let val_stake = namada_proof_of_stake::storage::read_validator_stake(
            &shell.state,
            &params,
            &val1.address,
            current_epoch + params.pipeline_len,
        )
        .unwrap();
        let total_stake = namada_proof_of_stake::storage::read_total_stake(
            &shell.state,
            &params,
            current_epoch + params.pipeline_len,
        )
        .unwrap();
        assert_eq!(
            val_stake,
            initial_stake + del_1_amount
                - self_unbond_1_amount
                - del_unbond_1_amount
        );
        assert_eq!(
            total_stake,
            total_initial_stake + del_1_amount
                - self_unbond_1_amount
                - del_unbond_1_amount
        );

        // Advance to epoch 3 and
        // 1. Validator self-bond 9123 NAM
        let votes = get_default_true_votes(
            &shell.state,
            shell.state.in_mem().block.epoch,
        );
        let (current_epoch, _) = advance_epoch(&mut shell, &pkh1, &votes, None);
        tracing::debug!("\nBonding in epoch 3");

        let self_bond_1_amount = token::Amount::native_whole(9_123);
        namada_proof_of_stake::bond_tokens(
            &mut shell.state,
            None,
            &val1.address,
            self_bond_1_amount,
            current_epoch,
            None,
        )
        .unwrap();

        // Advance to epoch 4
        // 1. Validator self-unbond 15000 NAM
        let votes = get_default_true_votes(
            &shell.state,
            shell.state.in_mem().block.epoch,
        );
        let (current_epoch, _) = advance_epoch(&mut shell, &pkh1, &votes, None);
        assert_eq!(current_epoch.0, 4_u64);

        let self_unbond_2_amount = token::Amount::native_whole(15_000);
        namada_proof_of_stake::unbond_tokens(
            &mut shell.state,
            None,
            &val1.address,
            self_unbond_2_amount,
            current_epoch,
            false,
        )
        .unwrap();

        // Advance to epoch 5 and
        // Delegate 8144 NAM to validator
        let votes = get_default_true_votes(
            &shell.state,
            shell.state.in_mem().block.epoch,
        );
        let (current_epoch, _) = advance_epoch(&mut shell, &pkh1, &votes, None);
        assert_eq!(current_epoch.0, 5_u64);
        tracing::debug!("Delegating in epoch 5");

        // Delegate
        let del_2_amount = token::Amount::native_whole(8_144);
        namada_proof_of_stake::bond_tokens(
            &mut shell.state,
            Some(&delegator),
            &val1.address,
            del_2_amount,
            current_epoch,
            None,
        )
        .unwrap();

        tracing::debug!("Advancing to epoch 6");

        // Advance to epoch 6
        let votes = get_default_true_votes(
            &shell.state,
            shell.state.in_mem().block.epoch,
        );
        let (current_epoch, _) = advance_epoch(&mut shell, &pkh1, &votes, None);
        assert_eq!(current_epoch.0, 6_u64);

        // Discover a misbehavior committed in epoch 3
        // NOTE: Only the type, height, and validator address fields from the
        // Misbehavior struct are used in Namada
        let misbehavior_epoch = Epoch(3_u64);
        let height = shell.state.in_mem().block.pred_epochs.first_block_heights
            [misbehavior_epoch.0 as usize];
        let misbehaviors = vec![Misbehavior {
            kind: MisbehaviorKind::DuplicateVote,
            validator: Validator {
                address: pkh1,
                power: Default::default(),
            },
            height: height.try_into().unwrap(),
            time: tendermint::Time::unix_epoch(),
            total_voting_power: Default::default(),
        }];
        let votes = get_default_true_votes(
            &shell.state,
            shell.state.in_mem().block.epoch,
        );
        next_block_for_inflation(
            &mut shell,
            pkh1.to_vec(),
            votes.clone(),
            Some(misbehaviors),
        );

        // Assertions
        assert_eq!(current_epoch.0, 6_u64);
        let processing_epoch = misbehavior_epoch
            + params.unbonding_len
            + 1_u64
            + params.cubic_slashing_window_length;
        let enqueued_slash = enqueued_slashes_handle()
            .at(&processing_epoch)
            .at(&val1.address)
            .get(&shell.state, &height.0)
            .unwrap()
            .unwrap();
        assert_eq!(enqueued_slash.epoch, misbehavior_epoch);
        assert_eq!(enqueued_slash.r#type, SlashType::DuplicateVote);
        assert_eq!(enqueued_slash.rate, Dec::zero());
        let last_slash =
            namada_proof_of_stake::storage::read_validator_last_slash_epoch(
                &shell.state,
                &val1.address,
            )
            .unwrap();
        assert_eq!(last_slash, Some(misbehavior_epoch));
        assert!(
            namada_proof_of_stake::storage::validator_slashes_handle(
                &val1.address
            )
            .is_empty(&shell.state)
            .unwrap()
        );

        tracing::debug!("Advancing to epoch 7");

        // Advance to epoch 7
        let (current_epoch, _) = advance_epoch(&mut shell, &pkh1, &votes, None);

        // Discover two more misbehaviors, one committed in epoch 3, one in
        // epoch 4
        let height4 =
            shell.state.in_mem().block.pred_epochs.first_block_heights[4];
        let misbehaviors = vec![
            Misbehavior {
                kind: MisbehaviorKind::DuplicateVote,
                validator: Validator {
                    address: pkh1,
                    power: Default::default(),
                },
                height: height.next_height().try_into().unwrap(),
                time: tendermint::Time::unix_epoch(),
                total_voting_power: Default::default(),
            },
            Misbehavior {
                kind: MisbehaviorKind::DuplicateVote,
                validator: Validator {
                    address: pkh1,
                    power: Default::default(),
                },
                height: height4.try_into().unwrap(),
                time: tendermint::Time::unix_epoch(),
                total_voting_power: Default::default(),
            },
        ];
        let votes = get_default_true_votes(
            &shell.state,
            shell.state.in_mem().block.epoch,
        );
        next_block_for_inflation(
            &mut shell,
            pkh1.to_vec(),
            votes,
            Some(misbehaviors),
        );
        assert_eq!(current_epoch.0, 7_u64);
        let enqueued_slashes_8 = enqueued_slashes_handle()
            .at(&processing_epoch)
            .at(&val1.address);
        let enqueued_slashes_9 = enqueued_slashes_handle()
            .at(&processing_epoch.next())
            .at(&val1.address);

        let num_enqueued_8 =
            enqueued_slashes_8.iter(&shell.state).unwrap().count();
        let num_enqueued_9 =
            enqueued_slashes_9.iter(&shell.state).unwrap().count();

        assert_eq!(num_enqueued_8, 2);
        assert_eq!(num_enqueued_9, 1);
        let last_slash =
            namada_proof_of_stake::storage::read_validator_last_slash_epoch(
                &shell.state,
                &val1.address,
            )
            .unwrap();
        assert_eq!(last_slash, Some(Epoch(4)));
        assert!(
            namada_proof_of_stake::is_validator_frozen(
                &shell.state,
                &val1.address,
                current_epoch,
                &params
            )
            .unwrap()
        );
        assert!(
            namada_proof_of_stake::storage::validator_slashes_handle(
                &val1.address
            )
            .is_empty(&shell.state)
            .unwrap()
        );

        let pre_stake_10 =
            namada_proof_of_stake::storage::read_validator_stake(
                &shell.state,
                &params,
                &val1.address,
                Epoch(10),
            )
            .unwrap();
        assert_eq!(
            pre_stake_10,
            initial_stake + del_1_amount
                - self_unbond_1_amount
                - del_unbond_1_amount
                + self_bond_1_amount
                - self_unbond_2_amount
                + del_2_amount
        );

        tracing::debug!("\nNow processing the infractions\n");

        // Advance to epoch 9, where the infractions committed in epoch 3 will
        // be processed
        let votes = get_default_true_votes(
            &shell.state,
            shell.state.in_mem().block.epoch,
        );
        let _ = advance_epoch(&mut shell, &pkh1, &votes, None);
        let votes = get_default_true_votes(
            &shell.state,
            shell.state.in_mem().block.epoch,
        );
        let (current_epoch, _) = advance_epoch(&mut shell, &pkh1, &votes, None);
        assert_eq!(current_epoch.0, 9_u64);

        let val_stake_3 = namada_proof_of_stake::storage::read_validator_stake(
            &shell.state,
            &params,
            &val1.address,
            Epoch(3),
        )
        .unwrap();
        let val_stake_4 = namada_proof_of_stake::storage::read_validator_stake(
            &shell.state,
            &params,
            &val1.address,
            Epoch(4),
        )
        .unwrap();

        let tot_stake_3 = namada_proof_of_stake::storage::read_total_stake(
            &shell.state,
            &params,
            Epoch(3),
        )
        .unwrap();
        let tot_stake_4 = namada_proof_of_stake::storage::read_total_stake(
            &shell.state,
            &params,
            Epoch(4),
        )
        .unwrap();

        let vp_frac_3 = Dec::try_from(val_stake_3).unwrap()
            / Dec::try_from(tot_stake_3).unwrap();
        let vp_frac_4 = Dec::try_from(val_stake_4).unwrap()
            / Dec::try_from(tot_stake_4).unwrap();
        let tot_frac = Dec::two() * vp_frac_3 + vp_frac_4;
        let cubic_rate = std::cmp::min(
            Dec::one(),
            Dec::new(9, 0).unwrap() * tot_frac * tot_frac,
        );
        dbg!(cubic_rate);

        let equal_enough = |rate1: Dec, rate2: Dec| -> bool {
            let tolerance = Dec::new(1, 9).unwrap();
            rate1.abs_diff(rate2).unwrap() < tolerance
        };

        // There should be 2 slashes processed for the validator, each with rate
        // equal to the cubic slashing rate
        let val_slashes =
            namada_proof_of_stake::storage::validator_slashes_handle(
                &val1.address,
            );
        assert_eq!(val_slashes.len(&shell.state).unwrap(), 2u64);
        let is_rate_good = val_slashes
            .iter(&shell.state)
            .unwrap()
            .all(|s| equal_enough(s.unwrap().rate, cubic_rate));
        assert!(is_rate_good);

        // Check the amount of stake deducted from the futuremost epoch while
        // processing the slashes
        let post_stake_10 = read_validator_stake(
            &shell.state,
            &params,
            &val1.address,
            Epoch(10),
        )
        .unwrap();
        // The amount unbonded after the infraction that affected the deltas
        // before processing is `del_unbond_1_amount + self_bond_1_amount -
        // self_unbond_2_amount` (since this self-bond was enacted then unbonded
        // all after the infraction). Thus, the additional deltas to be
        // deducted is the (infraction stake - this) * rate
        let slash_rate_3 = std::cmp::min(Dec::one(), Dec::two() * cubic_rate);
        let exp_slashed_during_processing_9 = (initial_stake + del_1_amount
            - self_unbond_1_amount
            - del_unbond_1_amount
            + self_bond_1_amount
            - self_unbond_2_amount)
            .mul_ceil(slash_rate_3)
            .unwrap();
        assert!(
            ((pre_stake_10 - post_stake_10).change()
                - exp_slashed_during_processing_9.change())
            .abs()
                < Uint::from(1000),
            "Expected {}, got {} (with less than 1000 err)",
            exp_slashed_during_processing_9.to_string_native(),
            (pre_stake_10 - post_stake_10).to_string_native(),
        );

        // Check that we can compute the stake at the pipeline epoch
        // NOTE: may be off. by 1 namnam due to rounding;
        let exp_pipeline_stake = (Dec::one() - slash_rate_3)
            * Dec::try_from(
                initial_stake + del_1_amount
                    - self_unbond_1_amount
                    - del_unbond_1_amount
                    + self_bond_1_amount
                    - self_unbond_2_amount,
            )
            .unwrap()
            + Dec::try_from(del_2_amount).unwrap();

        assert!(
            exp_pipeline_stake
                .abs_diff(Dec::try_from(post_stake_10).unwrap())
                .unwrap()
                <= Dec::new(2, NATIVE_MAX_DECIMAL_PLACES).unwrap(),
            "Expected {}, got {} (with less than 2 err), diff {}",
            exp_pipeline_stake,
            post_stake_10.to_string_native(),
            exp_pipeline_stake
                .abs_diff(Dec::try_from(post_stake_10).unwrap())
                .unwrap(),
        );

        // Check the balance of the Slash Pool
        // TODO(namada#2984): finish once implemented
        // let slash_pool_balance: token::Amount = shell
        //     .state
        //     .read(&slash_balance_key)
        //     .expect("must be able to read")
        //     .unwrap_or_default();
        // let exp_slashed_3 = decimal_mult_amount(
        //     std::cmp::min(Decimal::TWO * cubic_rate, Decimal::ONE),
        //     val_stake_3 - del_unbond_1_amount + self_bond_1_amount
        //         - self_unbond_2_amount,
        // );
        // assert_eq!(slash_pool_balance, exp_slashed_3);

        // Advance to epoch 10, where the infraction committed in epoch 4 will
        // be processed
        let votes = get_default_true_votes(
            &shell.state,
            shell.state.in_mem().block.epoch,
        );
        let (current_epoch, _) = advance_epoch(&mut shell, &pkh1, &votes, None);
        assert_eq!(current_epoch.0, 10_u64);

        // Check the balance of the Slash Pool
        // TODO(namada#2984): finish once implemented
        // let slash_pool_balance: token::Amount = shell
        //     .state
        //     .read(&slash_balance_key)
        //     .expect("must be able to read")
        //     .unwrap_or_default();

        // let exp_slashed_4 = if dec!(2) * cubic_rate >= Decimal::ONE {
        //     token::Amount::zero()
        // } else if dec!(3) * cubic_rate >= Decimal::ONE {
        //     decimal_mult_amount(
        //         Decimal::ONE - dec!(2) * cubic_rate,
        //         val_stake_4 + self_bond_1_amount - self_unbond_2_amount,
        //     )
        // } else {
        //     decimal_mult_amount(
        //         std::cmp::min(cubic_rate, Decimal::ONE),
        //         val_stake_4 + self_bond_1_amount - self_unbond_2_amount,
        //     )
        // };
        // dbg!(slash_pool_balance, exp_slashed_3 + exp_slashed_4);
        // assert!(
        //     (slash_pool_balance.change()
        //         - (exp_slashed_3 + exp_slashed_4).change())
        //     .abs()
        //         <= 1
        // );

        let val_stake = read_validator_stake(
            &shell.state,
            &params,
            &val1.address,
            current_epoch + params.pipeline_len,
        )?;

        let post_stake_10 = read_validator_stake(
            &shell.state,
            &params,
            &val1.address,
            Epoch(10),
        )
        .unwrap();

        // Stake at current epoch should be equal to stake at pipeline
        assert_eq!(
            post_stake_10,
            val_stake,
            "Stake at pipeline in epoch {} ({}) expected to be equal to stake \
             in epoch 10 ({}).",
            current_epoch + params.pipeline_len,
            val_stake.to_string_native(),
            post_stake_10.to_string_native()
        );

        // dbg!(&val_stake);
        // dbg!(pre_stake_10 - post_stake_10);

        // dbg!(&exp_slashed_during_processing_9);
        // TODO(namada#2984): finish once implemented
        // assert!(
        //     ((pre_stake_11 - post_stake_11).change() -
        // exp_slashed_4.change())         .abs()
        //         <= 1
        // );

        // dbg!(&val_stake, &exp_stake);
        // dbg!(exp_slashed_during_processing_8 +
        // exp_slashed_during_processing_9); dbg!(
        //     val_stake_3
        //         - (exp_slashed_during_processing_8 +
        //           exp_slashed_during_processing_9)
        // );

        // let exp_stake = val_stake_3 - del_unbond_1_amount +
        // self_bond_1_amount
        //     - self_unbond_2_amount
        //     + del_2_amount
        //     - exp_slashed_3
        //     - exp_slashed_4;

        // assert!((exp_stake.change() - post_stake_11.change()).abs() <= 1);

        for _ in 0..2 {
            let votes = get_default_true_votes(
                &shell.state,
                shell.state.in_mem().block.epoch,
            );
            let _ = advance_epoch(&mut shell, &pkh1, &votes, None);
        }
        let current_epoch = shell.state.in_mem().block.epoch;
        assert_eq!(current_epoch.0, 12_u64);

        tracing::debug!("\nCHECK BOND AND UNBOND DETAILS");
        let details = namada_proof_of_stake::queries::bonds_and_unbonds(
            &shell.state,
            None,
            None,
        )
        .unwrap();

        let del_id = BondId {
            source: delegator.clone(),
            validator: val1.address.clone(),
        };
        let self_id = BondId {
            source: val1.address.clone(),
            validator: val1.address.clone(),
        };

        let del_details = details.get(&del_id).unwrap();
        let self_details = details.get(&self_id).unwrap();
        // dbg!(del_details, self_details);

        // Check slashes
        assert_eq!(del_details.slashes, self_details.slashes);
        assert_eq!(del_details.slashes.len(), 3);
        assert_eq!(del_details.slashes[0].epoch, Epoch(3));
        assert!(equal_enough(del_details.slashes[0].rate, cubic_rate));
        assert_eq!(del_details.slashes[1].epoch, Epoch(3));
        assert!(equal_enough(del_details.slashes[1].rate, cubic_rate));
        assert_eq!(del_details.slashes[2].epoch, Epoch(4));
        assert!(equal_enough(del_details.slashes[2].rate, cubic_rate));

        // Check delegations
        assert_eq!(del_details.bonds.len(), 2);
        assert_eq!(del_details.bonds[0].start, Epoch(3));
        assert_eq!(
            del_details.bonds[0].amount,
            del_1_amount - del_unbond_1_amount
        );
        assert!(
            (del_details.bonds[0].slashed_amount.unwrap().change()
                - std::cmp::min(
                    Dec::one(),
                    Dec::new(3, 0).unwrap() * cubic_rate
                ) * (del_1_amount.change() - del_unbond_1_amount.change()))
            .abs()
                <= Uint::from(2)
        );
        assert_eq!(del_details.bonds[1].start, Epoch(7));
        assert_eq!(del_details.bonds[1].amount, del_2_amount);
        assert_eq!(del_details.bonds[1].slashed_amount, None);

        // Check self-bonds
        assert_eq!(self_details.bonds.len(), 1);
        assert_eq!(self_details.bonds[0].start, Epoch(0));
        assert_eq!(
            self_details.bonds[0].amount,
            initial_stake - self_unbond_1_amount + self_bond_1_amount
                - self_unbond_2_amount
        );
        assert!(
            (self_details.bonds[0].slashed_amount.unwrap().change()
                - (std::cmp::min(
                    Dec::one(),
                    Dec::new(3, 0).unwrap() * cubic_rate
                ) * (initial_stake - self_unbond_1_amount
                    + self_bond_1_amount
                    - self_unbond_2_amount))
                    .change())
                <= Amount::from_uint(1000, NATIVE_MAX_DECIMAL_PLACES)
                    .unwrap()
                    .change()
        );

        // Check delegation unbonds
        assert_eq!(del_details.unbonds.len(), 1);
        assert_eq!(del_details.unbonds[0].start, Epoch(3));
        assert_eq!(del_details.unbonds[0].withdraw, Epoch(9));
        assert_eq!(del_details.unbonds[0].amount, del_unbond_1_amount);
        assert!(
            (del_details.unbonds[0].slashed_amount.unwrap().change()
                - (std::cmp::min(Dec::one(), Dec::two() * cubic_rate)
                    * del_unbond_1_amount)
                    .change())
            .abs()
                <= Uint::from(1)
        );

        // Check self-unbonds
        assert_eq!(self_details.unbonds.len(), 3);
        assert_eq!(self_details.unbonds[0].start, Epoch(0));
        assert_eq!(self_details.unbonds[0].withdraw, Epoch(8));
        assert_eq!(self_details.unbonds[1].start, Epoch(0));
        assert_eq!(self_details.unbonds[1].withdraw, Epoch(11));
        assert_eq!(self_details.unbonds[2].start, Epoch(5));
        assert_eq!(self_details.unbonds[2].withdraw, Epoch(11));
        assert_eq!(self_details.unbonds[0].amount, self_unbond_1_amount);
        assert_eq!(self_details.unbonds[0].slashed_amount, None);
        assert_eq!(
            self_details.unbonds[1].amount,
            self_unbond_2_amount - self_bond_1_amount
        );
        let rate =
            std::cmp::min(Dec::one(), Dec::new(3, 0).unwrap() * cubic_rate);
        assert!(
            // at most off by 1
            (self_details.unbonds[1].slashed_amount.unwrap().change()
                - (self_unbond_2_amount - self_bond_1_amount)
                    .mul_ceil(rate)
                    .unwrap()
                    .change())
            .abs()
                <= Uint::from(1)
        );
        assert_eq!(self_details.unbonds[2].amount, self_bond_1_amount);
        assert_eq!(self_details.unbonds[2].slashed_amount, None);

        tracing::debug!("\nWITHDRAWING DELEGATION UNBOND");
        // let slash_pool_balance_pre_withdraw = slash_pool_balance;
        // Withdraw the delegation unbonds, which total to 18_000. This should
        // only be affected by the slashes in epoch 3
        let del_withdraw = namada_proof_of_stake::withdraw_tokens(
            &mut shell.state,
            Some(&delegator),
            &val1.address,
            current_epoch,
        )
        .unwrap();

        let exp_del_withdraw_slashed_amount =
            del_unbond_1_amount.mul_ceil(slash_rate_3).unwrap();
        assert!(
            (del_withdraw
                - (del_unbond_1_amount - exp_del_withdraw_slashed_amount))
                .raw_amount()
                <= Uint::one()
        );

        // TODO(namada#2984): finish once implemented
        // Check the balance of the Slash Pool
        // let slash_pool_balance: token::Amount = shell
        //     .state
        //     .read(&slash_balance_key)
        //     .expect("must be able to read")
        //     .unwrap_or_default();
        // dbg!(del_withdraw, slash_pool_balance);
        // assert_eq!(
        //     slash_pool_balance - slash_pool_balance_pre_withdraw,
        //     exp_del_withdraw_slashed_amount
        // );

        // println!("\nWITHDRAWING SELF UNBOND");
        // Withdraw the self unbonds, which total 154_654 + 15_000 - 9_123. Only
        // the (15_000 - 9_123) tokens are slashable.
        // let self_withdraw = namada_proof_of_stake::withdraw_tokens(
        //     &mut shell.state,
        //     None,
        //     &val1.address,
        //     current_epoch,
        // )
        // .unwrap();

        // let exp_self_withdraw_slashed_amount = decimal_mult_amount(
        //     std::cmp::min(dec!(3) * cubic_rate, Decimal::ONE),
        //     self_unbond_2_amount - self_bond_1_amount,
        // );
        // Check the balance of the Slash Pool
        // let slash_pool_balance: token::Amount = shell
        //     .state
        //     .read(&slash_balance_key)
        //     .expect("must be able to read")
        //     .unwrap_or_default();

        // dbg!(self_withdraw, slash_pool_balance);
        // dbg!(
        //     decimal_mult_amount(dec!(2) * cubic_rate, val_stake_3)
        //         + decimal_mult_amount(cubic_rate, val_stake_4)
        // );

        // assert_eq!(
        //     exp_self_withdraw_slashed_amount,
        //     slash_pool_balance
        //         - slash_pool_balance_pre_withdraw
        //         - exp_del_withdraw_slashed_amount
        // );

        Ok(())
    }

    #[test]
    fn test_jail_validator_for_inactivity() -> namada::state::StorageResult<()>
    {
        let num_validators = 5_u64;
        let (mut shell, _recv, _, _) = setup_with_cfg(SetupCfg {
            last_height: 0,
            num_validators,
            ..Default::default()
        });
        let params = read_pos_params(&shell.state).unwrap();

        let initial_consensus_set: Vec<Address> =
            read_consensus_validator_set_addresses(
                &shell.state,
                Epoch::default(),
            )
            .unwrap()
            .into_iter()
            .collect();
        let val1 = initial_consensus_set[0].clone();
        let pkh1 = get_pkh_from_address(
            &shell.state,
            &params,
            val1.clone(),
            Epoch::default(),
        );
        let val2 = initial_consensus_set[1].clone();
        let pkh2 = get_pkh_from_address(
            &shell.state,
            &params,
            val2.clone(),
            Epoch::default(),
        );

        let validator_stake =
            namada_proof_of_stake::storage::read_validator_stake(
                &shell.state,
                &params,
                &val2,
                Epoch::default(),
            )
            .unwrap();

        let val3 = initial_consensus_set[2].clone();
        let val4 = initial_consensus_set[3].clone();
        let val5 = initial_consensus_set[4].clone();

        // Finalize block 1
        next_block_for_inflation(&mut shell, pkh1.to_vec(), vec![], None);

        // Ensure that there is no liveness data yet since there were no votes
        let missed_votes = liveness_missed_votes_handle();
        let sum_missed_votes = liveness_sum_missed_votes_handle();
        assert!(missed_votes.is_empty(&shell.state)?);
        assert!(sum_missed_votes.is_empty(&shell.state)?);

        let minimum_unsigned_blocks = ((Dec::one()
            - params.liveness_threshold)
            * params.liveness_window_check)
            .to_uint()
            .unwrap()
            .as_u64();

        // Finalize block 2 and ensure that some data has been written
        let default_all_votes = get_default_true_votes(
            &shell.state,
            shell.state.in_mem().block.epoch,
        );
        next_block_for_inflation(
            &mut shell,
            pkh1.to_vec(),
            default_all_votes.clone(),
            None,
        );
        assert!(missed_votes.is_empty(&shell.state)?);
        for val in &initial_consensus_set {
            let sum = sum_missed_votes.get(&shell.state, val)?;
            assert_eq!(sum, Some(0u64));
        }

        // Completely unbond one of the validator to test the pruning at the
        // pipeline epoch
        let mut current_epoch = shell.state.in_mem().block.epoch;
        namada_proof_of_stake::unbond_tokens(
            &mut shell.state,
            None,
            &val5,
            validator_stake,
            current_epoch,
            false,
        )?;
        let pipeline_vals = read_consensus_validator_set_addresses(
            &shell.state,
            current_epoch + params.pipeline_len,
        )?;
        assert_eq!(pipeline_vals.len(), initial_consensus_set.len() - 1);
        let val5_pipeline_state = validator_state_handle(&val5)
            .get(&shell.state, current_epoch + params.pipeline_len, &params)?
            .unwrap();
        assert_eq!(val5_pipeline_state, ValidatorState::BelowThreshold);

        next_block_for_inflation(
            &mut shell,
            pkh1.to_vec(),
            default_all_votes,
            None,
        );

        // Advance to the next epoch with no votes from validator 2
        // NOTE: assume the minimum blocks for jailing is larger than remaining
        // blocks to next epoch!
        let mut votes_no2 = get_default_true_votes(
            &shell.state,
            shell.state.in_mem().block.epoch,
        );
        votes_no2.retain(|vote| vote.validator.address != pkh2);

        let first_height_without_vote = 3;
        let mut val2_num_missed_blocks = 0u64;
        while current_epoch == Epoch::default() {
            next_block_for_inflation(
                &mut shell,
                pkh1.to_vec(),
                votes_no2.clone(),
                None,
            );
            current_epoch = shell.state.in_mem().block.epoch;
            val2_num_missed_blocks += 1;
        }

        // Checks upon the new epoch
        for val in &initial_consensus_set {
            let missed_votes = liveness_missed_votes_handle().at(val);
            let sum = sum_missed_votes.get(&shell.state, val)?;

            if val == &val2 {
                assert_eq!(sum, Some(val2_num_missed_blocks));
                for height in first_height_without_vote
                    ..first_height_without_vote + val2_num_missed_blocks
                {
                    assert!(missed_votes.contains(&shell.state, &height)?);
                    assert!(sum.unwrap() < minimum_unsigned_blocks);
                }
            } else {
                assert!(missed_votes.is_empty(&shell.state)?);
                assert_eq!(sum, Some(0u64));
            }
        }

        // Advance blocks up to just before the next epoch
        loop {
            next_block_for_inflation(
                &mut shell,
                pkh1.to_vec(),
                votes_no2.clone(),
                None,
            );
            if shell.state.in_mem().update_epoch_blocks_delay == Some(1) {
                break;
            }
        }
        assert_eq!(shell.state.in_mem().block.epoch, current_epoch);
        let pipeline_vals = read_consensus_validator_set_addresses(
            &shell.state,
            current_epoch + params.pipeline_len,
        )?;
        assert_eq!(pipeline_vals.len(), initial_consensus_set.len() - 1);
        let val2_sum_missed_votes =
            liveness_sum_missed_votes_handle().get(&shell.state, &val2)?;
        assert_eq!(
            val2_sum_missed_votes,
            Some(
                shell.state.in_mem().block.height.0 - first_height_without_vote
            )
        );
        for val in &initial_consensus_set {
            if val == &val2 {
                continue;
            }
            let sum = sum_missed_votes.get(&shell.state, val)?;
            assert_eq!(sum, Some(0u64));
        }

        // Now advance one more block to the next epoch, where validator 2 will
        // miss its 10th vote and should thus be jailed for liveness
        next_block_for_inflation(
            &mut shell,
            pkh1.to_vec(),
            votes_no2.clone(),
            None,
        );
        current_epoch = shell.state.in_mem().block.epoch;
        assert_eq!(current_epoch, Epoch(2));

        let val2_sum_missed_votes =
            liveness_sum_missed_votes_handle().get(&shell.state, &val2)?;
        assert_eq!(val2_sum_missed_votes, Some(minimum_unsigned_blocks));

        // Check the validator sets for all epochs up through the pipeline
        let consensus_vals = read_consensus_validator_set_addresses(
            &shell.state,
            current_epoch,
        )?;
        assert_eq!(
            consensus_vals,
            [val1.clone(), val2.clone(), val3.clone(), val4.clone()]
                .into_iter()
                .collect::<HashSet<_>>(),
        );
        for offset in 1..=params.pipeline_len {
            let consensus_vals = read_consensus_validator_set_addresses(
                &shell.state,
                current_epoch + offset,
            )?;
            assert_eq!(
                consensus_vals,
                [val1.clone(), val3.clone(), val4.clone()]
                    .into_iter()
                    .collect::<HashSet<_>>()
            );
            let val2_state = validator_state_handle(&val2)
                .get(&shell.state, current_epoch + offset, &params)?
                .unwrap();
            assert_eq!(val2_state, ValidatorState::Jailed);
            let val5_state = validator_state_handle(&val5)
                .get(&shell.state, current_epoch + offset, &params)?
                .unwrap();
            assert_eq!(val5_state, ValidatorState::BelowThreshold);
        }

        // Check the liveness data for validators 2 and 5 (2 should still be
        // there, 5 should be removed)
        for val in &initial_consensus_set {
            let missed_votes = liveness_missed_votes_handle().at(val);
            let sum = sum_missed_votes.get(&shell.state, val)?;

            if val == &val2 {
                assert_eq!(
                    sum,
                    Some(
                        shell.state.in_mem().block.height.0
                            - first_height_without_vote
                    )
                );
                for height in first_height_without_vote
                    ..shell.state.in_mem().block.height.0
                {
                    assert!(missed_votes.contains(&shell.state, &height)?);
                }
            } else if val == &val5 {
                assert!(missed_votes.is_empty(&shell.state)?);
                assert!(sum.is_none());
            } else {
                assert!(missed_votes.is_empty(&shell.state)?);
                assert_eq!(sum, Some(0u64));
            }
        }

        // Advance to the next epoch to ensure that the val2 data is removed
        // from the liveness data
        let next_epoch = current_epoch.next();
        loop {
            let votes = get_default_true_votes(
                &shell.state,
                shell.state.in_mem().block.epoch,
            );
            current_epoch = advance_epoch(&mut shell, &pkh1, &votes, None).0;
            if current_epoch == next_epoch {
                break;
            }
        }

        // Check that the liveness data only contains data for vals 1, 3, and 4
        for val in &initial_consensus_set {
            let missed_votes = liveness_missed_votes_handle().at(val);
            let sum = sum_missed_votes.get(&shell.state, val)?;

            assert!(missed_votes.is_empty(&shell.state)?);
            if val == &val2 || val == &val5 {
                assert!(sum.is_none());
            } else {
                assert_eq!(sum, Some(0u64));
            }
        }

        // Validator 2 unjail itself
        namada_proof_of_stake::unjail_validator(
            &mut shell.state,
            &val2,
            current_epoch,
        )?;
        let pipeline_epoch = current_epoch + params.pipeline_len;
        let val2_pipeline_state = validator_state_handle(&val2).get(
            &shell.state,
            pipeline_epoch,
            &params,
        )?;
        assert_eq!(val2_pipeline_state, Some(ValidatorState::Consensus));

        // Advance to the pipeline epoch
        loop {
            let votes = get_default_true_votes(
                &shell.state,
                shell.state.in_mem().block.epoch,
            );
            current_epoch = advance_epoch(&mut shell, &pkh1, &votes, None).0;
            if current_epoch == pipeline_epoch {
                break;
            }
        }
        let sum_liveness = liveness_sum_missed_votes_handle();
        assert_eq!(sum_liveness.get(&shell.state, &val1)?, Some(0u64));
        assert_eq!(sum_liveness.get(&shell.state, &val2)?, None);
        assert_eq!(sum_liveness.get(&shell.state, &val3)?, Some(0u64));
        assert_eq!(sum_liveness.get(&shell.state, &val4)?, Some(0u64));
        assert_eq!(sum_liveness.get(&shell.state, &val5)?, None);

        Ok(())
    }

    fn get_default_true_votes<S>(storage: &S, epoch: Epoch) -> Vec<VoteInfo>
    where
        S: StorageRead,
    {
        let params = read_pos_params(storage).unwrap();
        read_consensus_validator_set_addresses_with_stake(storage, epoch)
            .unwrap()
            .into_iter()
            .map(|val| {
                let pkh = get_pkh_from_address(
                    storage,
                    &params,
                    val.address.clone(),
                    epoch,
                );
                VoteInfo {
                    validator: Validator {
                        address: pkh,
                        power: (u128::try_from(val.bonded_stake).unwrap() as u64).try_into().unwrap(),
                    },
                    sig_info: tendermint::abci::types::BlockSignatureInfo::LegacySigned,
                }
            })
            .collect::<Vec<_>>()
    }

    fn advance_epoch(
        shell: &mut TestShell,
        proposer_address: &[u8],
        consensus_votes: &[VoteInfo],
        misbehaviors: Option<Vec<Misbehavior>>,
    ) -> (Epoch, token::Amount) {
        let current_epoch = shell.state.in_mem().block.epoch;
        let staking_token =
            namada_proof_of_stake::staking_token_address(&shell.state);

        // NOTE: assumed that the only change in pos address balance by
        // advancing to the next epoch is minted inflation - no change occurs
        // due to slashing
        let pos_balance_pre =
            read_balance(&shell.state, &staking_token, &pos_address).unwrap();
        loop {
            next_block_for_inflation(
                shell,
                proposer_address.to_owned(),
                consensus_votes.to_owned(),
                misbehaviors.clone(),
            );
            if shell.state.in_mem().block.epoch == current_epoch.next() {
                break;
            }
        }
        let pos_balance_post =
            read_balance(&shell.state, &staking_token, &pos_address).unwrap();

        (
            shell.state.in_mem().block.epoch,
            pos_balance_post - pos_balance_pre,
        )
    }

    /// Test that updating the ethereum bridge params via governance works.
    #[tokio::test]
    async fn test_eth_bridge_param_updates() {
        if !is_bridge_comptime_enabled() {
            // NOTE: this test doesn't work if the ethereum bridge
            // is disabled at compile time.
            return;
        }
        let (mut shell, _broadcaster, _, mut control_receiver) =
            setup_at_height(3u64);
        let proposal_execution_key = get_proposal_execution_key(0);
        shell
            .state
            .write(&proposal_execution_key, 0u64)
            .expect("Test failed.");
        let mut tx = Tx::new(shell.chain_id.clone(), None);
        tx.add_code_from_hash(Hash::default(), None).add_data(0u64);
        let new_min_confirmations = MinimumConfirmations::from(unsafe {
            NonZeroU64::new_unchecked(42)
        });
        shell
            .state
            .write(&min_confirmations_key(), new_min_confirmations)
            .expect("Test failed");
        let gas_meter = RefCell::new(VpGasMeter::new_from_tx_meter(
            &TxGasMeter::new_from_sub_limit(u64::MAX.into()),
        ));
        let keys_changed = BTreeSet::from([min_confirmations_key()]);
        let verifiers = BTreeSet::default();
        let batched_tx = tx.batch_ref_first_tx();
        let ctx = namada::ledger::native_vp::Ctx::new(
            shell.mode.get_validator_address().expect("Test failed"),
            shell.state.read_only(),
            batched_tx.tx,
            batched_tx.cmt,
            &TxIndex(0),
            &gas_meter,
            &keys_changed,
            &verifiers,
            shell.vp_wasm_cache.clone(),
        );
        let parameters = ParametersVp { ctx };
        assert!(
            parameters
                .validate_tx(&batched_tx, &keys_changed, &verifiers)
                .is_ok()
        );

        // we advance forward to the next epoch
        let mut req = FinalizeBlock::default();
        req.header.time = {
            #[allow(clippy::disallowed_methods)]
            namada::core::time::DateTimeUtc::now()
        };
        let current_decision_height = shell.get_current_decision_height();
        if let Some(b) = shell.state.in_mem_mut().last_block.as_mut() {
            b.height = current_decision_height + 11;
        }
        shell.finalize_block(req).expect("Test failed");
        shell.commit();

        let consensus_set: Vec<WeightedValidator> =
            read_consensus_validator_set_addresses_with_stake(
                &shell.state,
                Epoch::default(),
            )
            .unwrap()
            .into_iter()
            .collect();

        let params = read_pos_params(&shell.state).unwrap();
        let val1 = consensus_set[0].clone();
        let pkh1 = get_pkh_from_address(
            &shell.state,
            &params,
            val1.address.clone(),
            Epoch::default(),
        );

        let _ = control_receiver.recv().await.expect("Test failed");
        // Finalize block 2
        let votes = vec![VoteInfo {
            validator: Validator {
                address: pkh1,
                power: (u128::try_from(val1.bonded_stake).expect("Test failed")
                    as u64)
                    .try_into()
                    .unwrap(),
            },
            sig_info: tendermint::abci::types::BlockSignatureInfo::LegacySigned,
        }];
        next_block_for_inflation(&mut shell, pkh1.to_vec(), votes, None);
        let Command::UpdateConfig(cmd) =
            control_receiver.recv().await.expect("Test failed");
        assert_eq!(u64::from(cmd.min_confirmations), 42);
    }

    // Test a successful tx batch containing three valid transactions
    #[test]
    fn test_successful_batch() {
        let (mut shell, _broadcaster, _, _) = setup();
        let sk = wallet::defaults::bertha_keypair();

        let (batch, processed_tx) =
            mk_tx_batch(&shell, &sk, false, false, false);

        let event = &shell
            .finalize_block(FinalizeBlock {
                txs: vec![processed_tx],
                ..Default::default()
            })
            .expect("Test failed");

        let code = event[0].read_attribute::<CodeAttr>().unwrap();
        assert_eq!(code, ResultCode::Ok);
        let inner_tx_result = event[0].read_attribute::<Batch<'_>>().unwrap();
        let inner_results = inner_tx_result.batch_results.0;

        for cmt in batch.commitments() {
            assert!(
                inner_results
                    .get(&cmt.get_hash())
                    .unwrap()
                    .clone()
                    .is_ok_and(|res| res.is_accepted())
            );
        }

        // Check storage modifications
        for key in ["random_key_1", "random_key_2", "random_key_3"] {
            assert_eq!(
                shell
                    .state
                    .read::<String>(&key.parse().unwrap())
                    .unwrap()
                    .unwrap(),
                STORAGE_VALUE
            );
        }
    }

    // Test a failing atomic batch with two successful txs and a failing one.
    // Verify that also the changes applied by the valid txs are dropped and
    // that the last transaction is never executed (batch short-circuit)
    #[test]
    fn test_failing_atomic_batch() {
        let (mut shell, _broadcaster, _, _) = setup();
        let sk = wallet::defaults::bertha_keypair();

        let (batch, processed_tx) = mk_tx_batch(&shell, &sk, true, true, false);

        let event = &shell
            .finalize_block(FinalizeBlock {
                txs: vec![processed_tx],
                ..Default::default()
            })
            .expect("Test failed");

        let code = event[0].read_attribute::<CodeAttr>().unwrap();
        assert_eq!(code, ResultCode::WasmRuntimeError);
        let inner_tx_result = event[0].read_attribute::<Batch<'_>>().unwrap();
        let inner_results = inner_tx_result.batch_results.0;

        assert!(
            inner_results
                .get(&batch.commitments()[0].get_hash())
                .unwrap()
                .clone()
                .is_ok_and(|res| res.is_accepted())
        );
        assert!(
            inner_results
                .get(&batch.commitments()[1].get_hash())
                .unwrap()
                .clone()
                .is_err()
        );
        // Assert that the last tx didn't run
        assert!(
            !inner_results.contains_key(&batch.commitments()[2].get_hash())
        );

        // Check storage modifications are missing
        for key in ["random_key_1", "random_key_2", "random_key_3"] {
            assert!(!shell.state.has_key(&key.parse().unwrap()).unwrap());
        }
    }

    // Test a failing non-atomic batch with two successful txs and a failing
    // one. Verify that only the changes applied by the valid txs are
    // committed
    #[test]
    fn test_failing_non_atomic_batch() {
        let (mut shell, _broadcaster, _, _) = setup();
        let sk = wallet::defaults::bertha_keypair();

        let (batch, processed_tx) =
            mk_tx_batch(&shell, &sk, false, true, false);

        let event = &shell
            .finalize_block(FinalizeBlock {
                txs: vec![processed_tx],
                ..Default::default()
            })
            .expect("Test failed");

        let code = event[0].read_attribute::<CodeAttr>().unwrap();
        assert_eq!(code, ResultCode::Ok);
        let inner_tx_result = event[0].read_attribute::<Batch<'_>>().unwrap();
        let inner_results = inner_tx_result.batch_results.0;

        assert!(
            inner_results
                .get(&batch.commitments()[0].get_hash())
                .unwrap()
                .clone()
                .is_ok_and(|res| res.is_accepted())
        );
        assert!(
            inner_results
                .get(&batch.commitments()[1].get_hash())
                .unwrap()
                .clone()
                .is_err()
        );
        assert!(
            inner_results
                .get(&batch.commitments()[2].get_hash())
                .unwrap()
                .clone()
                .is_ok_and(|res| res.is_accepted())
        );

        // Check storage modifications
        assert_eq!(
            shell
                .state
                .read::<String>(&"random_key_1".parse().unwrap())
                .unwrap()
                .unwrap(),
            STORAGE_VALUE
        );
        assert!(
            !shell
                .state
                .has_key(&"random_key_2".parse().unwrap())
                .unwrap()
        );
        assert_eq!(
            shell
                .state
                .read::<String>(&"random_key_3".parse().unwrap())
                .unwrap()
                .unwrap(),
            STORAGE_VALUE
        );
    }

    // Test a gas error on the second tx of an atomic batch with three
    // successful txs. Verify that no changes are committed
    #[test]
    fn test_gas_error_atomic_batch() {
        let (mut shell, _, _, _) = setup();
        let sk = wallet::defaults::bertha_keypair();

        let (batch, processed_tx) = mk_tx_batch(&shell, &sk, true, false, true);

        let event = &shell
            .finalize_block(FinalizeBlock {
                txs: vec![processed_tx],
                ..Default::default()
            })
            .expect("Test failed");

        let code = event[0].read_attribute::<CodeAttr>().unwrap();
        assert_eq!(code, ResultCode::WasmRuntimeError);
        let inner_tx_result = event[0].read_attribute::<Batch<'_>>().unwrap();
        let inner_results = inner_tx_result.batch_results.0;

        assert!(
            inner_results
                .get(&batch.commitments()[0].get_hash())
                .unwrap()
                .clone()
                .is_ok_and(|res| res.is_accepted())
        );
        assert!(
            inner_results
                .get(&batch.commitments()[1].get_hash())
                .unwrap()
                .clone()
                .is_err()
        );
        // Assert that the last tx didn't run
        assert!(
            !inner_results.contains_key(&batch.commitments()[2].get_hash())
        );

        // Check storage modifications are missing
        for key in ["random_key_1", "random_key_2", "random_key_3"] {
            assert!(!shell.state.has_key(&key.parse().unwrap()).unwrap());
        }
    }

    // Test a gas error on the second tx of a non-atomic batch with three
    // successful txs. Verify that changes from the first tx are committed
    #[test]
    fn test_gas_error_non_atomic_batch() {
        let (mut shell, _, _, _) = setup();
        let sk = wallet::defaults::bertha_keypair();

        let (batch, processed_tx) =
            mk_tx_batch(&shell, &sk, false, false, true);

        let event = &shell
            .finalize_block(FinalizeBlock {
                txs: vec![processed_tx],
                ..Default::default()
            })
            .expect("Test failed");

        let code = event[0].read_attribute::<CodeAttr>().unwrap();
        assert_eq!(code, ResultCode::WasmRuntimeError);
        let inner_tx_result = event[0].read_attribute::<Batch<'_>>().unwrap();
        let inner_results = inner_tx_result.batch_results.0;

        assert!(
            inner_results
                .get(&batch.commitments()[0].get_hash())
                .unwrap()
                .clone()
                .is_ok_and(|res| res.is_accepted())
        );
        assert!(
            inner_results
                .get(&batch.commitments()[1].get_hash())
                .unwrap()
                .clone()
                .is_err()
        );
        // Assert that the last tx didn't run
        assert!(
            !inner_results.contains_key(&batch.commitments()[2].get_hash())
        );

        // Check storage modifications
        assert_eq!(
            shell
                .state
                .read::<String>(&"random_key_1".parse().unwrap())
                .unwrap()
                .unwrap(),
            STORAGE_VALUE
        );
        for key in ["random_key_2", "random_key_3"] {
            assert!(!shell.state.has_key(&key.parse().unwrap()).unwrap());
        }
    }
}<|MERGE_RESOLUTION|>--- conflicted
+++ resolved
@@ -15,12 +15,8 @@
 use namada::ledger::gas::GasMetering;
 use namada::ledger::ibc;
 use namada::ledger::pos::namada_proof_of_stake;
-<<<<<<< HEAD
 use namada::ledger::protocol::{DispatchArgs, DispatchError};
-=======
-use namada::ledger::protocol::DispatchError;
 use namada::masp::MaspTxRefs;
->>>>>>> ef33d628
 use namada::proof_of_stake;
 use namada::proof_of_stake::storage::{
     find_validator_by_raw_hash, write_last_block_proposer_address,
@@ -356,10 +352,9 @@
         >,
         tx_data: TxData<'_>,
         mut tx_logs: TxLogs<'_>,
-<<<<<<< HEAD
     ) -> Option<WrapperCache> {
-        match dispatch_result {
-            Ok(tx_result) => match tx_data.tx.header.tx_type {
+        match extended_dispatch_result {
+            Ok(extended_tx_result) => match tx_data.tx.header.tx_type {
                 TxType::Wrapper(_) => {
                     // Return withouth emitting any events
                     return Some(WrapperCache {
@@ -367,26 +362,16 @@
                         tx_index: tx_data.tx_index,
                         gas_meter: tx_data.tx_gas_meter,
                         event: tx_logs.tx_event,
-                        tx_result,
+                        tx_result: extended_tx_result.tx_result,
                     });
                 }
                 _ => self.handle_inner_tx_results(
                     response,
-                    tx_result,
+                    extended_tx_result,
                     tx_data,
                     &mut tx_logs,
                 ),
             },
-=======
-    ) {
-        match extended_dispatch_result {
-            Ok(extended_tx_result) => self.handle_inner_tx_results(
-                response,
-                extended_tx_result,
-                tx_data,
-                &mut tx_logs,
-            ),
->>>>>>> ef33d628
             Err(DispatchError {
                 error: protocol::Error::WrapperRunnerError(msg),
                 tx_result: _,
@@ -459,13 +444,8 @@
             commit_batch_hash,
             is_any_tx_invalid,
         } = temp_log.check_inner_results(
-<<<<<<< HEAD
-            &tx_result,
-=======
             &extended_tx_result.tx_result,
             extended_tx_result.masp_tx_refs,
-            tx_data.tx_header,
->>>>>>> ef33d628
             tx_data.tx_index,
             tx_data.height,
         );
@@ -527,13 +507,8 @@
             commit_batch_hash,
             is_any_tx_invalid: _,
         } = temp_log.check_inner_results(
-<<<<<<< HEAD
-            &tx_result,
-=======
             &extended_tx_result.tx_result,
             extended_tx_result.masp_tx_refs,
-            tx_data.tx_header,
->>>>>>> ef33d628
             tx_data.tx_index,
             tx_data.height,
         );
@@ -989,11 +964,7 @@
     fn check_inner_results(
         &mut self,
         tx_result: &namada::tx::data::TxResult<protocol::Error>,
-<<<<<<< HEAD
-=======
         masp_tx_refs: MaspTxRefs,
-        tx_header: &namada::tx::Header,
->>>>>>> ef33d628
         tx_index: usize,
         height: BlockHeight,
     ) -> ValidityFlags {
