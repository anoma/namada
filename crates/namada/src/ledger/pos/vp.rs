--- conflicted
+++ resolved
@@ -27,13 +27,10 @@
 pub enum Error {
     #[error("PoS VP error: Native VP error: {0}")]
     NativeVpError(#[from] native_vp::Error),
-<<<<<<< HEAD
-=======
     #[error(
         "Action {0} not authorized by {1} which is not part of verifier set"
     )]
     Unauthorized(&'static str, Address),
->>>>>>> 9ffcd2ec
 }
 
 /// PoS functions result
@@ -49,59 +46,6 @@
     pub ctx: Ctx<'a, S, CA>,
 }
 
-<<<<<<< HEAD
-impl<'a, S, CA> PosVP<'a, S, CA>
-where
-    S: StateRead,
-    CA: 'static + WasmCacheAccess,
-{
-    /// Instantiate a `PosVP`.
-    pub fn new(ctx: Ctx<'a, S, CA>) -> Self {
-        Self { ctx }
-    }
-
-    /// Return if the parameter change was done via a governance proposal
-    fn is_valid_parameter_change(&self, tx: &Tx) -> Result<()> {
-        tx.data().map_or_else(
-            || {
-                Err(native_vp::Error::new_const(
-                    "PoS parameter changes require tx data to be present",
-                )
-                .into())
-            },
-            |data| {
-                namada_governance::is_proposal_accepted(
-                    &self.ctx.pre(),
-                    data.as_ref(),
-                )
-                .map_err(Error::NativeVpError)?
-                .ok_or_else(|| {
-                    Error::NativeVpError(native_vp::Error::new_const(
-                        "PoS parameter changes can only be performed by a \
-                         governance proposal that has been accepted",
-                    ))
-                })?;
-                let validation_errors = itertools::join(
-                    read_pos_params(&self.ctx.post())
-                        .map_err(Error::NativeVpError)?
-                        .owned
-                        .validate(),
-                    ", ",
-                );
-                validation_errors.is_empty().ok_or_else(|| {
-                    native_vp::Error::new_alloc(format!(
-                        "PoS parameter changes were invalid: \
-                         {validation_errors}",
-                    ))
-                    .into()
-                })
-            },
-        )
-    }
-}
-
-=======
->>>>>>> 9ffcd2ec
 impl<'a, S, CA> NativeVp for PosVP<'a, S, CA>
 where
     S: StateRead,
@@ -113,17 +57,6 @@
         &self,
         tx: &Tx,
         keys_changed: &BTreeSet<Key>,
-<<<<<<< HEAD
-        _verifiers: &BTreeSet<Address>,
-    ) -> Result<()> {
-        tracing::debug!("\nValidating PoS Tx\n");
-
-        keys_changed.iter().try_for_each(|key| {
-            if is_params_key(key) {
-                self.is_valid_parameter_change(tx_data)?;
-            }
-            Ok(())
-=======
         verifiers: &BTreeSet<Address>,
     ) -> Result<()> {
         tracing::debug!("\nValidating PoS Tx\n");
@@ -403,7 +336,6 @@
                 "PoS parameter changes were invalid: {validation_errors_str}",
             ))
             .into()
->>>>>>> 9ffcd2ec
         })
     }
 }