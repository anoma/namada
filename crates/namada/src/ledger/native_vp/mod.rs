//! Native validity predicate interface associated with internal accounts such
//! as the PoS and IBC modules.

pub mod ethereum_bridge;
pub mod ibc;
pub mod masp;
pub mod multitoken;
pub mod parameters;

use std::cell::RefCell;
use std::collections::BTreeSet;
use std::fmt::Debug;

use borsh::BorshDeserialize;
use eyre::WrapErr;
use namada_core::storage;
use namada_core::storage::Epochs;
use namada_core::validity_predicate::VpSentinel;
use namada_gas::GasMetering;
use namada_tx::Tx;
pub use namada_vp_env::VpEnv;
use state::StateRead;

use super::vp_host_fns;
use crate::address::Address;
use crate::hash::Hash;
use crate::ibc::IbcEvent;
use crate::ledger::gas::VpGasMeter;
use crate::state;
use crate::state::{ResultExt, StorageRead};
use crate::storage::{BlockHash, BlockHeight, Epoch, Header, Key, TxIndex};
use crate::vm::prefix_iter::PrefixIterators;
use crate::vm::WasmCacheAccess;

/// Possible error in a native VP host function call
/// The `state::StorageError` may wrap the `vp_host_fns::RuntimeError`
/// and can be extended with other custom errors when using `trait VpEnv`.
pub type Error = state::StorageError;

/// A native VP module should implement its validation logic using this trait.
pub trait NativeVp {
    /// Error type for the methods' results.
    type Error: std::error::Error;

    /// Run the validity predicate
    fn validate_tx(
        &self,
        tx_data: &Tx,
        keys_changed: &BTreeSet<Key>,
        verifiers: &BTreeSet<Address>,
    ) -> std::result::Result<bool, Self::Error>;
}

/// A validity predicate's host context.
///
/// This is similar to [`crate::vm::host_env::VpCtx`], but without the VM
/// wrapper types and `eval_runner` field. The references must not be changed
/// when [`Ctx`] is mutable.
#[derive(Debug)]
pub struct Ctx<'a, S, CA>
where
    S: StateRead,
    CA: WasmCacheAccess,
{
    /// The address of the account that owns the VP
    pub address: &'a Address,
    /// Storage prefix iterators.
    pub iterators: RefCell<PrefixIterators<'a, <S as StateRead>::D>>,
    /// VP gas meter.
    pub gas_meter: &'a RefCell<VpGasMeter>,
    /// Errors sentinel
    pub sentinel: &'a RefCell<VpSentinel>,
    /// Read-only state access.
    pub state: &'a S,
    /// The transaction code is used for signature verification
    pub tx: &'a Tx,
    /// The transaction index is used to obtain the shielded transaction's
    /// parent
    pub tx_index: &'a TxIndex,
    /// The storage keys that have been changed. Used for calls to `eval`.
    pub keys_changed: &'a BTreeSet<Key>,
    /// The verifiers whose validity predicates should be triggered. Used for
    /// calls to `eval`.
    pub verifiers: &'a BTreeSet<Address>,
    /// VP WASM compilation cache
    #[cfg(feature = "wasm-runtime")]
    pub vp_wasm_cache: crate::vm::wasm::VpCache<CA>,
    /// To avoid unused parameter without "wasm-runtime" feature
    #[cfg(not(feature = "wasm-runtime"))]
    pub cache_access: std::marker::PhantomData<CA>,
}

/// Read access to the prior storage (state before tx execution) via
/// [`trait@StorageRead`].
#[derive(Debug)]
pub struct CtxPreStorageRead<'view, 'a: 'view, S, CA>
where
    S: StateRead,
    CA: WasmCacheAccess,
{
    ctx: &'view Ctx<'a, S, CA>,
}

/// Read access to the posterior storage (state after tx execution) via
/// [`trait@StorageRead`].
#[derive(Debug)]
pub struct CtxPostStorageRead<'view, 'a: 'view, S, CA>
where
    S: StateRead,
    CA: WasmCacheAccess,
{
    ctx: &'view Ctx<'a, S, CA>,
}

impl<'a, S, CA> Ctx<'a, S, CA>
where
    S: StateRead,
    CA: 'static + WasmCacheAccess,
{
    /// Initialize a new context for native VP call
    #[allow(clippy::too_many_arguments)]
    pub fn new(
        address: &'a Address,
        state: &'a S,
        tx: &'a Tx,
        tx_index: &'a TxIndex,
        gas_meter: &'a RefCell<VpGasMeter>,
        sentinel: &'a RefCell<VpSentinel>,
        keys_changed: &'a BTreeSet<Key>,
        verifiers: &'a BTreeSet<Address>,
        #[cfg(feature = "wasm-runtime")]
        vp_wasm_cache: crate::vm::wasm::VpCache<CA>,
    ) -> Self {
        Self {
            address,
            state,
            iterators: RefCell::new(PrefixIterators::default()),
            gas_meter,
            sentinel,
            tx,
            tx_index,
            keys_changed,
            verifiers,
            #[cfg(feature = "wasm-runtime")]
            vp_wasm_cache,
            #[cfg(not(feature = "wasm-runtime"))]
            cache_access: std::marker::PhantomData,
        }
    }

    /// Read access to the prior storage (state before tx execution)
    /// via [`trait@StorageRead`].
    pub fn pre<'view>(&'view self) -> CtxPreStorageRead<'view, 'a, S, CA> {
        CtxPreStorageRead { ctx: self }
    }

    /// Read access to the posterior storage (state after tx execution)
    /// via [`trait@StorageRead`].
    pub fn post<'view>(&'view self) -> CtxPostStorageRead<'view, 'a, S, CA> {
        CtxPostStorageRead { ctx: self }
    }
}

impl<'view, 'a: 'view, S, CA> StorageRead
    for CtxPreStorageRead<'view, 'a, S, CA>
where
    S: StateRead,
    CA: 'static + WasmCacheAccess,
{
    type PrefixIter<'iter> = state::PrefixIter<'iter,<S as StateRead>:: D> where Self: 'iter;

    fn read_bytes(
        &self,
        key: &storage::Key,
    ) -> Result<Option<Vec<u8>>, state::StorageError> {
        vp_host_fns::read_pre(
<<<<<<< HEAD
            &mut self.ctx.gas_meter.borrow_mut(),
=======
            self.ctx.gas_meter,
>>>>>>> daffb538
            self.ctx.state,
            key,
            self.ctx.sentinel,
        )
        .into_storage_result()
    }

    fn has_key(&self, key: &storage::Key) -> Result<bool, state::StorageError> {
        vp_host_fns::has_key_pre(
<<<<<<< HEAD
            &mut self.ctx.gas_meter.borrow_mut(),
=======
            self.ctx.gas_meter,
>>>>>>> daffb538
            self.ctx.state,
            key,
            self.ctx.sentinel,
        )
        .into_storage_result()
    }

    fn iter_prefix<'iter>(
        &'iter self,
        prefix: &storage::Key,
    ) -> Result<Self::PrefixIter<'iter>, state::StorageError> {
        vp_host_fns::iter_prefix_pre(
<<<<<<< HEAD
            &mut self.ctx.gas_meter.borrow_mut(),
=======
            self.ctx.gas_meter,
>>>>>>> daffb538
            self.ctx.state.write_log(),
            self.ctx.state.db(),
            prefix,
            self.ctx.sentinel,
        )
        .into_storage_result()
    }

    // ---- Methods below are implemented in `self.ctx`, because they are
    //      the same in `pre/post` ----

    fn iter_next<'iter>(
        &'iter self,
        iter: &mut Self::PrefixIter<'iter>,
    ) -> Result<Option<(String, Vec<u8>)>, state::StorageError> {
        vp_host_fns::iter_next::<<S as StateRead>::D>(
<<<<<<< HEAD
            &mut self.ctx.gas_meter.borrow_mut(),
=======
            self.ctx.gas_meter,
>>>>>>> daffb538
            iter,
            self.ctx.sentinel,
        )
        .into_storage_result()
    }

    fn get_chain_id(&self) -> Result<String, state::StorageError> {
        self.ctx.get_chain_id()
    }

    fn get_block_height(&self) -> Result<BlockHeight, state::StorageError> {
        self.ctx.get_block_height()
    }

    fn get_block_header(
        &self,
        height: BlockHeight,
    ) -> Result<Option<Header>, state::StorageError> {
        self.ctx.get_block_header(height)
    }

    fn get_block_hash(&self) -> Result<BlockHash, state::StorageError> {
        self.ctx.get_block_hash()
    }

    fn get_block_epoch(&self) -> Result<Epoch, state::StorageError> {
        self.ctx.get_block_epoch()
    }

    fn get_tx_index(&self) -> Result<TxIndex, state::StorageError> {
        self.ctx.get_tx_index().into_storage_result()
    }

    fn get_native_token(&self) -> Result<Address, state::StorageError> {
        self.ctx.get_native_token()
    }

    fn get_pred_epochs(&self) -> state::StorageResult<Epochs> {
        self.ctx.get_pred_epochs()
    }
}

impl<'view, 'a: 'view, S, CA> StorageRead
    for CtxPostStorageRead<'view, 'a, S, CA>
where
    S: StateRead,
    CA: 'static + WasmCacheAccess,
{
    type PrefixIter<'iter> = state::PrefixIter<'iter, <S as StateRead>::D> where Self: 'iter;

    fn read_bytes(
        &self,
        key: &storage::Key,
    ) -> Result<Option<Vec<u8>>, state::StorageError> {
        vp_host_fns::read_post(
<<<<<<< HEAD
            &mut self.ctx.gas_meter.borrow_mut(),
=======
            self.ctx.gas_meter,
>>>>>>> daffb538
            self.ctx.state,
            key,
            self.ctx.sentinel,
        )
        .into_storage_result()
    }

    fn has_key(&self, key: &storage::Key) -> Result<bool, state::StorageError> {
        vp_host_fns::has_key_post(
<<<<<<< HEAD
            &mut self.ctx.gas_meter.borrow_mut(),
=======
            self.ctx.gas_meter,
>>>>>>> daffb538
            self.ctx.state,
            key,
            self.ctx.sentinel,
        )
        .into_storage_result()
    }

    fn iter_prefix<'iter>(
        &'iter self,
        prefix: &storage::Key,
    ) -> Result<Self::PrefixIter<'iter>, state::StorageError> {
        vp_host_fns::iter_prefix_post(
<<<<<<< HEAD
            &mut self.ctx.gas_meter.borrow_mut(),
=======
            self.ctx.gas_meter,
>>>>>>> daffb538
            self.ctx.state.write_log(),
            self.ctx.state.db(),
            prefix,
            self.ctx.sentinel,
        )
        .into_storage_result()
    }

    // ---- Methods below are implemented in `self.ctx`, because they are
    //      the same in `pre/post` ----

    fn iter_next<'iter>(
        &'iter self,
        iter: &mut Self::PrefixIter<'iter>,
    ) -> Result<Option<(String, Vec<u8>)>, state::StorageError> {
        vp_host_fns::iter_next::<<S as StateRead>::D>(
<<<<<<< HEAD
            &mut self.ctx.gas_meter.borrow_mut(),
=======
            self.ctx.gas_meter,
>>>>>>> daffb538
            iter,
            self.ctx.sentinel,
        )
        .into_storage_result()
    }

    fn get_chain_id(&self) -> Result<String, state::StorageError> {
        self.ctx.get_chain_id()
    }

    fn get_block_height(&self) -> Result<BlockHeight, state::StorageError> {
        self.ctx.get_block_height()
    }

    fn get_block_header(
        &self,
        height: BlockHeight,
    ) -> Result<Option<Header>, state::StorageError> {
        self.ctx.get_block_header(height)
    }

    fn get_block_hash(&self) -> Result<BlockHash, state::StorageError> {
        self.ctx.get_block_hash()
    }

    fn get_block_epoch(&self) -> Result<Epoch, state::StorageError> {
        self.ctx.get_block_epoch()
    }

    fn get_tx_index(&self) -> Result<TxIndex, state::StorageError> {
        self.ctx.get_tx_index().into_storage_result()
    }

    fn get_native_token(&self) -> Result<Address, state::StorageError> {
        Ok(self.ctx.state.in_mem().native_token.clone())
    }

    fn get_pred_epochs(&self) -> state::StorageResult<Epochs> {
        self.ctx.get_pred_epochs()
    }
}

impl<'view, 'a: 'view, S, CA> VpEnv<'view> for Ctx<'a, S, CA>
where
    S: StateRead,
    CA: 'static + WasmCacheAccess,
{
    type Post = CtxPostStorageRead<'view, 'a, S, CA>;
    type Pre = CtxPreStorageRead<'view, 'a, S, CA>;
    type PrefixIter<'iter> = state::PrefixIter<'iter, <S as StateRead>::D> where Self: 'iter;

    fn pre(&'view self) -> Self::Pre {
        CtxPreStorageRead { ctx: self }
    }

    fn post(&'view self) -> Self::Post {
        CtxPostStorageRead { ctx: self }
    }

    fn read_temp<T: borsh::BorshDeserialize>(
        &self,
        key: &Key,
    ) -> Result<Option<T>, state::StorageError> {
<<<<<<< HEAD
        vp_host_fns::read_temp(
            &mut self.gas_meter.borrow_mut(),
            self.state,
            key,
            &mut self.sentinel.borrow_mut(),
        )
        .map(|data| data.and_then(|t| T::try_from_slice(&t[..]).ok()))
        .into_storage_result()
=======
        vp_host_fns::read_temp(self.gas_meter, self.state, key, self.sentinel)
            .map(|data| data.and_then(|t| T::try_from_slice(&t[..]).ok()))
            .into_storage_result()
>>>>>>> daffb538
    }

    fn read_bytes_temp(
        &self,
        key: &Key,
    ) -> Result<Option<Vec<u8>>, state::StorageError> {
<<<<<<< HEAD
        vp_host_fns::read_temp(
            &mut self.gas_meter.borrow_mut(),
            self.state,
            key,
            &mut self.sentinel.borrow_mut(),
        )
        .into_storage_result()
    }

    fn get_chain_id(&self) -> Result<String, state::StorageError> {
        vp_host_fns::get_chain_id(
            &mut self.gas_meter.borrow_mut(),
            self.state,
            &mut self.sentinel.borrow_mut(),
        )
        .into_storage_result()
    }

    fn get_block_height(&self) -> Result<BlockHeight, state::StorageError> {
        vp_host_fns::get_block_height(
            &mut self.gas_meter.borrow_mut(),
            self.state,
            &mut self.sentinel.borrow_mut(),
        )
        .into_storage_result()
=======
        vp_host_fns::read_temp(self.gas_meter, self.state, key, self.sentinel)
            .into_storage_result()
    }

    fn get_chain_id(&self) -> Result<String, state::StorageError> {
        vp_host_fns::get_chain_id(self.gas_meter, self.state, self.sentinel)
            .into_storage_result()
    }

    fn get_block_height(&self) -> Result<BlockHeight, state::StorageError> {
        vp_host_fns::get_block_height(self.gas_meter, self.state, self.sentinel)
            .into_storage_result()
>>>>>>> daffb538
    }

    fn get_block_header(
        &self,
        height: BlockHeight,
    ) -> Result<Option<Header>, state::StorageError> {
        vp_host_fns::get_block_header(
<<<<<<< HEAD
            &mut self.gas_meter.borrow_mut(),
=======
            self.gas_meter,
>>>>>>> daffb538
            self.state,
            height,
            self.sentinel,
        )
        .into_storage_result()
    }

    fn get_block_hash(&self) -> Result<BlockHash, state::StorageError> {
<<<<<<< HEAD
        vp_host_fns::get_block_hash(
            &mut self.gas_meter.borrow_mut(),
            self.state,
            &mut self.sentinel.borrow_mut(),
        )
        .into_storage_result()
    }

    fn get_block_epoch(&self) -> Result<Epoch, state::StorageError> {
        vp_host_fns::get_block_epoch(
            &mut self.gas_meter.borrow_mut(),
            self.state,
            &mut self.sentinel.borrow_mut(),
        )
        .into_storage_result()
=======
        vp_host_fns::get_block_hash(self.gas_meter, self.state, self.sentinel)
            .into_storage_result()
    }

    fn get_block_epoch(&self) -> Result<Epoch, state::StorageError> {
        vp_host_fns::get_block_epoch(self.gas_meter, self.state, self.sentinel)
            .into_storage_result()
>>>>>>> daffb538
    }

    fn get_tx_index(&self) -> Result<TxIndex, state::StorageError> {
        vp_host_fns::get_tx_index(self.gas_meter, self.tx_index, self.sentinel)
            .into_storage_result()
    }

    fn get_native_token(&self) -> Result<Address, state::StorageError> {
<<<<<<< HEAD
        vp_host_fns::get_native_token(
            &mut self.gas_meter.borrow_mut(),
            self.state,
            &mut self.sentinel.borrow_mut(),
        )
        .into_storage_result()
    }

    fn get_pred_epochs(&self) -> state::StorageResult<Epochs> {
        vp_host_fns::get_pred_epochs(
            &mut self.gas_meter.borrow_mut(),
            self.state,
            &mut self.sentinel.borrow_mut(),
        )
        .into_storage_result()
=======
        vp_host_fns::get_native_token(self.gas_meter, self.state, self.sentinel)
            .into_storage_result()
    }

    fn get_pred_epochs(&self) -> state::StorageResult<Epochs> {
        vp_host_fns::get_pred_epochs(self.gas_meter, self.state, self.sentinel)
            .into_storage_result()
>>>>>>> daffb538
    }

    fn get_ibc_events(
        &self,
        event_type: String,
    ) -> Result<Vec<IbcEvent>, state::StorageError> {
<<<<<<< HEAD
        vp_host_fns::get_ibc_events(
            &mut self.gas_meter.borrow_mut(),
            self.state,
            event_type,
        )
        .into_storage_result()
=======
        vp_host_fns::get_ibc_events(self.gas_meter, self.state, event_type)
            .into_storage_result()
>>>>>>> daffb538
    }

    fn iter_prefix<'iter>(
        &'iter self,
        prefix: &Key,
    ) -> Result<Self::PrefixIter<'iter>, state::StorageError> {
        vp_host_fns::iter_prefix_pre(
<<<<<<< HEAD
            &mut self.gas_meter.borrow_mut(),
=======
            self.gas_meter,
>>>>>>> daffb538
            self.state.write_log(),
            self.state.db(),
            prefix,
            self.sentinel,
        )
        .into_storage_result()
    }

    fn eval(
        &self,
        vp_code_hash: Hash,
        input_data: Tx,
    ) -> Result<bool, state::StorageError> {
        #[cfg(feature = "wasm-runtime")]
        {
            use std::marker::PhantomData;

            use crate::vm::host_env::VpCtx;
            use crate::vm::wasm::run::VpEvalWasm;

            let eval_runner =
                VpEvalWasm::<<S as StateRead>::D, <S as StateRead>::H, CA> {
                    db: PhantomData,
                    hasher: PhantomData,
                    cache_access: PhantomData,
                };
            let mut iterators: PrefixIterators<'_, <S as StateRead>::D> =
                PrefixIterators::default();
            let mut result_buffer: Option<Vec<u8>> = None;
            let mut vp_wasm_cache = self.vp_wasm_cache.clone();

            let ctx = VpCtx::new(
                self.address,
                self.state.write_log(),
                self.state.in_mem(),
                self.state.db(),
                self.gas_meter,
                self.sentinel,
                self.tx,
                self.tx_index,
                &mut iterators,
                self.verifiers,
                &mut result_buffer,
                self.keys_changed,
                &eval_runner,
                &mut vp_wasm_cache,
            );
            match eval_runner.eval_native_result(ctx, vp_code_hash, input_data)
            {
                Ok(result) => Ok(result),
                Err(err) => {
                    tracing::warn!(
                        "VP eval from a native VP failed with: {}",
                        err
                    );
                    Ok(false)
                }
            }
        }

        #[cfg(not(feature = "wasm-runtime"))]
        {
            // This line is here to prevent unused var clippy warning
            let _ = (vp_code_hash, input_data);
            unimplemented!(
                "The \"wasm-runtime\" feature must be enabled to use the \
                 `eval` function."
            )
        }
    }

    fn charge_gas(&self, used_gas: u64) -> Result<(), state::StorageError> {
        self.gas_meter.borrow_mut().consume(used_gas).map_err(|_| {
            Error::SimpleMessage("Gas limit exceeded in native vp")
        })
    }

    fn get_tx_code_hash(&self) -> Result<Option<Hash>, state::StorageError> {
        vp_host_fns::get_tx_code_hash(self.gas_meter, self.tx, self.sentinel)
            .into_storage_result()
    }

    fn read_pre<T: borsh::BorshDeserialize>(
        &self,
        key: &Key,
    ) -> Result<Option<T>, state::StorageError> {
        self.pre().read(key).map_err(Into::into)
    }

    fn read_bytes_pre(
        &self,
        key: &Key,
    ) -> Result<Option<Vec<u8>>, state::StorageError> {
        self.pre().read_bytes(key).map_err(Into::into)
    }

    fn read_post<T: borsh::BorshDeserialize>(
        &self,
        key: &Key,
    ) -> Result<Option<T>, state::StorageError> {
        self.post().read(key).map_err(Into::into)
    }

    fn read_bytes_post(
        &self,
        key: &Key,
    ) -> Result<Option<Vec<u8>>, state::StorageError> {
        self.post().read_bytes(key).map_err(Into::into)
    }

    fn has_key_pre(&self, key: &Key) -> Result<bool, state::StorageError> {
        self.pre().has_key(key).map_err(Into::into)
    }

    fn has_key_post(&self, key: &Key) -> Result<bool, state::StorageError> {
        self.post().has_key(key).map_err(Into::into)
    }
}

/// A convenience trait for reading and automatically deserializing a value from
/// storage
pub trait StorageReader {
    /// If `maybe_bytes` is not empty, return an `Option<T>` containing the
    /// deserialization of the bytes inside `maybe_bytes`.
    fn deserialize_if_present<T: BorshDeserialize>(
        maybe_bytes: Option<Vec<u8>>,
    ) -> eyre::Result<Option<T>> {
        maybe_bytes
            .map(|ref bytes| {
                T::try_from_slice(bytes)
                    .wrap_err_with(|| "couldn't deserialize".to_string())
            })
            .transpose()
    }

    /// Storage read prior state (before tx execution). It will try to read from
    /// the storage.
    fn read_pre_value<T: BorshDeserialize>(
        &self,
        key: &Key,
    ) -> eyre::Result<Option<T>>;

    /// Storage read posterior state (after tx execution). It will try to read
    /// from the write log first and if no entry found then from the
    /// storage.
    fn read_post_value<T: BorshDeserialize>(
        &self,
        key: &Key,
    ) -> eyre::Result<Option<T>>;
}

impl<'a, S, CA> StorageReader for &Ctx<'a, S, CA>
where
    S: StateRead,
    CA: 'static + WasmCacheAccess,
{
    /// Helper function. After reading posterior state,
    /// borsh deserialize to specified type
    fn read_post_value<T>(&self, key: &Key) -> eyre::Result<Option<T>>
    where
        T: BorshDeserialize,
    {
        let maybe_bytes = Ctx::read_bytes_post(self, key)
            .wrap_err_with(|| format!("couldn't read_bytes_post {}", key))?;
        Self::deserialize_if_present(maybe_bytes)
    }

    /// Helper function. After reading prior state,
    /// borsh deserialize to specified type
    fn read_pre_value<T>(&self, key: &Key) -> eyre::Result<Option<T>>
    where
        T: BorshDeserialize,
    {
        let maybe_bytes = Ctx::read_bytes_pre(self, key)
            .wrap_err_with(|| format!("couldn't read_bytes_pre {}", key))?;
        Self::deserialize_if_present(maybe_bytes)
    }
}

#[cfg(any(test, feature = "testing"))]
pub(super) mod testing {
    use std::collections::HashMap;

    use borsh::BorshDeserialize;

    use super::*;

    #[derive(Debug, Default)]
    pub(in super::super) struct FakeStorageReader {
        pre: HashMap<Key, Vec<u8>>,
        post: HashMap<Key, Vec<u8>>,
    }

    impl StorageReader for FakeStorageReader {
        fn read_pre_value<T: BorshDeserialize>(
            &self,
            key: &Key,
        ) -> eyre::Result<Option<T>> {
            let bytes = match self.pre.get(key) {
                Some(bytes) => bytes.to_owned(),
                None => return Ok(None),
            };
            Self::deserialize_if_present(Some(bytes))
        }

        fn read_post_value<T: BorshDeserialize>(
            &self,
            key: &Key,
        ) -> eyre::Result<Option<T>> {
            let bytes = match self.post.get(key) {
                Some(bytes) => bytes.to_owned(),
                None => return Ok(None),
            };
            Self::deserialize_if_present(Some(bytes))
        }
    }
}<|MERGE_RESOLUTION|>--- conflicted
+++ resolved
@@ -174,11 +174,7 @@
         key: &storage::Key,
     ) -> Result<Option<Vec<u8>>, state::StorageError> {
         vp_host_fns::read_pre(
-<<<<<<< HEAD
-            &mut self.ctx.gas_meter.borrow_mut(),
-=======
-            self.ctx.gas_meter,
->>>>>>> daffb538
+            self.ctx.gas_meter,
             self.ctx.state,
             key,
             self.ctx.sentinel,
@@ -188,11 +184,7 @@
 
     fn has_key(&self, key: &storage::Key) -> Result<bool, state::StorageError> {
         vp_host_fns::has_key_pre(
-<<<<<<< HEAD
-            &mut self.ctx.gas_meter.borrow_mut(),
-=======
-            self.ctx.gas_meter,
->>>>>>> daffb538
+            self.ctx.gas_meter,
             self.ctx.state,
             key,
             self.ctx.sentinel,
@@ -205,11 +197,7 @@
         prefix: &storage::Key,
     ) -> Result<Self::PrefixIter<'iter>, state::StorageError> {
         vp_host_fns::iter_prefix_pre(
-<<<<<<< HEAD
-            &mut self.ctx.gas_meter.borrow_mut(),
-=======
-            self.ctx.gas_meter,
->>>>>>> daffb538
+            self.ctx.gas_meter,
             self.ctx.state.write_log(),
             self.ctx.state.db(),
             prefix,
@@ -226,11 +214,7 @@
         iter: &mut Self::PrefixIter<'iter>,
     ) -> Result<Option<(String, Vec<u8>)>, state::StorageError> {
         vp_host_fns::iter_next::<<S as StateRead>::D>(
-<<<<<<< HEAD
-            &mut self.ctx.gas_meter.borrow_mut(),
-=======
-            self.ctx.gas_meter,
->>>>>>> daffb538
+            self.ctx.gas_meter,
             iter,
             self.ctx.sentinel,
         )
@@ -286,11 +270,7 @@
         key: &storage::Key,
     ) -> Result<Option<Vec<u8>>, state::StorageError> {
         vp_host_fns::read_post(
-<<<<<<< HEAD
-            &mut self.ctx.gas_meter.borrow_mut(),
-=======
-            self.ctx.gas_meter,
->>>>>>> daffb538
+            self.ctx.gas_meter,
             self.ctx.state,
             key,
             self.ctx.sentinel,
@@ -300,11 +280,7 @@
 
     fn has_key(&self, key: &storage::Key) -> Result<bool, state::StorageError> {
         vp_host_fns::has_key_post(
-<<<<<<< HEAD
-            &mut self.ctx.gas_meter.borrow_mut(),
-=======
-            self.ctx.gas_meter,
->>>>>>> daffb538
+            self.ctx.gas_meter,
             self.ctx.state,
             key,
             self.ctx.sentinel,
@@ -317,11 +293,7 @@
         prefix: &storage::Key,
     ) -> Result<Self::PrefixIter<'iter>, state::StorageError> {
         vp_host_fns::iter_prefix_post(
-<<<<<<< HEAD
-            &mut self.ctx.gas_meter.borrow_mut(),
-=======
-            self.ctx.gas_meter,
->>>>>>> daffb538
+            self.ctx.gas_meter,
             self.ctx.state.write_log(),
             self.ctx.state.db(),
             prefix,
@@ -338,11 +310,7 @@
         iter: &mut Self::PrefixIter<'iter>,
     ) -> Result<Option<(String, Vec<u8>)>, state::StorageError> {
         vp_host_fns::iter_next::<<S as StateRead>::D>(
-<<<<<<< HEAD
-            &mut self.ctx.gas_meter.borrow_mut(),
-=======
-            self.ctx.gas_meter,
->>>>>>> daffb538
+            self.ctx.gas_meter,
             iter,
             self.ctx.sentinel,
         )
@@ -406,53 +374,15 @@
         &self,
         key: &Key,
     ) -> Result<Option<T>, state::StorageError> {
-<<<<<<< HEAD
-        vp_host_fns::read_temp(
-            &mut self.gas_meter.borrow_mut(),
-            self.state,
-            key,
-            &mut self.sentinel.borrow_mut(),
-        )
-        .map(|data| data.and_then(|t| T::try_from_slice(&t[..]).ok()))
-        .into_storage_result()
-=======
         vp_host_fns::read_temp(self.gas_meter, self.state, key, self.sentinel)
             .map(|data| data.and_then(|t| T::try_from_slice(&t[..]).ok()))
             .into_storage_result()
->>>>>>> daffb538
     }
 
     fn read_bytes_temp(
         &self,
         key: &Key,
     ) -> Result<Option<Vec<u8>>, state::StorageError> {
-<<<<<<< HEAD
-        vp_host_fns::read_temp(
-            &mut self.gas_meter.borrow_mut(),
-            self.state,
-            key,
-            &mut self.sentinel.borrow_mut(),
-        )
-        .into_storage_result()
-    }
-
-    fn get_chain_id(&self) -> Result<String, state::StorageError> {
-        vp_host_fns::get_chain_id(
-            &mut self.gas_meter.borrow_mut(),
-            self.state,
-            &mut self.sentinel.borrow_mut(),
-        )
-        .into_storage_result()
-    }
-
-    fn get_block_height(&self) -> Result<BlockHeight, state::StorageError> {
-        vp_host_fns::get_block_height(
-            &mut self.gas_meter.borrow_mut(),
-            self.state,
-            &mut self.sentinel.borrow_mut(),
-        )
-        .into_storage_result()
-=======
         vp_host_fns::read_temp(self.gas_meter, self.state, key, self.sentinel)
             .into_storage_result()
     }
@@ -465,7 +395,6 @@
     fn get_block_height(&self) -> Result<BlockHeight, state::StorageError> {
         vp_host_fns::get_block_height(self.gas_meter, self.state, self.sentinel)
             .into_storage_result()
->>>>>>> daffb538
     }
 
     fn get_block_header(
@@ -473,11 +402,7 @@
         height: BlockHeight,
     ) -> Result<Option<Header>, state::StorageError> {
         vp_host_fns::get_block_header(
-<<<<<<< HEAD
-            &mut self.gas_meter.borrow_mut(),
-=======
             self.gas_meter,
->>>>>>> daffb538
             self.state,
             height,
             self.sentinel,
@@ -486,23 +411,6 @@
     }
 
     fn get_block_hash(&self) -> Result<BlockHash, state::StorageError> {
-<<<<<<< HEAD
-        vp_host_fns::get_block_hash(
-            &mut self.gas_meter.borrow_mut(),
-            self.state,
-            &mut self.sentinel.borrow_mut(),
-        )
-        .into_storage_result()
-    }
-
-    fn get_block_epoch(&self) -> Result<Epoch, state::StorageError> {
-        vp_host_fns::get_block_epoch(
-            &mut self.gas_meter.borrow_mut(),
-            self.state,
-            &mut self.sentinel.borrow_mut(),
-        )
-        .into_storage_result()
-=======
         vp_host_fns::get_block_hash(self.gas_meter, self.state, self.sentinel)
             .into_storage_result()
     }
@@ -510,7 +418,6 @@
     fn get_block_epoch(&self) -> Result<Epoch, state::StorageError> {
         vp_host_fns::get_block_epoch(self.gas_meter, self.state, self.sentinel)
             .into_storage_result()
->>>>>>> daffb538
     }
 
     fn get_tx_index(&self) -> Result<TxIndex, state::StorageError> {
@@ -519,23 +426,6 @@
     }
 
     fn get_native_token(&self) -> Result<Address, state::StorageError> {
-<<<<<<< HEAD
-        vp_host_fns::get_native_token(
-            &mut self.gas_meter.borrow_mut(),
-            self.state,
-            &mut self.sentinel.borrow_mut(),
-        )
-        .into_storage_result()
-    }
-
-    fn get_pred_epochs(&self) -> state::StorageResult<Epochs> {
-        vp_host_fns::get_pred_epochs(
-            &mut self.gas_meter.borrow_mut(),
-            self.state,
-            &mut self.sentinel.borrow_mut(),
-        )
-        .into_storage_result()
-=======
         vp_host_fns::get_native_token(self.gas_meter, self.state, self.sentinel)
             .into_storage_result()
     }
@@ -543,24 +433,14 @@
     fn get_pred_epochs(&self) -> state::StorageResult<Epochs> {
         vp_host_fns::get_pred_epochs(self.gas_meter, self.state, self.sentinel)
             .into_storage_result()
->>>>>>> daffb538
     }
 
     fn get_ibc_events(
         &self,
         event_type: String,
     ) -> Result<Vec<IbcEvent>, state::StorageError> {
-<<<<<<< HEAD
-        vp_host_fns::get_ibc_events(
-            &mut self.gas_meter.borrow_mut(),
-            self.state,
-            event_type,
-        )
-        .into_storage_result()
-=======
         vp_host_fns::get_ibc_events(self.gas_meter, self.state, event_type)
             .into_storage_result()
->>>>>>> daffb538
     }
 
     fn iter_prefix<'iter>(
@@ -568,11 +448,7 @@
         prefix: &Key,
     ) -> Result<Self::PrefixIter<'iter>, state::StorageError> {
         vp_host_fns::iter_prefix_pre(
-<<<<<<< HEAD
-            &mut self.gas_meter.borrow_mut(),
-=======
             self.gas_meter,
->>>>>>> daffb538
             self.state.write_log(),
             self.state.db(),
             prefix,
