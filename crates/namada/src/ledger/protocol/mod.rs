//! The ledger's protocol
use std::cell::RefCell;
use std::collections::BTreeSet;
use std::fmt::Debug;

use either::Either;
use eyre::{eyre, WrapErr};
use namada_core::booleans::BoolResultUnitExt;
use namada_core::hash::Hash;
use namada_core::ibc::{IbcTxDataHash, IbcTxDataRefs};
use namada_core::masp::{MaspTxRefs, TxId};
use namada_events::extend::{
    ComposeEvent, Height as HeightAttr, TxHash as TxHashAttr, UserAccount,
};
use namada_events::EventLevel;
use namada_gas::TxGasMeter;
use namada_parameters::get_gas_scale;
use namada_state::TxWrites;
use namada_token::event::{TokenEvent, TokenOperation};
use namada_token::utils::is_masp_transfer;
use namada_tx::action::{is_ibc_shielding_transfer, Read};
use namada_tx::data::protocol::{ProtocolTx, ProtocolTxType};
use namada_tx::data::{
    BatchedTxResult, ExtendedTxResult, TxResult, VpStatusFlags, VpsResult,
    WrapperTx,
};
use namada_tx::{BatchedTxRef, Tx, TxCommitments};
use namada_vote_ext::EthereumTxData;
use rayon::iter::{IntoParallelRefIterator, ParallelIterator};
use smooth_operator::checked;
use thiserror::Error;

use crate::address::{Address, InternalAddress};
use crate::ledger::gas::{GasMetering, VpGasMeter};
use crate::ledger::governance::GovernanceVp;
use crate::ledger::native_vp::ethereum_bridge::bridge_pool_vp::BridgePoolVp;
use crate::ledger::native_vp::ethereum_bridge::nut::NonUsableTokens;
use crate::ledger::native_vp::ethereum_bridge::vp::EthBridge;
use crate::ledger::native_vp::ibc::Ibc;
use crate::ledger::native_vp::masp::MaspVp;
use crate::ledger::native_vp::multitoken::MultitokenVp;
use crate::ledger::native_vp::parameters::{self, ParametersVp};
use crate::ledger::native_vp::{self, NativeVp};
use crate::ledger::pgf::PgfVp;
use crate::ledger::pos::{self, PosVP};
use crate::state::{DBIter, State, StorageHasher, StorageRead, WlState, DB};
use crate::storage;
use crate::storage::TxIndex;
use crate::token::Amount;
use crate::vm::wasm::{TxCache, VpCache};
use crate::vm::{self, wasm, WasmCacheAccess};

#[allow(missing_docs)]
#[derive(Error, Debug)]
pub enum Error {
    #[error("No inner transactions were found")]
    MissingInnerTxs,
    #[error("Missing tx section: {0}")]
    MissingSection(String),
    #[error("State error: {0}")]
    StateError(namada_state::Error),
    #[error("Storage error: {0}")]
    StorageError(namada_state::StorageError),
    #[error("Wrapper tx runner error: {0}")]
    WrapperRunnerError(String),
    #[error("Transaction runner error: {0}")]
    TxRunnerError(vm::wasm::run::Error),
    #[error("{0:?}")]
    ProtocolTxError(#[from] eyre::Error),
    #[error("The atomic batch failed at inner transaction {0}")]
    FailingAtomicBatch(Hash),
    #[error("Gas error: {0}")]
    GasError(String),
    #[error("Error while processing transaction's fees: {0}")]
    FeeError(String),
    #[error("Invalid transaction section signature: {0}")]
    InvalidSectionSignature(String),
    #[error(
        "The decrypted transaction {0} has already been applied in this block"
    )]
    ReplayAttempt(Hash),
    #[error("Error executing VP for addresses: {0:?}")]
    VpRunnerError(vm::wasm::run::Error),
    #[error("The address {0} doesn't exist")]
    MissingAddress(Address),
    #[error("IBC native VP: {0}")]
    IbcNativeVpError(crate::ledger::native_vp::ibc::Error),
    #[error("PoS native VP: {0}")]
    PosNativeVpError(pos::vp::Error),
    #[error("PoS native VP panicked")]
    PosNativeVpRuntime,
    #[error("Parameters native VP: {0}")]
    ParametersNativeVpError(parameters::Error),
    #[error("Multitoken native VP: {0}")]
    MultitokenNativeVpError(crate::ledger::native_vp::multitoken::Error),
    #[error("Governance native VP error: {0}")]
    GovernanceNativeVpError(crate::ledger::governance::Error),
    #[error("Pgf native VP error: {0}")]
    PgfNativeVpError(crate::ledger::pgf::Error),
    #[error("Ethereum bridge native VP error: {0:?}")]
    EthBridgeNativeVpError(native_vp::ethereum_bridge::vp::Error),
    #[error("Ethereum bridge pool native VP error: {0:?}")]
    BridgePoolNativeVpError(native_vp::ethereum_bridge::bridge_pool_vp::Error),
    #[error("Non usable tokens native VP error: {0:?}")]
    NutNativeVpError(native_vp::ethereum_bridge::nut::Error),
    #[error("MASP native VP error: {0}")]
    MaspNativeVpError(native_vp::masp::Error),
    #[error("Access to an internal address {0:?} is forbidden")]
    AccessForbidden(InternalAddress),
}

impl Error {
    /// Determine if the error originates from an invalid transaction
    /// section signature. This is required for replay protection.
    const fn invalid_section_signature_flag(&self) -> VpStatusFlags {
        if matches!(self, Self::InvalidSectionSignature(_)) {
            VpStatusFlags::INVALID_SIGNATURE
        } else {
            VpStatusFlags::empty()
        }
    }
}

/// Shell parameters for running wasm transactions.
#[allow(missing_docs)]
#[derive(Debug)]
pub struct ShellParams<'a, S, D, H, CA>
where
    S: State<D = D, H = H> + Sync,
    D: 'static + DB + for<'iter> DBIter<'iter> + Sync,
    H: 'static + StorageHasher + Sync,
    CA: 'static + WasmCacheAccess + Sync,
{
    pub tx_gas_meter: &'a RefCell<TxGasMeter>,
    pub state: &'a mut S,
    pub vp_wasm_cache: &'a mut VpCache<CA>,
    pub tx_wasm_cache: &'a mut TxCache<CA>,
}

impl<'a, S, D, H, CA> ShellParams<'a, S, D, H, CA>
where
    S: State<D = D, H = H> + Sync,
    D: 'static + DB + for<'iter> DBIter<'iter> + Sync,
    H: 'static + StorageHasher + Sync,
    CA: 'static + WasmCacheAccess + Sync,
{
    /// Create a new instance of `ShellParams`
    pub fn new(
        tx_gas_meter: &'a RefCell<TxGasMeter>,
        state: &'a mut S,
        vp_wasm_cache: &'a mut VpCache<CA>,
        tx_wasm_cache: &'a mut TxCache<CA>,
    ) -> Self {
        Self {
            tx_gas_meter,
            state,
            vp_wasm_cache,
            tx_wasm_cache,
        }
    }
}

/// Result of applying a transaction
pub type Result<T> = std::result::Result<T, Error>;

/// The result of a call to [`dispatch_tx`]
pub struct DispatchError {
    /// The result of the function call
    pub error: Error,
    /// The extended tx result produced. It could be produced even in case of
    /// an error
    pub tx_result: Option<ExtendedTxResult<Error>>,
}

impl From<Error> for DispatchError {
    fn from(error: Error) -> Self {
        Self {
            error,
            tx_result: None,
        }
    }
}

/// Arguments for transactions' execution
pub enum DispatchArgs<'a, CA: 'static + WasmCacheAccess + Sync> {
    /// Protocol tx data
    Protocol(&'a ProtocolTx),
    /// Raw tx data
    Raw {
        /// The tx index
        tx_index: TxIndex,
        /// Hash of the header of the wrapper tx containing
        /// this raw tx
        wrapper_hash: Option<&'a Hash>,
        /// The result of the corresponding wrapper tx (missing if governance
        /// transaction)
        wrapper_tx_result: Option<ExtendedTxResult<Error>>,
        /// Vp cache
        vp_wasm_cache: &'a mut VpCache<CA>,
        /// Tx cache
        tx_wasm_cache: &'a mut TxCache<CA>,
    },
    /// Wrapper tx data
    Wrapper {
        /// The wrapper header
        wrapper: &'a WrapperTx,
        /// The transaction bytes for gas accounting
        tx_bytes: &'a [u8],
        /// The tx index
        tx_index: TxIndex,
        /// The block proposer
        block_proposer: &'a Address,
        /// Vp cache
        vp_wasm_cache: &'a mut VpCache<CA>,
        /// Tx cache
        tx_wasm_cache: &'a mut TxCache<CA>,
    },
}

/// Dispatch a given transaction to be applied based on its type. Some storage
/// updates may be derived and applied natively rather than via the wasm
/// environment, in which case validity predicates will be bypassed.
pub fn dispatch_tx<'a, D, H, CA>(
    tx: &Tx,
    dispatch_args: DispatchArgs<'a, CA>,
    tx_gas_meter: &'a RefCell<TxGasMeter>,
    state: &'a mut WlState<D, H>,
) -> std::result::Result<ExtendedTxResult<Error>, DispatchError>
where
    D: 'static + DB + for<'iter> DBIter<'iter> + Sync,
    H: 'static + StorageHasher + Sync,
    CA: 'static + WasmCacheAccess + Sync,
{
    match dispatch_args {
        DispatchArgs::Raw {
            tx_index,
            wrapper_hash,
            wrapper_tx_result,
            vp_wasm_cache,
            tx_wasm_cache,
        } => {
            if let Some(tx_result) = wrapper_tx_result {
                // Replay protection check on the batch
                let tx_hash = tx.raw_header_hash();
                if state.write_log().has_replay_protection_entry(&tx_hash) {
                    // If the same batch has already been committed in
                    // this block, skip execution and return
                    return Err(DispatchError {
                        error: Error::ReplayAttempt(tx_hash),
                        tx_result: None,
                    });
                }

                dispatch_inner_txs(
                    tx,
                    wrapper_hash,
                    tx_result,
                    tx_index,
                    tx_gas_meter,
                    state,
                    vp_wasm_cache,
                    tx_wasm_cache,
                )
            } else {
                // Governance proposal. We don't allow tx batches in this case,
                // just take the first one
                let cmt =
                    tx.first_commitments().ok_or(Error::MissingInnerTxs)?;
                let batched_tx_result = apply_wasm_tx(
                    &tx.batch_ref_tx(cmt),
                    &tx_index,
                    ShellParams {
                        tx_gas_meter,
                        state,
                        vp_wasm_cache,
                        tx_wasm_cache,
                    },
                )?;

                Ok({
                    let mut batch_results = TxResult::new();
                    batch_results.insert_inner_tx_result(
                        wrapper_hash,
                        either::Right(cmt),
                        Ok(batched_tx_result),
                    );
                    batch_results
                }
                .to_extended_result(None))
            }
        }
        DispatchArgs::Protocol(protocol_tx) => {
            // No bundles of protocol transactions, only take the first one
            let cmt = tx.first_commitments().ok_or(Error::MissingInnerTxs)?;
            let batched_tx_result =
                apply_protocol_tx(protocol_tx.tx, tx.data(cmt), state)?;

            Ok({
                let mut batch_results = TxResult::new();
                batch_results.insert_inner_tx_result(
                    None,
                    either::Right(cmt),
                    Ok(batched_tx_result),
                );
                batch_results
            }
            .to_extended_result(None))
        }
        DispatchArgs::Wrapper {
            wrapper,
            tx_bytes,
            tx_index,
            block_proposer,
            vp_wasm_cache,
            tx_wasm_cache,
        } => {
            let mut shell_params = ShellParams::new(
                tx_gas_meter,
                state,
                vp_wasm_cache,
                tx_wasm_cache,
            );

            apply_wrapper_tx(
                tx,
                wrapper,
                tx_bytes,
                &tx_index,
                tx_gas_meter,
                &mut shell_params,
                Some(block_proposer),
            )
            .map_err(|e| Error::WrapperRunnerError(e.to_string()).into())
        }
    }
}

pub(crate) fn get_batch_txs_to_execute<'a>(
    tx: &'a Tx,
    masp_tx_refs: &MaspTxRefs,
    ibc_tx_data_refs: &IbcTxDataRefs,
) -> impl Iterator<Item = &'a TxCommitments> {
    let mut batch_iter = tx.commitments().iter();
    if !masp_tx_refs.0.is_empty() || !ibc_tx_data_refs.0.is_empty() {
        // If fees were paid via masp skip the first transaction of the batch
        // which has already been executed
        batch_iter.next();
    }

    batch_iter
}

#[allow(clippy::too_many_arguments)]
fn dispatch_inner_txs<'a, D, H, CA>(
    tx: &Tx,
    wrapper_hash: Option<&'a Hash>,
    mut extended_tx_result: ExtendedTxResult<Error>,
    tx_index: TxIndex,
    tx_gas_meter: &'a RefCell<TxGasMeter>,
    state: &'a mut WlState<D, H>,
    vp_wasm_cache: &'a mut VpCache<CA>,
    tx_wasm_cache: &'a mut TxCache<CA>,
) -> std::result::Result<ExtendedTxResult<Error>, DispatchError>
where
    D: 'static + DB + for<'iter> DBIter<'iter> + Sync,
    H: 'static + StorageHasher + Sync,
    CA: 'static + WasmCacheAccess + Sync,
{
    for cmt in get_batch_txs_to_execute(
        tx,
        &extended_tx_result.masp_tx_refs,
        &extended_tx_result.ibc_tx_data_refs,
    ) {
        match apply_wasm_tx(
            &tx.batch_ref_tx(cmt),
            &tx_index,
            ShellParams {
                tx_gas_meter,
                state,
                vp_wasm_cache,
                tx_wasm_cache,
            },
        ) {
            Err(Error::GasError(ref msg)) => {
                // Gas error aborts the execution of the entire batch
                extended_tx_result.tx_result.insert_inner_tx_result(
                    wrapper_hash,
                    either::Right(cmt),
                    Err(Error::GasError(msg.to_owned())),
                );
                state.write_log_mut().drop_tx();
                return Err(DispatchError {
                    error: Error::GasError(msg.to_owned()),
                    tx_result: Some(extended_tx_result),
                });
            }
            res => {
                let is_accepted =
                    matches!(&res, Ok(result) if result.is_accepted());

                extended_tx_result.tx_result.insert_inner_tx_result(
                    wrapper_hash,
                    either::Right(cmt),
                    res,
                );
                if is_accepted {
                    // If the transaction was a masp one append the
                    // transaction refs for the events
                    if let Some(masp_section_ref) =
                        namada_tx::action::get_masp_section_ref(state)
                            .map_err(Error::StateError)?
                    {
                        extended_tx_result
                            .masp_tx_refs
                            .0
                            .push(masp_section_ref);
                    }
                    if is_ibc_shielding_transfer(&*state)
                        .map_err(Error::StateError)?
                    {
                        extended_tx_result
                            .ibc_tx_data_refs
                            .0
                            .push(*cmt.data_sechash())
                    }
                    state.write_log_mut().commit_tx_to_batch();
                } else {
                    state.write_log_mut().drop_tx();

                    if tx.header.atomic {
                        // Stop the execution of an atomic batch at the
                        // first failed transaction
                        return Err(DispatchError {
                            error: Error::FailingAtomicBatch(cmt.get_hash()),
                            tx_result: Some(extended_tx_result),
                        });
                    }
                }
            }
        };
    }

    Ok(extended_tx_result)
}

/// Transaction result for masp transfer
pub struct MaspTxResult {
    tx_result: BatchedTxResult,
    masp_section_ref: Either<TxId, IbcTxDataHash>,
}

/// Performs the required operation on a wrapper transaction:
///  - replay protection
///  - fee payment
///  - gas accounting
pub(crate) fn apply_wrapper_tx<S, D, H, CA>(
    tx: &Tx,
    wrapper: &WrapperTx,
    tx_bytes: &[u8],
    tx_index: &TxIndex,
    tx_gas_meter: &RefCell<TxGasMeter>,
    shell_params: &mut ShellParams<'_, S, D, H, CA>,
    block_proposer: Option<&Address>,
) -> Result<ExtendedTxResult<Error>>
where
    S: State<D = D, H = H> + Read<Err = namada_state::Error> + TxWrites + Sync,
    D: 'static + DB + for<'iter> DBIter<'iter> + Sync,
    H: 'static + StorageHasher + Sync,
    CA: 'static + WasmCacheAccess + Sync,
{
    // Write wrapper tx hash to storage
    shell_params
        .state
        .write_log_mut()
        .write_tx_hash(tx.header_hash())
        .expect("Error while writing tx hash to storage");

    // Charge or check fees, propagate any errors to prevent committing invalid
    // data
    let payment_result = match block_proposer {
        Some(block_proposer) => {
            transfer_fee(shell_params, block_proposer, tx, wrapper, tx_index)?
        }
        None => check_fees(shell_params, tx, wrapper)?,
    };

    // Commit tx to the block write log even in case of subsequent errors (if
    // the fee payment failed instead, than the previous two functions must
    // have propagated an error)
    shell_params.state.write_log_mut().commit_batch();

<<<<<<< HEAD
    let (batch_results, masp_tx_refs) = payment_result.map_or_else(
        || (TxResult::default(), None),
        |(batched_result, masp_section_ref)| {
            let mut batch = TxResult::default();
=======
    let (batch_results, masp_section_refs) = payment_result.map_or_else(
        || (BatchResults::default(), None),
        |masp_tx_result| {
            let mut batch = BatchResults::default();
>>>>>>> f4ee4d39
            batch.insert_inner_tx_result(
                // Ok to unwrap cause if we have a batched result it means
                // we've executed the first tx in the batch
                tx.wrapper_hash().as_ref(),
                either::Right(tx.first_commitments().unwrap()),
                Ok(masp_tx_result.tx_result),
            );
            let masp_section_refs =
                Some(masp_tx_result.masp_section_ref.map_either(
                    |masp_tx_ref| MaspTxRefs(vec![masp_tx_ref]),
                    |ibc_tx_data| IbcTxDataRefs(vec![ibc_tx_data]),
                ));
            (batch, masp_section_refs)
        },
    );

    // Account for gas
    tx_gas_meter
        .borrow_mut()
        .add_wrapper_gas(tx_bytes)
        .map_err(|err| Error::GasError(err.to_string()))?;

<<<<<<< HEAD
    Ok(batch_results.to_extended_result(masp_tx_refs))
=======
    Ok(TxResult {
        gas_used: tx_gas_meter.borrow().get_tx_consumed_gas(),
        batch_results,
    }
    .to_extended_result(masp_section_refs))
>>>>>>> f4ee4d39
}

/// Perform the actual transfer of fees from the fee payer to the block
/// proposer. No modifications to the write log are committed or dropped in this
/// function: this logic is up to the caller.
pub fn transfer_fee<S, D, H, CA>(
    shell_params: &mut ShellParams<'_, S, D, H, CA>,
    block_proposer: &Address,
    tx: &Tx,
    wrapper: &WrapperTx,
    tx_index: &TxIndex,
) -> Result<Option<MaspTxResult>>
where
    S: State<D = D, H = H>
        + StorageRead
        + TxWrites
        + Read<Err = namada_state::Error>
        + Sync,
    D: 'static + DB + for<'iter> DBIter<'iter> + Sync,
    H: 'static + StorageHasher + Sync,
    CA: 'static + WasmCacheAccess + Sync,
{
    match wrapper.get_tx_fee() {
        Ok(fees) => {
            let fees = crate::token::denom_to_amount(
                fees,
                &wrapper.fee.token,
                shell_params.state,
            )
            .map_err(Error::StorageError)?;

            let balance = crate::token::read_balance(
                shell_params.state,
                &wrapper.fee.token,
                &wrapper.fee_payer(),
            )
            .map_err(Error::StorageError)?;

            let (post_bal, valid_batched_tx_result) = if let Some(post_bal) =
                balance.checked_sub(fees)
            {
                fee_token_transfer(
                    shell_params.state,
                    &wrapper.fee.token,
                    &wrapper.fee_payer(),
                    block_proposer,
                    fees,
                )?;

                (post_bal, None)
            } else {
                // See if the first inner transaction of the batch pays the fees
                // with a masp unshield
                if let Ok(Some(valid_batched_tx_result)) =
                    try_masp_fee_payment(shell_params, tx, tx_index)
                {
                    let balance = crate::token::read_balance(
                        shell_params.state,
                        &wrapper.fee.token,
                        &wrapper.fee_payer(),
                    )
                    .expect("Could not read balance key from storage");

                    let post_bal = match balance.checked_sub(fees) {
                        Some(post_bal) => {
                            // This cannot fail given the checked_sub check here
                            // above
                            fee_token_transfer(
                                shell_params.state,
                                &wrapper.fee.token,
                                &wrapper.fee_payer(),
                                block_proposer,
                                fees,
                            )?;

                            post_bal
                        }
                        None => {
                            // This shouldn't happen as it should be prevented
                            // from process_proposal.
                            tracing::error!(
                                "Transfer of tx fee cannot be applied to due \
                                 to insufficient funds. This shouldn't happen."
                            );
                            return Err(Error::FeeError(
                                "Insufficient funds for fee payment"
                                    .to_string(),
                            ));
                        }
                    };

                    // Batched tx result must be returned (and considered) only
                    // if fee payment was successful
                    (post_bal, Some(valid_batched_tx_result))
                } else {
                    // This shouldn't happen as it should be prevented by
                    // process_proposal.
                    tracing::error!(
                        "Transfer of tx fee cannot be applied to due to \
                         insufficient funds. This shouldn't happen."
                    );
                    return Err(Error::FeeError(
                        "Insufficient funds for fee payment".to_string(),
                    ));
                }
            };

            let target_post_balance = Some(
                namada_token::read_balance(
                    shell_params.state,
                    &wrapper.fee.token,
                    block_proposer,
                )
                .map_err(Error::StorageError)?
                .into(),
            );

            const FEE_PAYMENT_DESCRIPTOR: std::borrow::Cow<'static, str> =
                std::borrow::Cow::Borrowed("wrapper-fee-payment");
            let current_block_height = shell_params
                .state
                .in_mem()
                .get_last_block_height()
                .next_height();
            shell_params.state.write_log_mut().emit_event(
                TokenEvent {
                    descriptor: FEE_PAYMENT_DESCRIPTOR,
                    level: EventLevel::Tx,
                    operation: TokenOperation::transfer(
                        UserAccount::Internal(wrapper.fee_payer()),
                        UserAccount::Internal(block_proposer.clone()),
                        wrapper.fee.token.clone(),
                        fees.into(),
                        post_bal.into(),
                        target_post_balance,
                    ),
                }
                .with(HeightAttr(current_block_height))
                .with(TxHashAttr(tx.header_hash())),
            );

            Ok(valid_batched_tx_result)
        }
        Err(e) => {
            // Fee overflow. This shouldn't happen as it should be prevented
            // by process_proposal.
            tracing::error!(
                "Transfer of tx fee cannot be applied to due to fee overflow. \
                 This shouldn't happen."
            );
            Err(Error::FeeError(format!("{}", e)))
        }
    }
}

fn try_masp_fee_payment<S, D, H, CA>(
    ShellParams {
        tx_gas_meter,
        state,
        vp_wasm_cache,
        tx_wasm_cache,
    }: &mut ShellParams<'_, S, D, H, CA>,
    tx: &Tx,
    tx_index: &TxIndex,
) -> Result<Option<MaspTxResult>>
where
    S: State<D = D, H = H>
        + StorageRead
        + Read<Err = namada_state::Error>
        + Sync,
    D: 'static + DB + for<'iter> DBIter<'iter> + Sync,
    H: 'static + StorageHasher + Sync,
    CA: 'static + WasmCacheAccess + Sync,
{
    // The fee payment is subject to a gas limit imposed by a protocol
    // parameter. Here we instantiate a custom gas meter for this step and
    // initialize it with the already consumed gas. The gas limit should
    // actually be the lowest between the protocol parameter and the actual gas
    // limit of the transaction
    let max_gas_limit = state
        .read::<u64>(
            &namada_parameters::storage::get_masp_fee_payment_gas_limit_key(),
        )
        .expect("Error reading the storage")
        .expect("Missing masp fee payment gas limit in storage")
        .min(tx_gas_meter.borrow().tx_gas_limit.into());
    let gas_scale = get_gas_scale(&**state).map_err(Error::StorageError)?;

    let mut gas_meter = TxGasMeter::new(
        namada_gas::Gas::from_whole_units(max_gas_limit.into(), gas_scale)
            .ok_or_else(|| {
                Error::GasError("Overflow in gas expansion".to_string())
            })?,
    );
    gas_meter
        .copy_consumed_gas_from(&tx_gas_meter.borrow())
        .map_err(|e| Error::GasError(e.to_string()))?;
    let ref_unshield_gas_meter = RefCell::new(gas_meter);

    let valid_batched_tx_result = {
        let first_tx = tx
            .batch_ref_first_tx()
            .ok_or_else(|| Error::MissingInnerTxs)?;
        match apply_wasm_tx(
            &first_tx,
            tx_index,
            ShellParams {
                tx_gas_meter: &ref_unshield_gas_meter,
                state: *state,
                vp_wasm_cache,
                tx_wasm_cache,
            },
        ) {
            Ok(result) => {
                // NOTE: do not commit yet cause this could be exploited to get
                // free masp operations. We can commit only after the entire fee
                // payment has been deemed valid. Also, do not commit to batch
                // cause we might need to discard the effects of this valid
                // unshield (e.g. if it unshield an amount which is not enough
                // to pay the fees)
                if !result.is_accepted() {
                    state.write_log_mut().drop_tx();
                    tracing::error!(
                        "The fee unshielding tx is invalid, some VPs rejected \
                         it: {:#?}",
                        result.vps_result.rejected_vps
                    );
                }

                // Ensure that the transaction is actually a masp one, otherwise
                // reject
                if is_masp_transfer(&result.changed_keys)
                    && result.is_accepted()
                {
                    if let Some(masp_tx_id) =
                        namada_tx::action::get_masp_section_ref(*state)
                            .map_err(Error::StateError)?
                    {
                        Some(MaspTxResult {
                            tx_result: result,
                            masp_section_ref: Either::Left(masp_tx_id),
                        })
                    } else {
                        is_ibc_shielding_transfer(*state)
                            .map_err(Error::StateError)?
                            .then_some(MaspTxResult {
                                tx_result: result,
                                masp_section_ref: Either::Right(
                                    *first_tx.cmt.data_sechash(),
                                ),
                            })
                    }
                } else {
                    None
                }
            }
            Err(e) => {
                state.write_log_mut().drop_tx();
                tracing::error!(
                    "The fee unshielding tx is invalid, wasm run failed: {}",
                    e
                );
                if let Error::GasError(_) = e {
                    // Propagate only if it is a gas error
                    return Err(e);
                }

                None
            }
        }
    };

    tx_gas_meter
        .borrow_mut()
        .copy_consumed_gas_from(&ref_unshield_gas_meter.borrow())
        .map_err(|e| Error::GasError(e.to_string()))?;

    Ok(valid_batched_tx_result)
}

// Manage the token transfer for the fee payment. If an error is detected the
// write log is dropped to prevent committing an inconsistent state. Propagates
// the result to the caller
fn fee_token_transfer<WLS>(
    state: &mut WLS,
    token: &Address,
    src: &Address,
    dest: &Address,
    amount: Amount,
) -> Result<()>
where
    WLS: State + StorageRead + TxWrites,
{
    crate::token::transfer(
        &mut state.with_tx_writes(),
        token,
        src,
        dest,
        amount,
    )
    .map_err(|err| {
        state.write_log_mut().drop_tx();

        Error::StorageError(err)
    })
}

/// Check if the fee payer has enough transparent balance to pay fees
pub fn check_fees<S, D, H, CA>(
    shell_params: &mut ShellParams<'_, S, D, H, CA>,
    tx: &Tx,
    wrapper: &WrapperTx,
) -> Result<Option<MaspTxResult>>
where
    S: State<D = D, H = H>
        + StorageRead
        + Read<Err = namada_state::Error>
        + Sync,
    D: 'static + DB + for<'iter> DBIter<'iter> + Sync,
    H: 'static + StorageHasher + Sync,
    CA: 'static + WasmCacheAccess + Sync,
{
    match wrapper.get_tx_fee() {
        Ok(fees) => {
            let fees = crate::token::denom_to_amount(
                fees,
                &wrapper.fee.token,
                shell_params.state,
            )
            .map_err(Error::StorageError)?;

            let balance = crate::token::read_balance(
                shell_params.state,
                &wrapper.fee.token,
                &wrapper.fee_payer(),
            )
            .map_err(Error::StorageError)?;

            checked!(balance - fees).map_or_else(
                |_| {
                    // See if the first inner transaction of the batch pays
                    // the fees with a masp unshield
                    if let Ok(valid_batched_tx_result @ Some(_)) =
                        try_masp_fee_payment(
                            shell_params,
                            tx,
                            &TxIndex::default(),
                        )
                    {
                        let balance = crate::token::read_balance(
                            shell_params.state,
                            &wrapper.fee.token,
                            &wrapper.fee_payer(),
                        )
                        .map_err(Error::StorageError)?;

                        checked!(balance - fees).map_or_else(
                            |_| {
                                Err(Error::FeeError(
                                    "Masp fee payment unshielded an \
                                     insufficient amount"
                                        .to_string(),
                                ))
                            },
                            |_| Ok(valid_batched_tx_result),
                        )
                    } else {
                        Err(Error::FeeError(
                            "Failed masp fee payment".to_string(),
                        ))
                    }
                },
                |_| Ok(None),
            )
        }
        Err(e) => Err(Error::FeeError(e.to_string())),
    }
}

/// Apply a transaction going via the wasm environment. Gas will be metered and
/// validity predicates will be triggered in the normal way.
pub fn apply_wasm_tx<'a, S, D, H, CA>(
    batched_tx: &BatchedTxRef<'_>,
    tx_index: &TxIndex,
    shell_params: ShellParams<'a, S, D, H, CA>,
) -> Result<BatchedTxResult>
where
    S: State<D = D, H = H> + Sync,
    D: 'static + DB + for<'iter> DBIter<'iter> + Sync,
    H: 'static + StorageHasher + Sync,
    CA: 'static + WasmCacheAccess + Sync,
{
    let ShellParams {
        tx_gas_meter,
        state,
        vp_wasm_cache,
        tx_wasm_cache,
    } = shell_params;

    let verifiers = execute_tx(
        batched_tx,
        tx_index,
        state,
        tx_gas_meter,
        vp_wasm_cache,
        tx_wasm_cache,
    )?;

    let vps_result = check_vps(CheckVps {
        batched_tx,
        tx_index,
        state,
        tx_gas_meter: &mut tx_gas_meter.borrow_mut(),
        verifiers_from_tx: &verifiers,
        vp_wasm_cache,
    })?;

    let initialized_accounts = state.write_log().get_initialized_accounts();
    let changed_keys = state.write_log().get_keys();
    let events = state.write_log_mut().take_events();

    Ok(BatchedTxResult {
        changed_keys,
        vps_result,
        initialized_accounts,
        events,
    })
}

/// Apply a derived transaction to storage based on some protocol transaction.
/// The logic here must be completely deterministic and will be executed by all
/// full nodes every time a protocol transaction is included in a block. Storage
/// is updated natively rather than via the wasm environment, so gas does not
/// need to be metered and validity predicates are bypassed. A [`TxResult`]
/// containing changed keys and the like should be returned in the normal way.
pub(crate) fn apply_protocol_tx<D, H>(
    tx: ProtocolTxType,
    data: Option<Vec<u8>>,
    state: &mut WlState<D, H>,
) -> Result<BatchedTxResult>
where
    D: 'static + DB + for<'iter> DBIter<'iter> + Sync,
    H: 'static + StorageHasher + Sync,
{
    use namada_ethereum_bridge::protocol::transactions;
    use namada_vote_ext::{ethereum_events, validator_set_update};

    let Some(data) = data else {
        return Err(Error::ProtocolTxError(eyre!(
            "Protocol tx data must be present"
        )));
    };
    let ethereum_tx_data = EthereumTxData::deserialize(&tx, &data)
        .wrap_err_with(|| {
            format!(
                "Attempt made to apply an unsupported protocol transaction! - \
                 {tx:?}",
            )
        })
        .map_err(Error::ProtocolTxError)?;

    match ethereum_tx_data {
        EthereumTxData::EthEventsVext(
            namada_vote_ext::ethereum_events::SignedVext(ext),
        ) => {
            let ethereum_events::VextDigest { events, .. } =
                ethereum_events::VextDigest::singleton(ext);
            transactions::ethereum_events::apply_derived_tx(state, events)
                .map_err(Error::ProtocolTxError)
        }
        EthereumTxData::BridgePoolVext(ext) => {
            transactions::bridge_pool_roots::apply_derived_tx(state, ext.into())
                .map_err(Error::ProtocolTxError)
        }
        EthereumTxData::ValSetUpdateVext(ext) => {
            // NOTE(feature = "abcipp"): with ABCI++, we can write the
            // complete proof to storage in one go. the decided vote extension
            // digest must already have >2/3 of the voting power behind it.
            // with ABCI+, multiple vote extension protocol txs may be needed
            // to reach a complete proof.
            let signing_epoch = ext.data.signing_epoch;
            transactions::validator_set_update::aggregate_votes(
                state,
                validator_set_update::VextDigest::singleton(ext),
                signing_epoch,
            )
            .map_err(Error::ProtocolTxError)
        }
        EthereumTxData::EthereumEvents(_)
        | EthereumTxData::BridgePool(_)
        | EthereumTxData::ValidatorSetUpdate(_) => {
            // TODO(namada#198): implement this
            tracing::warn!(
                "Attempt made to apply an unimplemented protocol transaction, \
                 no actions will be taken"
            );
            Ok(BatchedTxResult::default())
        }
    }
}

/// Execute a transaction code. Returns verifiers requested by the transaction.
#[allow(clippy::too_many_arguments)]
fn execute_tx<S, D, H, CA>(
    batched_tx: &BatchedTxRef<'_>,
    tx_index: &TxIndex,
    state: &mut S,
    tx_gas_meter: &RefCell<TxGasMeter>,
    vp_wasm_cache: &mut VpCache<CA>,
    tx_wasm_cache: &mut TxCache<CA>,
) -> Result<BTreeSet<Address>>
where
    S: State<D = D, H = H>,
    D: 'static + DB + for<'iter> DBIter<'iter> + Sync,
    H: 'static + StorageHasher + Sync,
    CA: 'static + WasmCacheAccess + Sync,
{
    wasm::run::tx(
        state,
        tx_gas_meter,
        tx_index,
        batched_tx.tx,
        batched_tx.cmt,
        vp_wasm_cache,
        tx_wasm_cache,
    )
    .map_err(|err| match err {
        wasm::run::Error::GasError(msg) => Error::GasError(msg),
        wasm::run::Error::MissingSection(msg) => Error::MissingSection(msg),
        _ => Error::TxRunnerError(err),
    })
}

/// Arguments to [`check_vps`].
struct CheckVps<'a, S, CA>
where
    S: State,
    CA: 'static + WasmCacheAccess + Sync,
{
    batched_tx: &'a BatchedTxRef<'a>,
    tx_index: &'a TxIndex,
    state: &'a S,
    tx_gas_meter: &'a mut TxGasMeter,
    verifiers_from_tx: &'a BTreeSet<Address>,
    vp_wasm_cache: &'a mut VpCache<CA>,
}

/// Check the acceptance of a transaction by validity predicates
fn check_vps<S, CA>(
    CheckVps {
        batched_tx: tx,
        tx_index,
        state,
        tx_gas_meter,
        verifiers_from_tx,
        vp_wasm_cache,
    }: CheckVps<'_, S, CA>,
) -> Result<VpsResult>
where
    S: State + Sync,
    CA: 'static + WasmCacheAccess + Sync,
{
    let (verifiers, keys_changed) = state
        .write_log()
        .verifiers_and_changed_keys(verifiers_from_tx);

    let vps_result = execute_vps(
        verifiers,
        keys_changed,
        tx,
        tx_index,
        state,
        tx_gas_meter,
        vp_wasm_cache,
    )?;
    tracing::debug!("Total VPs gas cost {:?}", vps_result.gas_used);

    tx_gas_meter
        .add_vps_gas(&vps_result.gas_used)
        .map_err(|err| Error::GasError(err.to_string()))?;

    Ok(vps_result)
}

/// Execute verifiers' validity predicates
#[allow(clippy::too_many_arguments)]
fn execute_vps<S, CA>(
    verifiers: BTreeSet<Address>,
    keys_changed: BTreeSet<storage::Key>,
    batched_tx: &BatchedTxRef<'_>,
    tx_index: &TxIndex,
    state: &S,
    tx_gas_meter: &TxGasMeter,
    vp_wasm_cache: &mut VpCache<CA>,
) -> Result<VpsResult>
where
    S: State + Sync,
    CA: 'static + WasmCacheAccess + Sync,
{
    let vps_result = verifiers
        .par_iter()
        .try_fold(VpsResult::default, |mut result, addr| {
            let gas_meter =
                RefCell::new(VpGasMeter::new_from_tx_meter(tx_gas_meter));
            let tx_accepted = match &addr {
                Address::Implicit(_) | Address::Established(_) => {
                    let (vp_hash, gas) = state
                        .validity_predicate(addr)
                        .map_err(Error::StateError)?;
                    gas_meter
                        .borrow_mut()
                        .consume(gas)
                        .map_err(|err| Error::GasError(err.to_string()))?;
                    let Some(vp_code_hash) = vp_hash else {
                        return Err(Error::MissingAddress(addr.clone()));
                    };

                    wasm::run::vp(
                        vp_code_hash,
                        batched_tx,
                        tx_index,
                        addr,
                        state,
                        &gas_meter,
                        &keys_changed,
                        &verifiers,
                        vp_wasm_cache.clone(),
                    )
                    .map_err(|err| match err {
                        wasm::run::Error::GasError(msg) => Error::GasError(msg),
                        wasm::run::Error::InvalidSectionSignature(msg) => {
                            Error::InvalidSectionSignature(msg)
                        }
                        _ => Error::VpRunnerError(err),
                    })
                }
                Address::Internal(internal_addr) => {
                    let ctx = native_vp::Ctx::new(
                        addr,
                        state,
                        batched_tx.tx,
                        batched_tx.cmt,
                        tx_index,
                        &gas_meter,
                        &keys_changed,
                        &verifiers,
                        vp_wasm_cache.clone(),
                    );

                    match internal_addr {
                        InternalAddress::PoS => {
                            let pos = PosVP { ctx };
                            pos.validate_tx(
                                batched_tx,
                                &keys_changed,
                                &verifiers,
                            )
                            .map_err(Error::PosNativeVpError)
                        }
                        InternalAddress::Ibc => {
                            let ibc = Ibc { ctx };
                            ibc.validate_tx(
                                batched_tx,
                                &keys_changed,
                                &verifiers,
                            )
                            .map_err(Error::IbcNativeVpError)
                        }
                        InternalAddress::Parameters => {
                            let parameters = ParametersVp { ctx };
                            parameters
                                .validate_tx(
                                    batched_tx,
                                    &keys_changed,
                                    &verifiers,
                                )
                                .map_err(Error::ParametersNativeVpError)
                        }
                        InternalAddress::PosSlashPool => Err(
                            Error::AccessForbidden((*internal_addr).clone()),
                        ),
                        InternalAddress::Governance => {
                            let governance = GovernanceVp { ctx };
                            governance
                                .validate_tx(
                                    batched_tx,
                                    &keys_changed,
                                    &verifiers,
                                )
                                .map_err(Error::GovernanceNativeVpError)
                        }
                        InternalAddress::Multitoken => {
                            let multitoken = MultitokenVp { ctx };
                            multitoken
                                .validate_tx(
                                    batched_tx,
                                    &keys_changed,
                                    &verifiers,
                                )
                                .map_err(Error::MultitokenNativeVpError)
                        }
                        InternalAddress::EthBridge => {
                            let bridge = EthBridge { ctx };
                            bridge
                                .validate_tx(
                                    batched_tx,
                                    &keys_changed,
                                    &verifiers,
                                )
                                .map_err(Error::EthBridgeNativeVpError)
                        }
                        InternalAddress::EthBridgePool => {
                            let bridge_pool = BridgePoolVp { ctx };
                            bridge_pool
                                .validate_tx(
                                    batched_tx,
                                    &keys_changed,
                                    &verifiers,
                                )
                                .map_err(Error::BridgePoolNativeVpError)
                        }
                        InternalAddress::Pgf => {
                            let pgf_vp = PgfVp { ctx };
                            pgf_vp
                                .validate_tx(
                                    batched_tx,
                                    &keys_changed,
                                    &verifiers,
                                )
                                .map_err(Error::PgfNativeVpError)
                        }
                        InternalAddress::Nut(_) => {
                            let non_usable_tokens = NonUsableTokens { ctx };
                            non_usable_tokens
                                .validate_tx(
                                    batched_tx,
                                    &keys_changed,
                                    &verifiers,
                                )
                                .map_err(Error::NutNativeVpError)
                        }
                        internal_addr @ (InternalAddress::IbcToken(_)
                        | InternalAddress::Erc20(_)) => {
                            // The address should be a part of a multitoken
                            // key
                            verifiers
                                .contains(&Address::Internal(
                                    InternalAddress::Multitoken,
                                ))
                                .ok_or_else(|| {
                                    Error::AccessForbidden(
                                        internal_addr.clone(),
                                    )
                                })
                        }
                        InternalAddress::Masp => {
                            let masp = MaspVp { ctx };
                            masp.validate_tx(
                                batched_tx,
                                &keys_changed,
                                &verifiers,
                            )
                            .map_err(Error::MaspNativeVpError)
                        }
                        InternalAddress::TempStorage => Err(
                            // Temp storage changes must never be committed
                            Error::AccessForbidden((*internal_addr).clone()),
                        ),
                        InternalAddress::ReplayProtection => Err(
                            // Replay protection entries should never be
                            // written to
                            // via transactions
                            Error::AccessForbidden((*internal_addr).clone()),
                        ),
                    }
                }
            };

            tx_accepted.map_or_else(
                |err| {
                    result
                        .status_flags
                        .insert(err.invalid_section_signature_flag());
                    result.rejected_vps.insert(addr.clone());
                    result.errors.push((addr.clone(), err.to_string()));
                },
                |()| {
                    result.accepted_vps.insert(addr.clone());
                },
            );

            // Execution of VPs can (and must) be short-circuited
            // only in case of a gas overflow to prevent the
            // transaction from consuming resources that have not
            // been acquired in the corresponding wrapper tx. For
            // all the other errors we keep evaluating the vps. This
            // allows to display a consistent VpsResult across all
            // nodes and find any invalid signatures
            result
                .gas_used
                .set(gas_meter.into_inner())
                .map_err(|err| Error::GasError(err.to_string()))?;

            Ok(result)
        })
        .try_reduce(VpsResult::default, |a, b| {
            merge_vp_results(a, b, tx_gas_meter)
        })?;

    Ok(vps_result)
}

/// Merge VP results from parallel runs
fn merge_vp_results(
    a: VpsResult,
    mut b: VpsResult,
    tx_gas_meter: &TxGasMeter,
) -> Result<VpsResult> {
    let mut accepted_vps = a.accepted_vps;
    let mut rejected_vps = a.rejected_vps;
    accepted_vps.extend(b.accepted_vps);
    rejected_vps.extend(b.rejected_vps);
    let mut errors = a.errors;
    errors.append(&mut b.errors);
    let status_flags = a.status_flags | b.status_flags;
    let mut gas_used = a.gas_used;

    gas_used
        .merge(b.gas_used, tx_gas_meter)
        .map_err(|err| Error::GasError(err.to_string()))?;

    Ok(VpsResult {
        accepted_vps,
        rejected_vps,
        gas_used,
        errors,
        status_flags,
    })
}

#[cfg(test)]
mod tests {
    use eyre::Result;
    use namada_core::collections::HashMap;
    use namada_core::ethereum_events::testing::DAI_ERC20_ETH_ADDRESS;
    use namada_core::ethereum_events::{EthereumEvent, TransferToNamada};
    use namada_core::keccak::keccak_hash;
    use namada_core::storage::BlockHeight;
    use namada_core::voting_power::FractionalVotingPower;
    use namada_core::{address, key};
    use namada_ethereum_bridge::protocol::transactions::votes::{
        EpochedVotingPower, Votes,
    };
    use namada_ethereum_bridge::storage::eth_bridge_queries::EthBridgeQueries;
    use namada_ethereum_bridge::storage::proof::EthereumProof;
    use namada_ethereum_bridge::storage::{vote_tallies, vp};
    use namada_ethereum_bridge::test_utils;
    use namada_tx::{SignableEthMessage, Signed};
    use namada_vote_ext::bridge_pool_roots::BridgePoolRootVext;
    use namada_vote_ext::ethereum_events::EthereumEventsVext;

    use super::*;

    fn apply_eth_tx<D, H>(
        tx: EthereumTxData,
        state: &mut WlState<D, H>,
    ) -> Result<BatchedTxResult>
    where
        D: 'static + DB + for<'iter> DBIter<'iter> + Sync,
        H: 'static + StorageHasher + Sync,
    {
        let (data, tx) = tx.serialize();
        let tx_result = apply_protocol_tx(tx, Some(data), state)?;
        Ok(tx_result)
    }

    #[test]
    /// Tests that if the same [`ProtocolTxType::EthEventsVext`] is applied
    /// twice within the same block, it doesn't result in voting power being
    /// double counted.
    fn test_apply_protocol_tx_duplicate_eth_events_vext() -> Result<()> {
        let validator_a = address::testing::established_address_2();
        let validator_b = address::testing::established_address_3();
        let validator_a_stake = Amount::native_whole(100);
        let validator_b_stake = Amount::native_whole(100);
        let total_stake = validator_a_stake + validator_b_stake;
        let (mut state, _) = test_utils::setup_storage_with_validators(
            HashMap::from_iter(vec![
                (validator_a.clone(), validator_a_stake),
                (validator_b, validator_b_stake),
            ]),
        );
        let event = EthereumEvent::TransfersToNamada {
            nonce: 0.into(),
            transfers: vec![TransferToNamada {
                amount: Amount::from(100),
                asset: DAI_ERC20_ETH_ADDRESS,
                receiver: address::testing::established_address_4(),
            }],
        };
        let vext = EthereumEventsVext {
            block_height: BlockHeight(100),
            validator_addr: address::testing::established_address_2(),
            ethereum_events: vec![event.clone()],
        };
        let signing_key = key::testing::keypair_1();
        let signed = vext.sign(&signing_key);
        let tx = EthereumTxData::EthEventsVext(
            namada_vote_ext::ethereum_events::SignedVext(signed),
        );

        apply_eth_tx(tx.clone(), &mut state)?;
        apply_eth_tx(tx, &mut state)?;

        let eth_msg_keys = vote_tallies::Keys::from(&event);
        let seen_by: Votes = state.read(&eth_msg_keys.seen_by())?.unwrap();
        assert_eq!(seen_by, Votes::from([(validator_a, BlockHeight(100))]));

        // the vote should have only be applied once
        let voting_power: EpochedVotingPower =
            state.read(&eth_msg_keys.voting_power())?.unwrap();
        let expected = EpochedVotingPower::from([(
            0.into(),
            FractionalVotingPower::HALF * total_stake,
        )]);
        assert_eq!(voting_power, expected);

        Ok(())
    }

    #[test]
    /// Tests that if the same [`ProtocolTxType::BridgePoolVext`] is applied
    /// twice within the same block, it doesn't result in voting power being
    /// double counted.
    fn test_apply_protocol_tx_duplicate_bp_roots_vext() -> Result<()> {
        let validator_a = address::testing::established_address_2();
        let validator_b = address::testing::established_address_3();
        let validator_a_stake = Amount::native_whole(100);
        let validator_b_stake = Amount::native_whole(100);
        let total_stake = validator_a_stake + validator_b_stake;
        let (mut state, keys) = test_utils::setup_storage_with_validators(
            HashMap::from_iter(vec![
                (validator_a.clone(), validator_a_stake),
                (validator_b, validator_b_stake),
            ]),
        );
        vp::bridge_pool::init_storage(&mut state);

        let root = state.ethbridge_queries().get_bridge_pool_root();
        let nonce = state.ethbridge_queries().get_bridge_pool_nonce();
        test_utils::commit_bridge_pool_root_at_height(
            &mut state,
            &root,
            100.into(),
        );
        let to_sign = keccak_hash([root.0, nonce.to_bytes()].concat());
        let signing_key = key::testing::keypair_1();
        let hot_key =
            &keys[&address::testing::established_address_2()].eth_bridge;
        let sig = Signed::<_, SignableEthMessage>::new(hot_key, to_sign).sig;
        let vext = BridgePoolRootVext {
            block_height: BlockHeight(100),
            validator_addr: address::testing::established_address_2(),
            sig,
        }
        .sign(&signing_key);
        let tx = EthereumTxData::BridgePoolVext(vext);
        apply_eth_tx(tx.clone(), &mut state)?;
        apply_eth_tx(tx, &mut state)?;

        let bp_root_keys = vote_tallies::Keys::from((
            &vote_tallies::BridgePoolRoot(EthereumProof::new((root, nonce))),
            100.into(),
        ));
        let root_seen_by: Votes = state.read(&bp_root_keys.seen_by())?.unwrap();
        assert_eq!(
            root_seen_by,
            Votes::from([(validator_a, BlockHeight(100))])
        );
        // the vote should have only be applied once
        let voting_power: EpochedVotingPower =
            state.read(&bp_root_keys.voting_power())?.unwrap();
        let expected = EpochedVotingPower::from([(
            0.into(),
            FractionalVotingPower::HALF * total_stake,
        )]);
        assert_eq!(voting_power, expected);

        Ok(())
    }

    #[test]
    fn test_native_vp_out_of_gas() {
        let (mut state, _validators) = test_utils::setup_default_storage();

        // some random token address
        let token_address = Address::Established([0xff; 20].into());

        let src_address = Address::Established([0xab; 20].into());
        let dst_address = Address::Established([0xba; 20].into());

        // supply an address with 1000 of said token
        namada_token::credit_tokens(
            &mut state,
            &token_address,
            &src_address,
            1000.into(),
        )
        .unwrap();

        // commit storage changes. this will act as the
        // initial state of the chain
        state.commit_tx_batch();
        state.commit_block().unwrap();

        // "execute" a dummy tx, by manually performing its state changes
        let (dummy_tx, changed_keys, verifiers) = {
            let mut tx = Tx::from_type(namada_tx::data::TxType::Raw);
            tx.set_code(namada_tx::Code::new(vec![], None));
            tx.set_data(namada_tx::Data::new(vec![]));

            // transfer half of the supply of src to dst
            namada_token::transfer(
                &mut state,
                &token_address,
                &src_address,
                &dst_address,
                500.into(),
            )
            .unwrap();

            let changed_keys = {
                let mut set = BTreeSet::new();
                set.insert(namada_token::storage_key::balance_key(
                    &token_address,
                    &src_address,
                ));
                set.insert(namada_token::storage_key::balance_key(
                    &token_address,
                    &dst_address,
                ));
                set
            };

            let verifiers = {
                let mut set = BTreeSet::new();
                set.insert(Address::Internal(InternalAddress::Multitoken));
                set
            };

            (tx, changed_keys, verifiers)
        };

        // temp vp cache
        let (mut vp_cache, _) =
            wasm::compilation_cache::common::testing::cache();

        // gas meter with no gas left
        let gas_meter = TxGasMeter::new(0);

        let batched_tx = dummy_tx.batch_ref_first_tx().unwrap();
        let result = execute_vps(
            verifiers,
            changed_keys,
            &batched_tx,
            &TxIndex::default(),
            &state,
            &gas_meter,
            &mut vp_cache,
        );
        assert!(matches!(result.unwrap_err(), Error::GasError(_)));
    }
}<|MERGE_RESOLUTION|>--- conflicted
+++ resolved
@@ -489,17 +489,10 @@
     // have propagated an error)
     shell_params.state.write_log_mut().commit_batch();
 
-<<<<<<< HEAD
-    let (batch_results, masp_tx_refs) = payment_result.map_or_else(
+    let (batch_results, masp_section_refs) = payment_result.map_or_else(
         || (TxResult::default(), None),
-        |(batched_result, masp_section_ref)| {
+        |masp_tx_result| {
             let mut batch = TxResult::default();
-=======
-    let (batch_results, masp_section_refs) = payment_result.map_or_else(
-        || (BatchResults::default(), None),
-        |masp_tx_result| {
-            let mut batch = BatchResults::default();
->>>>>>> f4ee4d39
             batch.insert_inner_tx_result(
                 // Ok to unwrap cause if we have a batched result it means
                 // we've executed the first tx in the batch
@@ -522,15 +515,7 @@
         .add_wrapper_gas(tx_bytes)
         .map_err(|err| Error::GasError(err.to_string()))?;
 
-<<<<<<< HEAD
-    Ok(batch_results.to_extended_result(masp_tx_refs))
-=======
-    Ok(TxResult {
-        gas_used: tx_gas_meter.borrow().get_tx_consumed_gas(),
-        batch_results,
-    }
-    .to_extended_result(masp_section_refs))
->>>>>>> f4ee4d39
+    Ok(batch_results.to_extended_result(masp_section_refs))
 }
 
 /// Perform the actual transfer of fees from the fee payer to the block
