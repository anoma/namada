--- conflicted
+++ resolved
@@ -746,13 +746,9 @@
                     );
                 }
 
-<<<<<<< HEAD
-=======
                 let actions =
                     state.read_actions().map_err(Error::StateError)?;
-                let masp_ref =
-                    namada_tx::action::get_masp_section_ref(&actions);
->>>>>>> fc63450e
+
                 // Ensure that the transaction is actually a masp one, otherwise
                 // reject
                 if is_masp_transfer(&result.changed_keys)
