--- conflicted
+++ resolved
@@ -61,13 +61,8 @@
     Ok(())
 }
 
-<<<<<<< HEAD
 /// Query the current pgf continuous payments
-pub fn get_payments<S>(storage: &S) -> StorageResult<Vec<StoragePgfFunding>>
-=======
-/// Query the current pgf continous payments
 pub fn get_payments<S>(storage: &S) -> Result<Vec<StoragePgfFunding>>
->>>>>>> 224798f3
 where
     S: StorageRead,
 {
