use std::cmp::Ordering;
use std::ops::{Deref, DerefMut};

use namada_core::address::Address;
use namada_core::borsh::BorshSerializeExt;
use namada_core::chain::ChainId;
use namada_core::storage;
use namada_core::time::DateTimeUtc;
use namada_parameters::EpochDuration;
use namada_replay_protection as replay_protection;
use namada_storage::conversion_state::{ConversionState, WithConversionState};
use namada_storage::{BlockHeight, BlockStateRead, BlockStateWrite, ResultExt};

use crate::in_memory::InMemory;
use crate::write_log::{StorageModification, WriteLog};
use crate::{
    is_pending_transfer_key, DBIter, Epoch, Error, Hash, Key, LastBlock,
    MembershipProof, MerkleTree, MerkleTreeError, ProofOps, Result, State,
    StateRead, StorageHasher, StorageResult, StoreType, DB,
    EPOCH_SWITCH_BLOCKS_DELAY, STORAGE_ACCESS_GAS_PER_BYTE,
};

/// Owned state with full R/W access.
#[derive(Debug)]
pub struct FullAccessState<D, H>(pub(crate) WlState<D, H>)
where
    D: DB + for<'iter> DBIter<'iter>,
    H: StorageHasher;

/// State with a write-logged storage.
#[derive(Debug)]
pub struct WlState<D, H>
where
    D: DB + for<'iter> DBIter<'iter>,
    H: StorageHasher,
{
    /// Write log
    pub(crate) write_log: WriteLog,
    /// DB (usually a MockDB or PersistentDB)
    /// In public API this is immutable in WlState (only mutable in
    /// `FullAccessState`).
    pub(crate) db: D,
    /// State in memory
    pub(crate) in_mem: InMemory<H>,
    /// Static merkle tree storage key filter
    pub merkle_tree_key_filter: fn(&storage::Key) -> bool,
}

/// State with a temporary write log. This is used for dry-running txs and ABCI
/// prepare and processs proposal, which must not modify the actual state.
#[derive(Debug)]
pub struct TempWlState<'a, D, H>
where
    D: DB + for<'iter> DBIter<'iter>,
    H: StorageHasher,
{
    /// Write log
    pub(crate) write_log: WriteLog,
    // DB
    pub(crate) db: &'a D,
    /// State
    pub(crate) in_mem: &'a InMemory<H>,
}

impl<D, H> FullAccessState<D, H>
where
    D: 'static + DB + for<'iter> DBIter<'iter>,
    H: 'static + StorageHasher,
{
    pub fn write_log_mut(&mut self) -> &mut WriteLog {
        &mut self.0.write_log
    }

    pub fn in_mem_mut(&mut self) -> &mut InMemory<H> {
        &mut self.0.in_mem
    }

    pub fn db_mut(&mut self) -> &mut D {
        &mut self.0.db
    }

    pub fn restrict_writes_to_write_log(&mut self) -> &mut WlState<D, H> {
        &mut self.0
    }

    pub fn read_only(&self) -> &WlState<D, H> {
        &self.0
    }

    pub fn open(
        db_path: impl AsRef<std::path::Path>,
        cache: Option<&D::Cache>,
        chain_id: ChainId,
        native_token: Address,
        storage_read_past_height_limit: Option<u64>,
        merkle_tree_key_filter: fn(&storage::Key) -> bool,
    ) -> Self {
        let write_log = WriteLog::default();
        let db = D::open(db_path, cache);
        let in_mem = InMemory::new(
            chain_id,
            native_token,
            storage_read_past_height_limit,
        );
        let mut state = Self(WlState {
            write_log,
            db,
            in_mem,
            merkle_tree_key_filter,
        });
        state.load_last_state();
        state
    }

    #[allow(dead_code)]
    /// Check if the given address exists on chain and return the gas cost.
    pub fn db_exists(&self, addr: &Address) -> Result<(bool, u64)> {
        let key = storage::Key::validity_predicate(addr);
        self.db_has_key(&key)
    }

    /// Initialize a new epoch when the current epoch is finished. Returns
    /// `true` on a new epoch.
    pub fn update_epoch(
        &mut self,
        height: BlockHeight,
        time: DateTimeUtc,
    ) -> StorageResult<bool> {
        let parameters = namada_parameters::read(self)
            .expect("Couldn't read protocol parameters");

        match self.in_mem.update_epoch_blocks_delay.as_mut() {
            None => {
                // Check if the new epoch minimum start height and start time
                // have been fulfilled. If so, queue the next
                // epoch to start two blocks into the future so
                // as to align validator set updates + etc with
                // tendermint. This is because tendermint has a two block delay
                // to validator changes.
                let current_epoch_duration_satisfied = height
                    >= self.in_mem.next_epoch_min_start_height
                    && time >= self.in_mem.next_epoch_min_start_time;
                if current_epoch_duration_satisfied {
                    self.in_mem.update_epoch_blocks_delay =
                        Some(EPOCH_SWITCH_BLOCKS_DELAY);
                }
            }
            Some(blocks_until_switch) => {
                *blocks_until_switch -= 1;
            }
        };
        let new_epoch =
            matches!(self.in_mem.update_epoch_blocks_delay, Some(0));

        if new_epoch {
            // Reset the delay tracker
            self.in_mem.update_epoch_blocks_delay = None;

            // Begin a new epoch
            self.in_mem.block.epoch = self.in_mem.block.epoch.next();
            let EpochDuration {
                min_num_of_blocks,
                min_duration,
            } = parameters.epoch_duration;
            self.in_mem.next_epoch_min_start_height =
                height + min_num_of_blocks;
            self.in_mem.next_epoch_min_start_time = time + min_duration;

            self.in_mem.block.pred_epochs.new_epoch(height);
            tracing::info!("Began a new epoch {}", self.in_mem.block.epoch);
        }
        Ok(new_epoch)
    }

    /// Commit the current block's write log to the storage and commit the block
    /// to DB. Starts a new block write log.
    pub fn commit_block(&mut self) -> StorageResult<()> {
        if self.in_mem.last_epoch != self.in_mem.block.epoch {
            self.in_mem_mut()
                .update_epoch_in_merkle_tree()
                .into_storage_result()?;
        }

        let mut batch = D::batch();
        self.commit_write_log_block(&mut batch)
            .into_storage_result()?;
        self.commit_block_from_batch(batch).into_storage_result()
    }

    /// Commit the current block's write log to the storage. Starts a new block
    /// write log.
    pub fn commit_write_log_block(
        &mut self,
        batch: &mut D::WriteBatch,
    ) -> Result<()> {
        for (key, entry) in
            std::mem::take(&mut self.0.write_log.block_write_log).into_iter()
        {
            match entry {
                StorageModification::Write { value } => {
                    self.batch_write_subspace_val(batch, &key, value)?;
                }
                StorageModification::Delete => {
                    self.batch_delete_subspace_val(batch, &key)?;
                }
                StorageModification::InitAccount { vp_code_hash } => {
                    self.batch_write_subspace_val(batch, &key, vp_code_hash)?;
                }
            }
        }
        debug_assert!(self.0.write_log.block_write_log.is_empty());

        // Replay protections specifically. Starts with moving the current
        // hashes from the previous block to the general bucket
        self.move_current_replay_protection_entries(batch)?;

        for hash in
            std::mem::take(&mut self.0.write_log.replay_protection).iter()
        {
            self.write_replay_protection_entry(
                batch,
                &replay_protection::current_key(hash),
            )?;
        }
        debug_assert!(self.0.write_log.replay_protection.is_empty());

        if let Some(address_gen) = self.0.write_log.address_gen.take() {
            self.0.in_mem.address_gen = address_gen
        }
        Ok(())
    }

    /// Start write batch.
    pub fn batch() -> D::WriteBatch {
        D::batch()
    }

    /// Execute write batch.
    pub fn exec_batch(&mut self, batch: D::WriteBatch) -> Result<()> {
        Ok(self.db.exec_batch(batch)?)
    }

    /// Batch write the value with the given height and account subspace key to
    /// the DB. Returns the size difference from previous value, if any, or
    /// the size of the value otherwise.
    pub fn batch_write_subspace_val(
        &mut self,
        batch: &mut D::WriteBatch,
        key: &Key,
        value: impl AsRef<[u8]>,
    ) -> Result<i64> {
        let value = value.as_ref();
        let is_key_merklized = (self.merkle_tree_key_filter)(key);

        if is_pending_transfer_key(key) {
            // The tree of the bridge pool stores the current height for the
            // pending transfer
            let height = self.in_mem.block.height.serialize_to_vec();
            self.in_mem.block.tree.update(key, height)?;
        } else {
            // Update the merkle tree
            if is_key_merklized {
                self.in_mem.block.tree.update(key, value)?;
            }
        }
        Ok(self.db.batch_write_subspace_val(
            batch,
            self.in_mem.block.height,
            key,
            value,
            is_key_merklized,
        )?)
    }

    /// Batch delete the value with the given height and account subspace key
    /// from the DB. Returns the size of the removed value, if any, 0 if no
    /// previous value was found.
    pub fn batch_delete_subspace_val(
        &mut self,
        batch: &mut D::WriteBatch,
        key: &Key,
    ) -> Result<i64> {
        let is_key_merklized = (self.merkle_tree_key_filter)(key);
        // Update the merkle tree
        if is_key_merklized {
            self.in_mem.block.tree.delete(key)?;
        }
        Ok(self.db.batch_delete_subspace_val(
            batch,
            self.in_mem.block.height,
            key,
            is_key_merklized,
        )?)
    }

    // Prune merkle tree stores. Use after updating self.block.height in the
    // commit.
    fn prune_merkle_tree_stores(
        &mut self,
        batch: &mut D::WriteBatch,
    ) -> Result<()> {
        if self.in_mem.block.epoch.0 == 0 {
            return Ok(());
        }
        // Prune non-provable stores at the previous epoch
        for st in StoreType::iter_non_provable() {
            self.0.db.prune_merkle_tree_store(
                batch,
                st,
                self.in_mem.block.epoch.prev(),
            )?;
        }
        // Prune provable stores
        let oldest_epoch = self.in_mem.get_oldest_epoch();
        if oldest_epoch.0 > 0 {
            // Remove stores at the previous epoch because the Merkle tree
            // stores at the starting height of the epoch would be used to
            // restore stores at a height (> oldest_height) in the epoch
            for st in StoreType::iter_provable() {
                self.db.prune_merkle_tree_store(
                    batch,
                    st,
                    oldest_epoch.prev(),
                )?;
            }

            // Prune the BridgePool subtree stores with invalid nonce
            let mut epoch = match self.get_oldest_epoch_with_valid_nonce()? {
                Some(epoch) => epoch,
                None => return Ok(()),
            };
            while oldest_epoch < epoch {
                epoch = epoch.prev();
                self.db.prune_merkle_tree_store(
                    batch,
                    &StoreType::BridgePool,
                    epoch,
                )?;
            }
        }

        Ok(())
    }

    /// Check it the given transaction's hash is already present in storage
    pub fn has_replay_protection_entry(&self, hash: &Hash) -> Result<bool> {
        Ok(self.db.has_replay_protection_entry(hash)?)
    }

    /// Write the provided tx hash to storage
    pub fn write_replay_protection_entry(
        &mut self,
        batch: &mut D::WriteBatch,
        key: &Key,
    ) -> Result<()> {
        self.db.write_replay_protection_entry(batch, key)?;
        Ok(())
    }

    /// Move the tx hashes from the current bucket to the general one
    pub fn move_current_replay_protection_entries(
        &mut self,
        batch: &mut D::WriteBatch,
    ) -> Result<()> {
        Ok(self.db.move_current_replay_protection_entries(batch)?)
    }

    /// Get oldest epoch which has the valid signed nonce of the bridge pool
    fn get_oldest_epoch_with_valid_nonce(&self) -> Result<Option<Epoch>> {
        let last_height = self.in_mem.get_last_block_height();
        let current_nonce = match self
            .db
            .read_bridge_pool_signed_nonce(last_height, last_height)?
        {
            Some(nonce) => nonce,
            None => return Ok(None),
        };
        let (mut epoch, _) = self.in_mem.get_last_epoch();
        // We don't need to check the older epochs because their Merkle tree
        // snapshots have been already removed
        let oldest_epoch = self.in_mem.get_oldest_epoch();
        // Look up the last valid epoch which has the previous nonce of the
        // current one. It has the previous nonce, but it was
        // incremented during the epoch.
        while 0 < epoch.0 && oldest_epoch <= epoch {
            epoch = epoch.prev();
            let height = match self
                .in_mem
                .block
                .pred_epochs
                .get_start_height_of_epoch(epoch)
            {
                Some(h) => h,
                None => continue,
            };
            let nonce = match self
                .db
                .read_bridge_pool_signed_nonce(height, last_height)?
            {
                Some(nonce) => nonce,
                // skip pruning when the old epoch doesn't have the signed nonce
                None => break,
            };
            if nonce < current_nonce {
                break;
            }
        }
        Ok(Some(epoch))
    }

    /// Rebuild full Merkle tree after [`read_last_block()`]
    fn rebuild_full_merkle_tree(
        &self,
        height: BlockHeight,
    ) -> Result<MerkleTree<H>> {
        self.get_merkle_tree(height, None)
    }

    /// Load the full state at the last committed height, if any. Returns the
    /// Merkle root hash and the height of the committed block.
    fn load_last_state(&mut self) {
        if let Some(BlockStateRead {
<<<<<<< HEAD
            hash,
=======
            merkle_tree_stores,
>>>>>>> c2eccab7
            height,
            time,
            epoch,
            pred_epochs,
            next_epoch_min_start_height,
            next_epoch_min_start_time,
            update_epoch_blocks_delay,
            results,
            address_gen,
            conversion_state,
            ethereum_height,
            eth_events_queue,
            commit_only_data,
        }) = self
            .0
            .db
            .read_last_block()
            .expect("Read block call must not fail")
        {
            {
                let in_mem = &mut self.0.in_mem;
                in_mem.block.height = height;
                in_mem.block.epoch = epoch;
                in_mem.block.results = results;
                in_mem.block.pred_epochs = pred_epochs;
                in_mem.last_block = Some(LastBlock { height, time });
                in_mem.last_epoch = epoch;
                in_mem.next_epoch_min_start_height =
                    next_epoch_min_start_height;
                in_mem.next_epoch_min_start_time = next_epoch_min_start_time;
                in_mem.update_epoch_blocks_delay = update_epoch_blocks_delay;
                in_mem.address_gen = address_gen;
                in_mem.commit_only_data = commit_only_data;
            }

            // Rebuild Merkle tree - requires the values above to be set first
            let tree = self
                .rebuild_full_merkle_tree(height)
                .expect("Merkle tree should be restored");

            tree.validate().map_err(Error::MerkleTreeError).unwrap();

            let in_mem = &mut self.0.in_mem;
            in_mem.block.tree = tree;
            in_mem.conversion_state = conversion_state;
            in_mem.ethereum_height = ethereum_height;
            in_mem.eth_events_queue = eth_events_queue;
            tracing::debug!("Loaded storage from DB");
        } else {
            tracing::info!("No state could be found");
        }
    }

    pub fn commit_only_data(&mut self) -> Result<()> {
        let data = self.in_mem().commit_only_data.serialize();
        self.in_mem_mut()
            .block
            .tree
            .update_commit_data(data)
            .map_err(Error::MerkleTreeError)
    }

    /// Persist the block's state from batch writes to the database.
    /// Note that unlike `commit_block` this method doesn't commit the write
    /// log.
    pub fn commit_block_from_batch(
        &mut self,
        mut batch: D::WriteBatch,
    ) -> Result<()> {
        // All states are written only when the first height or a new epoch
        let is_full_commit = self.in_mem.block.height.0 == 1
            || self.in_mem.last_epoch != self.in_mem.block.epoch;

        // For convenience in tests, fill-in a header if it's missing.
        // Normally, the header is added in `FinalizeBlock`.
        #[cfg(any(test, feature = "testing", feature = "benches"))]
        {
            if self.in_mem.header.is_none() {
                self.in_mem.header = Some(storage::Header {
                    hash: Hash::default(),
                    #[allow(clippy::disallowed_methods)]
                    time: DateTimeUtc::now(),
                    next_validators_hash: Hash::default(),
                });
            }
        }

        self.commit_only_data()?;

        let state = BlockStateWrite {
            merkle_tree_stores: self.in_mem.block.tree.stores(),
            header: self.in_mem.header.as_ref(),
            height: self.in_mem.block.height,
            time: self
                .in_mem
                .header
                .as_ref()
                .expect("Must have a block header on commit")
                .time,
            epoch: self.in_mem.block.epoch,
            results: &self.in_mem.block.results,
            pred_epochs: &self.in_mem.block.pred_epochs,
            next_epoch_min_start_height: self
                .in_mem
                .next_epoch_min_start_height,
            next_epoch_min_start_time: self.in_mem.next_epoch_min_start_time,
            update_epoch_blocks_delay: self.in_mem.update_epoch_blocks_delay,
            address_gen: &self.in_mem.address_gen,
            conversion_state: &self.in_mem.conversion_state,
            ethereum_height: self.in_mem.ethereum_height.as_ref(),
            eth_events_queue: &self.in_mem.eth_events_queue,
            commit_only_data: &self.in_mem.commit_only_data,
        };
        self.db
            .add_block_to_batch(state, &mut batch, is_full_commit)?;
        let header = self
            .in_mem
            .header
            .take()
            .expect("Must have a block header on commit");
        self.in_mem.last_block = Some(LastBlock {
            height: self.in_mem.block.height,
            time: header.time,
        });
        self.in_mem.last_epoch = self.in_mem.block.epoch;
        if is_full_commit {
            // prune old merkle tree stores
            self.prune_merkle_tree_stores(&mut batch)?;
        }
        // If there's a previous block, prune non-persisted diffs from it
        if let Some(height) = self.in_mem.block.height.checked_prev() {
            self.db.prune_non_persisted_diffs(&mut batch, height)?;
        }
        self.db.exec_batch(batch)?;
        Ok(())
    }
}

impl<D, H> WlState<D, H>
where
    D: 'static + DB + for<'iter> DBIter<'iter>,
    H: 'static + StorageHasher,
{
    pub fn write_log(&self) -> &WriteLog {
        &self.write_log
    }

    pub fn in_mem(&self) -> &InMemory<H> {
        &self.in_mem
    }

    pub fn in_mem_mut(&mut self) -> &mut InMemory<H> {
        &mut self.in_mem
    }

    pub fn db(&self) -> &D {
        // NOTE: `WlState` must not be allowed mutable access to DB
        &self.db
    }

    pub fn write_log_mut(&mut self) -> &mut WriteLog {
        &mut self.write_log
    }

    pub fn with_temp_write_log(&self) -> TempWlState<'_, D, H> {
        TempWlState {
            write_log: WriteLog::default(),
            db: &self.db,
            in_mem: &self.in_mem,
        }
    }

    /// Commit the current transaction's write log to the block when it's
    /// accepted by all the triggered validity predicates. Starts a new
    /// transaction write log.
    pub fn commit_tx(&mut self) {
        self.write_log.commit_tx()
    }

    /// Drop the current transaction's write log when it's declined by any of
    /// the triggered validity predicates. Starts a new transaction write log.
    pub fn drop_tx(&mut self) {
        self.write_log.drop_tx()
    }

    /// Mark the provided transaction's hash as redundant to prevent committing
    /// it to storage.
    pub fn redundant_tx_hash(
        &mut self,
        hash: &Hash,
    ) -> crate::write_log::Result<()> {
        self.write_log.redundant_tx_hash(hash)
    }

    #[inline]
    pub fn get_current_decision_height(&self) -> BlockHeight {
        self.in_mem.get_last_block_height() + 1
    }

    /// Check if we are at a given [`BlockHeight`] offset, `height_offset`,
    /// within the current epoch.
    pub fn is_deciding_offset_within_epoch(&self, height_offset: u64) -> bool {
        let current_decision_height = self.get_current_decision_height();

        let pred_epochs = &self.in_mem.block.pred_epochs;
        let fst_heights_of_each_epoch = pred_epochs.first_block_heights();

        fst_heights_of_each_epoch
            .last()
            .map(|&h| {
                let height_offset_within_epoch = h + height_offset;
                current_decision_height == height_offset_within_epoch
            })
            .unwrap_or(false)
    }

    /// Returns a value from the specified subspace at the given height (or the
    /// last committed height when 0) and the gas cost.
    pub fn db_read_with_height(
        &self,
        key: &storage::Key,
        height: BlockHeight,
    ) -> Result<(Option<Vec<u8>>, u64)> {
        // `0` means last committed height
        if height == BlockHeight(0)
            || height >= self.in_mem().get_last_block_height()
        {
            self.db_read(key)
        } else {
            if !(self.merkle_tree_key_filter)(key) {
                return Ok((None, 0));
            }

            match self.db().read_subspace_val_with_height(
                key,
                height,
                self.in_mem().get_last_block_height(),
            )? {
                Some(v) => {
                    let gas = (key.len() + v.len()) as u64
                        * STORAGE_ACCESS_GAS_PER_BYTE;
                    Ok((Some(v), gas))
                }
                None => {
                    Ok((None, key.len() as u64 * STORAGE_ACCESS_GAS_PER_BYTE))
                }
            }
        }
    }

    /// Write a value to the specified subspace and returns the gas cost and the
    /// size difference
    #[cfg(any(test, feature = "testing", feature = "benches"))]
    pub fn db_write(
        &mut self,
        key: &Key,
        value: impl AsRef<[u8]>,
    ) -> Result<(u64, i64)> {
        // Note that this method is the same as `StorageWrite::write_bytes`,
        // but with gas and storage bytes len diff accounting
        tracing::debug!("storage write key {}", key,);
        let value = value.as_ref();
        let is_key_merklized = (self.merkle_tree_key_filter)(key);

        if is_pending_transfer_key(key) {
            // The tree of the bright pool stores the current height for the
            // pending transfer
            let height = self.in_mem.block.height.serialize_to_vec();
            self.in_mem.block.tree.update(key, height)?;
        } else {
            // Update the merkle tree
            if is_key_merklized {
                self.in_mem.block.tree.update(key, value)?;
            }
        }

        let len = value.len();
        let gas =
            (key.len() + len) as u64 * namada_gas::STORAGE_WRITE_GAS_PER_BYTE;
        let size_diff = self.db.write_subspace_val(
            self.in_mem.block.height,
            key,
            value,
            is_key_merklized,
        )?;
        Ok((gas, size_diff))
    }

    /// Delete the specified subspace and returns the gas cost and the size
    /// difference
    #[cfg(any(test, feature = "testing", feature = "benches"))]
    pub fn db_delete(&mut self, key: &Key) -> Result<(u64, i64)> {
        // Note that this method is the same as `StorageWrite::delete`,
        // but with gas and storage bytes len diff accounting
        let mut deleted_bytes_len = 0;
        if self.db_has_key(key)?.0 {
            let is_key_merklized = (self.merkle_tree_key_filter)(key);
            if is_key_merklized {
                self.in_mem.block.tree.delete(key)?;
            }
            deleted_bytes_len = self.db.delete_subspace_val(
                self.in_mem.block.height,
                key,
                is_key_merklized,
            )?;
        }
        let gas = (key.len() + deleted_bytes_len as usize) as u64
            * namada_gas::STORAGE_WRITE_GAS_PER_BYTE;
        Ok((gas, deleted_bytes_len))
    }

    /// Get a Tendermint-compatible existence proof.
    ///
    /// Proofs from the Ethereum bridge pool are not
    /// Tendermint-compatible. Requesting for a key
    /// belonging to the bridge pool will cause this
    /// method to error.
    pub fn get_existence_proof(
        &self,
        key: &Key,
        value: namada_merkle_tree::StorageBytes,
        height: BlockHeight,
    ) -> Result<ProofOps> {
        use std::array;

        // `0` means last committed height
        let height = if height == BlockHeight(0) {
            self.in_mem.get_last_block_height()
        } else {
            height
        };

        if height > self.in_mem.get_last_block_height() {
            if let MembershipProof::ICS23(proof) = self
                .in_mem
                .block
                .tree
                .get_sub_tree_existence_proof(array::from_ref(key), vec![value])
                .map_err(Error::MerkleTreeError)?
            {
                self.in_mem
                    .block
                    .tree
                    .get_sub_tree_proof(key, proof)
                    .map(Into::into)
                    .map_err(Error::MerkleTreeError)
            } else {
                Err(Error::MerkleTreeError(MerkleTreeError::TendermintProof))
            }
        } else {
            let (store_type, _) = StoreType::sub_key(key)?;
            let tree = self.get_merkle_tree(height, Some(store_type))?;
            if let MembershipProof::ICS23(proof) = tree
                .get_sub_tree_existence_proof(array::from_ref(key), vec![value])
                .map_err(Error::MerkleTreeError)?
            {
                tree.get_sub_tree_proof(key, proof)
                    .map(Into::into)
                    .map_err(Error::MerkleTreeError)
            } else {
                Err(Error::MerkleTreeError(MerkleTreeError::TendermintProof))
            }
        }
    }

    /// Get the non-existence proof
    pub fn get_non_existence_proof(
        &self,
        key: &Key,
        height: BlockHeight,
    ) -> Result<ProofOps> {
        // `0` means last committed height
        let height = if height == BlockHeight(0) {
            self.in_mem.get_last_block_height()
        } else {
            height
        };

        if height > self.in_mem.get_last_block_height() {
            Err(Error::Temporary {
                error: format!(
                    "The block at the height {} hasn't committed yet",
                    height,
                ),
            })
        } else {
            let (store_type, _) = StoreType::sub_key(key)?;
            self.get_merkle_tree(height, Some(store_type))?
                .get_non_existence_proof(key)
                .map(Into::into)
                .map_err(Error::MerkleTreeError)
        }
    }

    /// Rebuild Merkle tree with diffs in the DB.
    /// Base tree and the specified `store_type` subtree is rebuilt.
    /// If `store_type` isn't given, full Merkle tree is restored.
    pub fn get_merkle_tree(
        &self,
        height: BlockHeight,
        store_type: Option<StoreType>,
    ) -> Result<MerkleTree<H>> {
        // `0` means last committed height
        let height = if height == BlockHeight(0) {
            self.in_mem.get_last_block_height()
        } else {
            height
        };

        let epoch = self
            .in_mem
            .block
            .pred_epochs
            .get_epoch(height)
            .unwrap_or_default();
        let start_height = if store_type == Some(StoreType::CommitData) {
            // CommitData is stored every height
            height
        } else {
            // others are stored at the first height of each epoch
            match self
                .in_mem
                .block
                .pred_epochs
                .get_start_height_of_epoch(epoch)
            {
                Some(BlockHeight(0)) => BlockHeight(1),
                Some(height) => height,
                None => BlockHeight(1),
            }
        };
        let stores = self
            .db
            .read_merkle_tree_stores(epoch, start_height, store_type)?
            .ok_or(Error::NoMerkleTree { height })?;
        let prefix = store_type.and_then(|st| st.provable_prefix());
        let mut tree = match store_type {
            Some(_) => MerkleTree::<H>::new_partial(stores),
            None => MerkleTree::<H>::new(stores).expect("invalid stores"),
        };
        // Restore the tree state with diffs
        let mut target_height = start_height;
        while target_height < height {
            target_height = target_height.next_height();
            let mut old_diff_iter =
                self.db.iter_old_diffs(target_height, prefix.as_ref());
            let mut new_diff_iter =
                self.db.iter_new_diffs(target_height, prefix.as_ref());

            let mut old_diff = old_diff_iter.next();
            let mut new_diff = new_diff_iter.next();
            loop {
                match (&old_diff, &new_diff) {
                    (Some(old), Some(new)) => {
                        let old_key = Key::parse(old.0.clone())
                            .expect("the key should be parsable");
                        let new_key = Key::parse(new.0.clone())
                            .expect("the key should be parsable");

                        // compare keys as String
                        match old.0.cmp(&new.0) {
                            Ordering::Equal => {
                                // the value was updated
                                if (self.merkle_tree_key_filter)(&new_key) {
                                    tree.update(
                                        &new_key,
                                        if is_pending_transfer_key(&new_key) {
                                            target_height.serialize_to_vec()
                                        } else {
                                            new.1.clone()
                                        },
                                    )?;
                                }
                                old_diff = old_diff_iter.next();
                                new_diff = new_diff_iter.next();
                            }
                            Ordering::Less => {
                                // the value was deleted
                                if (self.merkle_tree_key_filter)(&old_key) {
                                    tree.delete(&old_key)?;
                                }
                                old_diff = old_diff_iter.next();
                            }
                            Ordering::Greater => {
                                // the value was inserted
                                if (self.merkle_tree_key_filter)(&new_key) {
                                    tree.update(
                                        &new_key,
                                        if is_pending_transfer_key(&new_key) {
                                            target_height.serialize_to_vec()
                                        } else {
                                            new.1.clone()
                                        },
                                    )?;
                                }
                                new_diff = new_diff_iter.next();
                            }
                        }
                    }
                    (Some(old), None) => {
                        // the value was deleted
                        let key = Key::parse(old.0.clone())
                            .expect("the key should be parsable");

                        if (self.merkle_tree_key_filter)(&key) {
                            tree.delete(&key)?;
                        }

                        old_diff = old_diff_iter.next();
                    }
                    (None, Some(new)) => {
                        // the value was inserted
                        let key = Key::parse(new.0.clone())
                            .expect("the key should be parsable");

                        if (self.merkle_tree_key_filter)(&key) {
                            tree.update(
                                &key,
                                if is_pending_transfer_key(&key) {
                                    target_height.serialize_to_vec()
                                } else {
                                    new.1.clone()
                                },
                            )?;
                        }

                        new_diff = new_diff_iter.next();
                    }
                    (None, None) => break,
                }
            }
        }

        // Restore the base tree and CommitData tree
        match store_type {
            Some(st) => {
                // It is enough to get the base tree
                let mut stores = self
                    .db
                    .read_merkle_tree_stores(
                        epoch,
                        height,
                        Some(StoreType::Base),
                    )?
                    .ok_or(Error::NoMerkleTree { height })?;
                let restored_stores = tree.stores();
                stores.set_root(&st, *restored_stores.root(&st));
                stores.set_store(restored_stores.store(&st).to_owned());
                tree = MerkleTree::<H>::new_partial(stores);
            }
            None => {
                // Get the base and CommitData trees
                let mut stores = self
                    .db
                    .read_merkle_tree_stores(epoch, height, None)?
                    .ok_or(Error::NoMerkleTree { height })?;
                let restored_stores = tree.stores();
                // Set all rebuilt subtrees except for CommitData tree
                for st in StoreType::iter_subtrees() {
                    if *st != StoreType::CommitData {
                        stores.set_root(st, *restored_stores.root(st));
                        stores.set_store(restored_stores.store(st).to_owned());
                    }
                }
                tree = MerkleTree::<H>::new(stores)?;
            }
        }
        Ok(tree)
    }

    /// Get the timestamp of the last committed block, or the current timestamp
    /// if no blocks have been produced yet
    pub fn get_last_block_timestamp(&self) -> Result<DateTimeUtc> {
        let last_block_height = self.in_mem.get_block_height().0;

        Ok(self.db.read_block_header(last_block_height)?.map_or_else(
            #[allow(clippy::disallowed_methods)]
            DateTimeUtc::now,
            |header| header.time,
        ))
    }
}

impl<D, H> TempWlState<'_, D, H>
where
    D: 'static + DB + for<'iter> DBIter<'iter>,
    H: 'static + StorageHasher,
{
    pub fn write_log(&self) -> &WriteLog {
        &self.write_log
    }

    pub fn in_mem(&self) -> &InMemory<H> {
        self.in_mem
    }

    pub fn db(&self) -> &D {
        self.db
    }

    pub fn write_log_mut(&mut self) -> &mut WriteLog {
        &mut self.write_log
    }

    /// Check if the given tx hash has already been processed
    pub fn has_replay_protection_entry(&self, hash: &Hash) -> Result<bool> {
        if self.write_log.has_replay_protection_entry(hash) {
            return Ok(true);
        }

        self.db()
            .has_replay_protection_entry(hash)
            .map_err(Error::DbError)
    }

    /// Check if the given tx hash has already been committed to storage
    pub fn has_committed_replay_protection_entry(
        &self,
        hash: &Hash,
    ) -> Result<bool> {
        self.db()
            .has_replay_protection_entry(hash)
            .map_err(Error::DbError)
    }
}

impl<D, H> StateRead for FullAccessState<D, H>
where
    D: 'static + DB + for<'iter> DBIter<'iter>,
    H: 'static + StorageHasher,
{
    type D = D;
    type H = H;

    fn db(&self) -> &D {
        &self.0.db
    }

    fn in_mem(&self) -> &InMemory<Self::H> {
        &self.0.in_mem
    }

    fn write_log(&self) -> &WriteLog {
        &self.0.write_log
    }

    fn charge_gas(&self, _gas: u64) -> Result<()> {
        Ok(())
    }
}

impl<D, H> State for FullAccessState<D, H>
where
    D: 'static + DB + for<'iter> DBIter<'iter>,
    H: 'static + StorageHasher,
{
    fn write_log_mut(&mut self) -> &mut WriteLog {
        &mut self.0.write_log
    }

    fn split_borrow(
        &mut self,
    ) -> (&mut WriteLog, &InMemory<Self::H>, &Self::D) {
        (&mut self.0.write_log, &self.0.in_mem, &self.0.db)
    }
}

impl<D, H> WithConversionState for FullAccessState<D, H>
where
    D: 'static + DB + for<'iter> DBIter<'iter>,
    H: 'static + StorageHasher,
{
    fn conversion_state(&self) -> &ConversionState {
        &self.in_mem().conversion_state
    }

    fn conversion_state_mut(&mut self) -> &mut ConversionState {
        &mut self.in_mem_mut().conversion_state
    }
}

impl<D, H> StateRead for WlState<D, H>
where
    D: 'static + DB + for<'iter> DBIter<'iter>,
    H: 'static + StorageHasher,
{
    type D = D;
    type H = H;

    fn write_log(&self) -> &WriteLog {
        &self.write_log
    }

    fn db(&self) -> &D {
        &self.db
    }

    fn in_mem(&self) -> &InMemory<Self::H> {
        &self.in_mem
    }

    fn charge_gas(&self, _gas: u64) -> Result<()> {
        Ok(())
    }
}

impl<D, H> State for WlState<D, H>
where
    D: 'static + DB + for<'iter> DBIter<'iter>,
    H: 'static + StorageHasher,
{
    fn write_log_mut(&mut self) -> &mut WriteLog {
        &mut self.write_log
    }

    fn split_borrow(
        &mut self,
    ) -> (&mut WriteLog, &InMemory<Self::H>, &Self::D) {
        (&mut self.write_log, &self.in_mem, &self.db)
    }
}

impl<D, H> StateRead for TempWlState<'_, D, H>
where
    D: 'static + DB + for<'iter> DBIter<'iter>,
    H: 'static + StorageHasher,
{
    type D = D;
    type H = H;

    fn write_log(&self) -> &WriteLog {
        &self.write_log
    }

    fn db(&self) -> &D {
        self.db
    }

    fn in_mem(&self) -> &InMemory<Self::H> {
        self.in_mem
    }

    fn charge_gas(&self, _gas: u64) -> Result<()> {
        Ok(())
    }
}

impl<D, H> State for TempWlState<'_, D, H>
where
    D: 'static + DB + for<'iter> DBIter<'iter>,
    H: 'static + StorageHasher,
{
    fn write_log_mut(&mut self) -> &mut WriteLog {
        &mut self.write_log
    }

    fn split_borrow(
        &mut self,
    ) -> (&mut WriteLog, &InMemory<Self::H>, &Self::D) {
        (&mut self.write_log, (self.in_mem), (self.db))
    }
}

impl<D, H> Deref for FullAccessState<D, H>
where
    D: DB + for<'iter> DBIter<'iter>,
    H: StorageHasher,
{
    type Target = WlState<D, H>;

    fn deref(&self) -> &Self::Target {
        &self.0
    }
}

impl<D, H> DerefMut for FullAccessState<D, H>
where
    D: DB + for<'iter> DBIter<'iter>,
    H: StorageHasher,
{
    fn deref_mut(&mut self) -> &mut Self::Target {
        &mut self.0
    }
}

#[cfg(any(test, feature = "testing"))]
impl<D, H> namada_tx::action::Read for FullAccessState<D, H>
where
    D: 'static + DB + for<'iter> DBIter<'iter>,
    H: 'static + StorageHasher,
{
    type Err = Error;

    fn read_temp<T: namada_core::borsh::BorshDeserialize>(
        &self,
        key: &storage::Key,
    ) -> Result<Option<T>> {
        let (log_val, _) = self.write_log().read_temp(key);
        match log_val {
            Some(value) => {
                let value =
                    namada_core::borsh::BorshDeserialize::try_from_slice(value)
                        .map_err(Error::BorshCodingError)?;
                Ok(Some(value))
            }
            None => Ok(None),
        }
    }
}

#[cfg(any(test, feature = "testing"))]
impl<D, H> namada_tx::action::Write for FullAccessState<D, H>
where
    D: 'static + DB + for<'iter> DBIter<'iter>,
    H: 'static + StorageHasher,
{
    fn write_temp<T: namada_core::borsh::BorshSerialize>(
        &mut self,
        key: &storage::Key,
        val: T,
    ) -> Result<()> {
        let _ = self
            .write_log_mut()
            .write_temp(key, val.serialize_to_vec())
            .map_err(|err| Error::Temporary {
                error: err.to_string(),
            })?;
        Ok(())
    }
}<|MERGE_RESOLUTION|>--- conflicted
+++ resolved
@@ -420,11 +420,6 @@
     /// Merkle root hash and the height of the committed block.
     fn load_last_state(&mut self) {
         if let Some(BlockStateRead {
-<<<<<<< HEAD
-            hash,
-=======
-            merkle_tree_stores,
->>>>>>> c2eccab7
             height,
             time,
             epoch,
