//! VM host environment integration tests.
//!
//! You can enable logging with the `RUST_LOG` environment variable, e.g.:
//!
//! `RUST_LOG=debug cargo test`.
//!
//! Because the test runner captures the standard output from the test, this
//! will only print logging from failed tests. To avoid that, use the
//! `--nocapture` argument. Also, because by default the tests run in parallel,
//! it is better to select a single test, e.g.:
//!
//! `RUST_LOG=debug cargo test test_tx_read_write -- --nocapture`

pub mod ibc;
pub mod tx;
pub mod vp;

#[cfg(test)]
mod tests {

    use std::cell::RefCell;
    use std::collections::BTreeSet;
    use std::panic;
    use std::rc::Rc;

    use borsh_ext::BorshSerializeExt;
    use itertools::Itertools;
    use namada::account::pks_handle;
    use namada::core::hash::Hash;
    use namada::core::key::*;
    use namada::core::storage::{self, BlockHash, BlockHeight, Key, KeySeg};
    use namada::core::time::DateTimeUtc;
    use namada::core::{address, key};
    use namada::ibc::context::nft_transfer_mod::testing::DummyNftTransferModule;
    use namada::ibc::context::transfer_mod::testing::DummyTransferModule;
    use namada::ibc::primitives::ToProto;
    use namada::ibc::Error as IbcActionError;
    use namada::ledger::ibc::storage as ibc_storage;
    use namada::ledger::native_vp::ibc::{
        get_dummy_header as tm_dummy_header, Error as IbcError,
    };
    use namada::ledger::tx_env::TxEnv;
    use namada::token::{self, Amount};
    use namada::tx::Tx;
    use namada_test_utils::TestWasms;
    use namada_tx_prelude::address::InternalAddress;
    use namada_tx_prelude::chain::ChainId;
    use namada_tx_prelude::{Address, StorageRead, StorageWrite};
    use namada_vp_prelude::account::AccountPublicKeysMap;
    use namada_vp_prelude::{sha256, VpEnv};
    use prost::Message;
    use test_log::test;

    use super::{ibc, tx, vp};
    use crate::tx::{tx_host_env, TestTxEnv};
    use crate::vp::{vp_host_env, TestVpEnv};

    #[test]
    fn test_tx_read_write() {
        // The environment must be initialized first
        tx_host_env::init();

        let key = storage::Key::parse("key").unwrap();
        let read_value: Option<String> = tx::ctx().read(&key).unwrap();
        assert_eq!(
            None, read_value,
            "Trying to read a key that doesn't exists shouldn't find any value"
        );

        // Write some value
        let value = "test".repeat(4);
        tx::ctx().write(&key, value.clone()).unwrap();

        let read_value: Option<String> = tx::ctx().read(&key).unwrap();
        assert_eq!(
            Some(value),
            read_value,
            "After a value has been written, we should get back the same \
             value when we read it"
        );

        let value = vec![1_u8; 1000];
        tx::ctx().write(&key, value.clone()).unwrap();
        let read_value: Option<Vec<u8>> = tx::ctx().read(&key).unwrap();
        assert_eq!(
            Some(value),
            read_value,
            "Writing to an existing key should override the previous value"
        );
    }

    #[test]
    fn test_tx_has_key() {
        // The environment must be initialized first
        tx_host_env::init();

        let key = storage::Key::parse("key").unwrap();
        assert!(
            !tx::ctx().has_key(&key).unwrap(),
            "Before a key-value is written, its key shouldn't be found"
        );

        // Write some value
        let value = "test".to_string();
        tx::ctx().write(&key, value).unwrap();

        assert!(
            tx::ctx().has_key(&key).unwrap(),
            "After a key-value has been written, its key should be found"
        );
    }

    #[test]
    fn test_tx_delete() {
        // The environment must be initialized first
        let mut env = TestTxEnv::default();
        let test_account = address::testing::established_address_1();
        env.spawn_accounts([&test_account]);
        tx_host_env::set(env);

        // Trying to delete a key that doesn't exists should be a no-op
        let key = storage::Key::parse("key").unwrap();
        tx::ctx().delete(&key).unwrap();

        let value = "test".to_string();
        tx::ctx().write(&key, value).unwrap();
        assert!(
            tx::ctx().has_key(&key).unwrap(),
            "After a key-value has been written, its key should be found"
        );

        // Then delete it
        tx::ctx().delete(&key).unwrap();

        assert!(
            !tx::ctx().has_key(&key).unwrap(),
            "After a key has been deleted, its key shouldn't be found"
        );

        // Trying to delete a validity predicate should fail
        let key = storage::Key::validity_predicate(&test_account);
        assert!(
            panic::catch_unwind(|| { tx::ctx().delete(&key).unwrap() })
                .err()
                .map(|a| a.downcast_ref::<String>().cloned().unwrap())
                .unwrap()
                .contains("CannotDeleteVp")
        );
    }

    #[test]
    fn test_tx_iter_prefix() {
        // The environment must be initialized first
        tx_host_env::init();

        let empty_key = storage::Key::parse("empty").unwrap();
        let mut iter =
            namada_tx_prelude::iter_prefix_bytes(tx::ctx(), &empty_key)
                .unwrap();
        assert!(
            iter.next().is_none(),
            "Trying to iter a prefix that doesn't have any matching keys \
             should yield an empty iterator."
        );

        let prefix = storage::Key::parse("prefix").unwrap();
        // We'll write sub-key in some random order to check prefix iter's order
        let sub_keys = [2_i32, 1, i32::MAX, -1, 260, -2, i32::MIN, 5, 0];

        // Write the values directly into the storage first
        tx_host_env::with(|env| {
            for i in sub_keys.iter() {
                let key = prefix.push(i).unwrap();
                env.state.write(&key, i).unwrap();
            }
        });

        // Then try to iterate over their prefix
        let iter = namada_tx_prelude::iter_prefix(tx::ctx(), &prefix)
            .unwrap()
            .map(Result::unwrap);

        // The order has to be sorted by sub-key value
        let expected = sub_keys
            .iter()
            .sorted()
            .map(|i| (prefix.push(i).unwrap(), *i));
        itertools::assert_equal(iter, expected);
    }

    #[test]
    fn test_tx_insert_verifier() {
        // The environment must be initialized first
        tx_host_env::init();

        assert!(
            tx_host_env::with(|env| env.verifiers.is_empty()),
            "pre-condition"
        );
        let verifier = address::testing::established_address_1();
        tx::ctx().insert_verifier(&verifier).unwrap();
        assert!(
            tx_host_env::with(|env| env.verifiers.contains(&verifier)),
            "The verifier should have been inserted"
        );
        assert_eq!(
            tx_host_env::with(|env| env.verifiers.len()),
            1,
            "There should be only one verifier inserted"
        );
    }

    #[test]
    #[should_panic]
    fn test_tx_init_account_with_invalid_vp() {
        // The environment must be initialized first
        tx_host_env::init();

        let code = vec![];
        tx::ctx().init_account(code, &None, &[]).unwrap();
    }

    #[test]
    fn test_tx_init_account_with_valid_vp() {
        // The environment must be initialized first
        tx_host_env::init();

        let code = TestWasms::VpAlwaysTrue.read_bytes();
        let code_hash = Hash::sha256(&code);
        tx_host_env::with(|env| {
            // store wasm code
            let key = Key::wasm_code(&code_hash);
            env.state.write_bytes(&key, &code).unwrap();
        });
        tx::ctx().init_account(code_hash, &None, &[]).unwrap();
    }

    /// Test that a tx updating validity predicate that is not in the allowlist
    /// fails.
    #[test]
    #[should_panic = "DisallowedVp"]
    fn test_tx_update_vp_not_allowed_rejected() {
        // Initialize a tx environment
        tx_host_env::init();

        let vp_owner = address::testing::established_address_1();
        let keypair = key::testing::keypair_1();
        let public_key = keypair.ref_to();
        let vp_code = TestWasms::VpAlwaysTrue.read_bytes();
        let vp_hash = sha256(&vp_code);

        tx_host_env::with(|tx_env| {
            // let mut tx_env = TestTxEnv::default();
            tx_env.init_parameters(
                None,
                Some(vec!["some_hash".to_string()]),
                None,
                None,
            );

            // Spawn the accounts to be able to modify their storage
            tx_env.spawn_accounts([&vp_owner]);
            tx_env.init_account_storage(&vp_owner, vec![public_key.clone()], 1);
        });

        // Update VP in a transaction.
        // Panics only due to unwrap in `native_host_fn!` test macro
        tx::ctx()
            .update_validity_predicate(&vp_owner, vp_hash, &None)
            .unwrap()
    }

    /// Test that a tx writing validity predicate that is not in the allowlist
    /// directly to storage fails
    #[test]
    #[should_panic = "DisallowedVp"]
    fn test_tx_write_vp_not_allowed_rejected() {
        // Initialize a tx environment
        tx_host_env::init();

        let vp_owner = address::testing::established_address_1();
        let keypair = key::testing::keypair_1();
        let public_key = keypair.ref_to();
        let vp_code = TestWasms::VpAlwaysTrue.read_bytes();
        let vp_hash = sha256(&vp_code);

        tx_host_env::with(|tx_env| {
            // let mut tx_env = TestTxEnv::default();
            tx_env.init_parameters(
                None,
                Some(vec!["some_hash".to_string()]),
                None,
                None,
            );

            // Spawn the accounts to be able to modify their storage
            tx_env.spawn_accounts([&vp_owner]);
            tx_env.init_account_storage(&vp_owner, vec![public_key.clone()], 1);
        });

        // Writing the VP to storage directly should fail
        let vp_key = Key::validity_predicate(&vp_owner);
        tx::ctx().write_bytes(&vp_key, vp_hash).unwrap();
    }

    /// Test that a tx initializing a new account with validity predicate that
    /// is not in the allowlist fails
    #[test]
    #[should_panic = "DisallowedVp"]
    fn test_tx_init_vp_not_allowed_rejected() {
        // Initialize a tx environment
        tx_host_env::init();

        let vp_owner = address::testing::established_address_1();
        let keypair = key::testing::keypair_1();
        let public_key = keypair.ref_to();
        let vp_code = TestWasms::VpAlwaysTrue.read_bytes();
        let vp_hash = sha256(&vp_code);

        tx_host_env::with(|tx_env| {
            // let mut tx_env = TestTxEnv::default();
            tx_env.init_parameters(
                None,
                Some(vec!["some_hash".to_string()]),
                None,
                None,
            );

            // Spawn the accounts to be able to modify their storage
            tx_env.spawn_accounts([&vp_owner]);
            tx_env.init_account_storage(&vp_owner, vec![public_key.clone()], 1);
        });

        // Initializing a new account with the VP should fail
        tx::ctx().init_account(vp_hash, &None, &[]).unwrap();
    }

    #[test]
    fn test_tx_get_metadata() {
        // The environment must be initialized first
        tx_host_env::init();

        assert_eq!(
            tx::ctx().get_chain_id().unwrap(),
            tx_host_env::with(|env| env.state.in_mem().get_chain_id().0)
        );
        assert_eq!(
            tx::ctx().get_block_height().unwrap(),
            tx_host_env::with(|env| env.state.in_mem().get_block_height().0)
        );
        assert_eq!(
            tx::ctx().get_block_hash().unwrap(),
            tx_host_env::with(|env| env.state.in_mem().get_block_hash().0)
        );
        assert_eq!(
            tx::ctx().get_block_epoch().unwrap(),
            tx_host_env::with(|env| env.state.in_mem().get_current_epoch().0)
        );
        assert_eq!(
            tx::ctx().get_native_token().unwrap(),
            tx_host_env::with(|env| env.state.in_mem().native_token.clone())
        );
    }

    #[test]
    fn test_tx_get_pred_epochs() {
        // The environment must be initialized first
        tx_host_env::init();

        let pred_epochs = tx::ctx().get_pred_epochs().unwrap();
        let expected =
            tx_host_env::take().state.in_mem().block.pred_epochs.clone();
        assert_eq!(expected, pred_epochs);
    }

    /// An example how to write a VP host environment integration test
    #[test]
    fn test_vp_host_env() {
        let value = "test".to_string();
        let addr = address::testing::established_address_1();
        let key = storage::Key::from(addr.to_db_key());
        // We can write some data from a transaction
        vp_host_env::init_from_tx(addr, TestTxEnv::default(), |_addr| {
            tx::ctx().write(&key, &value).unwrap();
        });

        let read_pre_value: Option<String> = vp::CTX.read_pre(&key).unwrap();
        assert_eq!(None, read_pre_value);
        let read_post_value: Option<String> = vp::CTX.read_post(&key).unwrap();
        assert_eq!(Some(value), read_post_value);
    }

    #[test]
    fn test_vp_read_and_has_key() {
        let mut tx_env = TestTxEnv::default();

        let addr = address::testing::established_address_1();
        let addr_key = storage::Key::from(addr.to_db_key());

        // Write some value to storage ...
        let existing_key =
            addr_key.join(&Key::parse("existing_key_raw").unwrap());
        let existing_value = vec![2_u8; 1000];
        tx_env.state.write(&existing_key, &existing_value).unwrap();
        // ... and commit it
        tx_env.state.commit_tx();

        // In a transaction, write override the existing key's value and add
        // another key-value
        let override_value = "override".to_string();
        let new_key = addr_key.join(&Key::parse("new_key").unwrap());
        let new_value = "vp".repeat(4);

        // Initialize the VP environment via a transaction
        vp_host_env::init_from_tx(addr, tx_env, |_addr| {
            // Override the existing key
            tx::ctx().write(&existing_key, &override_value).unwrap();

            // Write the new key-value
            tx::ctx().write(&new_key, new_value.clone()).unwrap();
        });

        assert!(
            vp::CTX.has_key_pre(&existing_key).unwrap(),
            "The existing key before transaction should be found"
        );
        let pre_existing_value: Option<Vec<u8>> =
            vp::CTX.read_pre(&existing_key).unwrap();
        assert_eq!(
            Some(existing_value),
            pre_existing_value,
            "The existing value read from state before transaction should be \
             unchanged"
        );

        assert!(
            !vp::CTX.has_key_pre(&new_key).unwrap(),
            "The new key before transaction shouldn't be found"
        );
        let pre_new_value: Option<Vec<u8>> =
            vp::CTX.read_pre(&new_key).unwrap();
        assert_eq!(
            None, pre_new_value,
            "The new value read from state before transaction shouldn't yet \
             exist"
        );

        assert!(
            vp::CTX.has_key_post(&existing_key).unwrap(),
            "The existing key after transaction should still be found"
        );
        let post_existing_value: Option<String> =
            vp::CTX.read_post(&existing_key).unwrap();
        assert_eq!(
            Some(override_value),
            post_existing_value,
            "The existing value read from state after transaction should be \
             overridden"
        );

        assert!(
            vp::CTX.has_key_post(&new_key).unwrap(),
            "The new key after transaction should be found"
        );
        let post_new_value: Option<String> =
            vp::CTX.read_post(&new_key).unwrap();
        assert_eq!(
            Some(new_value),
            post_new_value,
            "The new value read from state after transaction should have a \
             value equal to the one written in the transaction"
        );
    }

    #[test]
    fn test_vp_iter_prefix() {
        let mut tx_env = TestTxEnv::default();

        let addr = address::testing::established_address_1();
        let addr_key = storage::Key::from(addr.to_db_key());

        let prefix = addr_key.join(&Key::parse("prefix").unwrap());
        // We'll write sub-key in some random order to check prefix iter's order
        let sub_keys = [2_i32, 1, i32::MAX, -1, 260, -2, i32::MIN, 5, 0];

        // Write some values to storage ...
        for i in sub_keys.iter() {
            let key = prefix.push(i).unwrap();
            tx_env.state.write(&key, i).unwrap();
        }
        // ... and commit them
        tx_env.state.commit_tx();

        // In a transaction, write override the existing key's value and add
        // another key-value
        let existing_key = prefix.push(&5).unwrap();
        let new_key = prefix.push(&11).unwrap();

        // Initialize the VP environment via a transaction
        vp_host_env::init_from_tx(addr, tx_env, |_addr| {
            // Override one of the existing keys
            tx::ctx().write(&existing_key, 100_i32).unwrap();

            // Write the new key-value under the same prefix
            tx::ctx().write(&new_key, 11_i32).unwrap();
        });

        let ctx_pre = vp::CTX.pre();
        let iter_pre = namada_vp_prelude::iter_prefix(&ctx_pre, &prefix)
            .unwrap()
            .map(|item| item.unwrap());

        // The order in pre has to be sorted by sub-key value
        let expected_pre = sub_keys
            .iter()
            .sorted()
            .map(|i| (prefix.push(i).unwrap(), *i));
        itertools::assert_equal(iter_pre, expected_pre);

        let ctx_post = vp::CTX.post();
        let iter_post = namada_vp_prelude::iter_prefix(&ctx_post, &prefix)
            .unwrap()
            .map(|item| item.unwrap());

        // The order in post also has to be sorted
        let mut expected_keys = sub_keys.to_vec();
        // Add value from `new_key`
        expected_keys.push(11);
        let expected_post = expected_keys.iter().sorted().map(|i| {
            let val = if *i == 5 { 100 } else { *i };
            (prefix.push(i).unwrap(), val)
        });
        itertools::assert_equal(iter_post, expected_post);
    }

    #[test]
    fn test_vp_verify_tx_signature() {
        let mut env = TestVpEnv::default();

        let addr = address::testing::established_address_1();

        // Write the public key to storage
        let keypair = key::testing::keypair_1();
        let pk = keypair.ref_to();

        let _ = pks_handle(&addr).insert(&mut env.state, 0_u8, pk.clone());

        // Initialize the environment
        vp_host_env::set(env);

        // Use some arbitrary bytes for tx code
        let code = vec![4, 3, 2, 1, 0];
        #[allow(clippy::disallowed_methods)]
        let expiration = Some(DateTimeUtc::now());
        for data in &[
            // Tx with some arbitrary data
            [1, 2, 3, 4].repeat(10),
            // Tx without any data
            vec![],
        ] {
            let keypairs = vec![keypair.clone()];
            let pks_map = AccountPublicKeysMap::from_iter(vec![pk.clone()]);
            let signed_tx_data = vp_host_env::with(|env| {
                let chain_id = env.state.in_mem().chain_id.clone();
                let mut tx = Tx::new(chain_id, expiration);
                tx.add_code(code.clone(), None)
                    .add_serialized_data(data.to_vec())
                    .sign_raw(keypairs.clone(), pks_map.clone(), None)
                    .sign_wrapper(keypair.clone());
                env.tx = tx;
                env.tx.clone()
            });
            assert_eq!(signed_tx_data.data().as_ref(), Some(data));
            assert!(
                signed_tx_data
                    .verify_signatures(
                        &[signed_tx_data.header_hash(),],
                        pks_map,
                        &None,
                        1,
                        None,
                        || Ok(())
                    )
                    .is_ok()
            );

            let other_keypair = key::testing::keypair_2();
            assert!(
                signed_tx_data
                    .verify_signatures(
                        &[signed_tx_data.header_hash(),],
                        AccountPublicKeysMap::from_iter([
                            other_keypair.ref_to()
                        ]),
                        &None,
                        1,
                        None,
                        || Ok(())
                    )
                    .is_err()
            );
        }
    }

    #[test]
    fn test_vp_get_metadata() {
        // The environment must be initialized first
        vp_host_env::init();

        assert_eq!(
            vp::CTX.get_chain_id().unwrap(),
            vp_host_env::with(|env| env.state.in_mem().get_chain_id().0)
        );
        assert_eq!(
            vp::CTX.get_block_height().unwrap(),
            vp_host_env::with(|env| env.state.in_mem().get_block_height().0)
        );
        assert_eq!(
            vp::CTX.get_block_hash().unwrap(),
            vp_host_env::with(|env| env.state.in_mem().get_block_hash().0)
        );
        assert_eq!(
            vp::CTX.get_block_epoch().unwrap(),
            vp_host_env::with(|env| env.state.in_mem().get_current_epoch().0)
        );
        assert_eq!(
            vp::CTX.get_native_token().unwrap(),
            vp_host_env::with(|env| env.state.in_mem().native_token.clone())
        );
    }

    #[test]
    fn test_vp_eval() {
        // The environment must be initialized first
        vp_host_env::init();

        // evaluating without any code should fail
        let empty_code = Hash::zero();
        let input_data = vec![];
        let keypair = key::testing::keypair_1();
        let keypairs = vec![keypair.clone()];
        let pks_map = AccountPublicKeysMap::from_iter([
            key::testing::keypair_1().ref_to(),
        ]);

        let mut tx = Tx::new(ChainId::default(), None);
        tx.add_code(vec![], None)
            .add_serialized_data(input_data.clone())
            .sign_raw(keypairs.clone(), pks_map.clone(), None)
            .sign_wrapper(keypair.clone());
        let result = vp::CTX.eval(empty_code, tx);
        assert!(result.is_err());

        // evaluating the VP template which always returns `true` should pass
        let code = TestWasms::VpAlwaysTrue.read_bytes();
        let code_hash = Hash::sha256(&code);
        let code_len = (code.len() as u64).serialize_to_vec();
        vp_host_env::with(|env| {
            // store wasm codes
            let key = Key::wasm_code(&code_hash);
            let len_key = Key::wasm_code_len(&code_hash);
            env.state.write_bytes(&key, &code).unwrap();
            env.state.write_bytes(&len_key, &code_len).unwrap();
        });
        let mut tx = Tx::new(ChainId::default(), None);
        tx.add_code_from_hash(code_hash, None)
            .add_serialized_data(input_data.clone())
            .sign_raw(keypairs.clone(), pks_map.clone(), None)
            .sign_wrapper(keypair.clone());
        let result = vp::CTX.eval(code_hash, tx);
        assert!(result.is_ok());

        // evaluating the VP template which always returns `false` shouldn't
        // pass
        let code = TestWasms::VpAlwaysFalse.read_bytes();
        let code_hash = Hash::sha256(&code);
        let code_len = (code.len() as u64).serialize_to_vec();
        vp_host_env::with(|env| {
            // store wasm codes
            let key = Key::wasm_code(&code_hash);
            let len_key = Key::wasm_code_len(&code_hash);
            env.state.write(&key, &code).unwrap();
            env.state.write(&len_key, &code_len).unwrap();
        });
        let mut tx = Tx::new(ChainId::default(), None);
        tx.add_code_from_hash(code_hash, None)
            .add_serialized_data(input_data)
            .sign_raw(keypairs, pks_map, None)
            .sign_wrapper(keypair);
        let result = vp::CTX.eval(code_hash, tx);
        assert!(result.is_err());
    }

    #[test]
    fn test_ibc_client() {
        // The environment must be initialized first
        tx_host_env::init();

        ibc::init_storage();
        let keypair = key::testing::keypair_1();
        let keypairs = vec![keypair.clone()];
        let pks_map = AccountPublicKeysMap::from_iter([
            key::testing::keypair_1().ref_to(),
        ]);

        // Start a transaction to create a new client
        let msg = ibc::msg_create_client();
        let mut tx_data = vec![];
        msg.to_any().encode(&mut tx_data).expect("encoding failed");
        let mut tx = Tx::new(ChainId::default(), None);
        tx.add_code(vec![], None)
            .add_serialized_data(tx_data.clone())
            .sign_raw(keypairs.clone(), pks_map.clone(), None)
            .sign_wrapper(keypair.clone());

        // create a client with the message
        let verifiers = Rc::new(RefCell::new(BTreeSet::<Address>::new()));
        tx_host_env::ibc::ibc_actions(tx::ctx(), verifiers)
            .unwrap()
            .execute(&tx_data)
            .expect("creating a client failed");

        // Check
        let mut env = tx_host_env::take();
        let result = ibc::validate_ibc_vp_from_tx(&env, &tx);
        assert!(result.is_ok());

        // Commit
        env.commit_tx_and_block();
        // update the block height for the following client update
        env.state
            .in_mem_mut()
            .begin_block(BlockHash::default(), BlockHeight(2))
            .unwrap();
        env.state
            .in_mem_mut()
            .set_header(tm_dummy_header())
            .unwrap();

        // Start a transaction to update the client
        tx_host_env::set(env);
        let client_id = ibc::client_id();
        let msg = ibc::msg_update_client(client_id);
        let mut tx_data = vec![];
        msg.to_any().encode(&mut tx_data).expect("encoding failed");
        let mut tx = Tx::new(ChainId::default(), None);
        tx.add_code(vec![], None)
            .add_serialized_data(tx_data.clone())
            .sign_raw(keypairs, pks_map, None)
            .sign_wrapper(keypair);
        // update the client with the message
        let verifiers = Rc::new(RefCell::new(BTreeSet::<Address>::new()));
        tx_host_env::ibc::ibc_actions(tx::ctx(), verifiers)
            .unwrap()
            .execute(&tx_data)
            .expect("updating a client failed");

        // Check
        let env = tx_host_env::take();
        let result = ibc::validate_ibc_vp_from_tx(&env, &tx);
        assert!(result.is_ok());
    }

    #[test]
    fn test_ibc_connection_init_and_open() {
        // The environment must be initialized first
        tx_host_env::init();

        let keypair = key::testing::keypair_1();
        let keypairs = vec![keypair.clone()];
        let pks_map = AccountPublicKeysMap::from_iter([
            key::testing::keypair_1().ref_to(),
        ]);

        // Set the initial state before starting transactions
        ibc::init_storage();
        let (client_id, client_state, writes) = ibc::prepare_client();
        writes.into_iter().for_each(|(key, val)| {
            tx_host_env::with(|env| {
                env.state.write_bytes(&key, &val).expect("write error");
            });
        });

        // Start a transaction for ConnectionOpenInit
        let msg = ibc::msg_connection_open_init(client_id);
        let mut tx_data = vec![];
        msg.to_any().encode(&mut tx_data).expect("encoding failed");
        let mut tx = Tx::new(ChainId::default(), None);
        tx.add_code(vec![], None)
            .add_serialized_data(tx_data.clone())
            .sign_raw(keypairs.clone(), pks_map.clone(), None)
            .sign_wrapper(keypair.clone());
        // init a connection with the message
        let verifiers = Rc::new(RefCell::new(BTreeSet::<Address>::new()));
        tx_host_env::ibc::ibc_actions(tx::ctx(), verifiers)
            .unwrap()
            .execute(&tx_data)
            .expect("creating a connection failed");

        // Check
        let mut env = tx_host_env::take();
        let result = ibc::validate_ibc_vp_from_tx(&env, &tx);
        assert!(result.is_ok());

        // Commit
        env.commit_tx_and_block();
        // for the next block
        env.state
            .in_mem_mut()
            .begin_block(BlockHash::default(), BlockHeight(2))
            .unwrap();
        env.state
            .in_mem_mut()
            .set_header(tm_dummy_header())
            .unwrap();
        tx_host_env::set(env);

        // Start the next transaction for ConnectionOpenAck
        let conn_id = ibc::ConnectionId::new(0);
        let msg = ibc::msg_connection_open_ack(conn_id, client_state);
        let mut tx_data = vec![];
        msg.to_any().encode(&mut tx_data).expect("encoding failed");
        let mut tx = Tx::new(ChainId::default(), None);
        tx.add_code(vec![], None)
            .add_serialized_data(tx_data.clone())
            .sign_raw(keypairs, pks_map, None)
            .sign_wrapper(keypair);
        // open the connection with the message
        let verifiers = Rc::new(RefCell::new(BTreeSet::<Address>::new()));
        tx_host_env::ibc::ibc_actions(tx::ctx(), verifiers)
            .unwrap()
            .execute(&tx_data)
            .expect("opening the connection failed");

        // Check
        let env = tx_host_env::take();
        let result = ibc::validate_ibc_vp_from_tx(&env, &tx);
        assert!(result.is_ok());
    }

    #[test]
    fn test_ibc_connection_try_and_open() {
        // The environment must be initialized first
        tx_host_env::init();

        // Set the initial state before starting transactions
        ibc::init_storage();

        let keypair = key::testing::keypair_1();
        let keypairs = vec![keypair.clone()];
        let pks_map = AccountPublicKeysMap::from_iter([
            key::testing::keypair_1().ref_to(),
        ]);

        let (client_id, client_state, writes) = ibc::prepare_client();
        writes.into_iter().for_each(|(key, val)| {
            tx_host_env::with(|env| {
                env.state.write_bytes(&key, &val).expect("write error");
            })
        });

        // Start a transaction for ConnectionOpenTry
        let msg = ibc::msg_connection_open_try(client_id, client_state);
        let mut tx_data = vec![];
        msg.to_any().encode(&mut tx_data).expect("encoding failed");
        let mut tx = Tx::new(ChainId::default(), None);
        tx.add_code(vec![], None)
            .add_serialized_data(tx_data.clone())
            .sign_raw(keypairs.clone(), pks_map.clone(), None)
            .sign_wrapper(keypair.clone());
        // open try a connection with the message
        let verifiers = Rc::new(RefCell::new(BTreeSet::<Address>::new()));
        tx_host_env::ibc::ibc_actions(tx::ctx(), verifiers)
            .unwrap()
            .execute(&tx_data)
            .expect("creating a connection failed");

        // Check
        let mut env = tx_host_env::take();
        let result = ibc::validate_ibc_vp_from_tx(&env, &tx);
        assert!(result.is_ok());

        // Commit
        env.commit_tx_and_block();
        // for the next block
        env.state
            .in_mem_mut()
            .begin_block(BlockHash::default(), BlockHeight(2))
            .unwrap();
        env.state
            .in_mem_mut()
            .set_header(tm_dummy_header())
            .unwrap();
        tx_host_env::set(env);

        // Start the next transaction for ConnectionOpenConfirm
        let conn_id = ibc::ConnectionId::new(0);
        let msg = ibc::msg_connection_open_confirm(conn_id);
        let mut tx_data = vec![];
        msg.to_any().encode(&mut tx_data).expect("encoding failed");
        let mut tx = Tx::new(ChainId::default(), None);
        tx.add_code(vec![], None)
            .add_serialized_data(tx_data.clone())
            .sign_raw(keypairs, pks_map, None)
            .sign_wrapper(keypair);
        // open the connection with the mssage
        let verifiers = Rc::new(RefCell::new(BTreeSet::<Address>::new()));
        tx_host_env::ibc::ibc_actions(tx::ctx(), verifiers)
            .unwrap()
            .execute(&tx_data)
            .expect("opening the connection failed");

        // Check
        let env = tx_host_env::take();
        let result = ibc::validate_ibc_vp_from_tx(&env, &tx);
        assert!(result.is_ok());
    }

    #[test]
    fn test_ibc_channel_init_and_open() {
        // The environment must be initialized first
        tx_host_env::init();

        let keypair = key::testing::keypair_1();
        let keypairs = vec![keypair.clone()];
        let pks_map = AccountPublicKeysMap::from_iter([
            key::testing::keypair_1().ref_to(),
        ]);

        // Set the initial state before starting transactions
        ibc::init_storage();
        let (client_id, _client_state, mut writes) = ibc::prepare_client();
        let (conn_id, conn_writes) = ibc::prepare_opened_connection(&client_id);
        writes.extend(conn_writes);
        writes.into_iter().for_each(|(key, val)| {
            tx_host_env::with(|env| {
                env.state.write_bytes(&key, &val).expect("write error");
            });
        });

        // Start a transaction for ChannelOpenInit
        let port_id = ibc::PortId::transfer();
        let msg = ibc::msg_channel_open_init(port_id.clone(), conn_id);
        let mut tx_data = vec![];
        msg.to_any().encode(&mut tx_data).expect("encoding failed");
        let mut tx = Tx::new(ChainId::default(), None);
        tx.add_code(vec![], None)
            .add_serialized_data(tx_data.clone())
            .sign_raw(keypairs.clone(), pks_map.clone(), None)
            .sign_wrapper(keypair.clone());
        // init a channel with the message
        let verifiers = Rc::new(RefCell::new(BTreeSet::<Address>::new()));
        tx_host_env::ibc::ibc_actions(tx::ctx(), verifiers)
            .unwrap()
            .execute(&tx_data)
            .expect("creating a channel failed");

        // Check
        let mut env = tx_host_env::take();
        let result = ibc::validate_ibc_vp_from_tx(&env, &tx);
        assert!(result.is_ok());

        // Commit
        env.commit_tx_and_block();
        // for the next block
        env.state
            .in_mem_mut()
            .begin_block(BlockHash::default(), BlockHeight(2))
            .unwrap();
        env.state
            .in_mem_mut()
            .set_header(tm_dummy_header())
            .unwrap();
        tx_host_env::set(env);

        // Start the next transaction for ChannelOpenAck
        let channel_id = ibc::ChannelId::new(0);
        let msg = ibc::msg_channel_open_ack(port_id, channel_id);
        let mut tx_data = vec![];
        msg.to_any().encode(&mut tx_data).expect("encoding failed");
        let mut tx = Tx::new(ChainId::default(), None);
        tx.add_code(vec![], None)
            .add_serialized_data(tx_data.clone())
            .sign_raw(keypairs, pks_map, None)
            .sign_wrapper(keypair);
        // open the channel with the message
        let verifiers = Rc::new(RefCell::new(BTreeSet::<Address>::new()));
        tx_host_env::ibc::ibc_actions(tx::ctx(), verifiers)
            .unwrap()
            .execute(&tx_data)
            .expect("opening the channel failed");

        // Check
        let env = tx_host_env::take();
        let result = ibc::validate_ibc_vp_from_tx(&env, &tx);
        assert!(result.is_ok());
    }

    #[test]
    fn test_ibc_channel_try_and_open() {
        // The environment must be initialized first
        tx_host_env::init();

        // Set the initial state before starting transactions
        ibc::init_storage();
        let (client_id, _client_state, mut writes) = ibc::prepare_client();
        let (conn_id, conn_writes) = ibc::prepare_opened_connection(&client_id);
        writes.extend(conn_writes);
        writes.into_iter().for_each(|(key, val)| {
            tx_host_env::with(|env| {
                env.state.write_bytes(&key, &val).expect("write error");
            });
        });

        let keypair = key::testing::keypair_1();
        let keypairs = vec![keypair.clone()];
        let pks_map = AccountPublicKeysMap::from_iter([
            key::testing::keypair_1().ref_to(),
        ]);

        // Start a transaction for ChannelOpenTry
        let port_id = ibc::PortId::transfer();
        let msg = ibc::msg_channel_open_try(port_id.clone(), conn_id);
        let mut tx_data = vec![];
        msg.to_any().encode(&mut tx_data).expect("encoding failed");
        let mut tx = Tx::new(ChainId::default(), None);
        tx.add_code(vec![], None)
            .add_serialized_data(tx_data.clone())
            .sign_raw(keypairs.clone(), pks_map.clone(), None)
            .sign_wrapper(keypair.clone());
        // try open a channel with the message
        let verifiers = Rc::new(RefCell::new(BTreeSet::<Address>::new()));
        tx_host_env::ibc::ibc_actions(tx::ctx(), verifiers)
            .unwrap()
            .execute(&tx_data)
            .expect("creating a channel failed");

        // Check
        let mut env = tx_host_env::take();
        let result = ibc::validate_ibc_vp_from_tx(&env, &tx);
        assert!(result.is_ok());

        // Commit
        env.commit_tx_and_block();
        // for the next block
        env.state
            .in_mem_mut()
            .begin_block(BlockHash::default(), BlockHeight(2))
            .unwrap();
        env.state
            .in_mem_mut()
            .set_header(tm_dummy_header())
            .unwrap();
        tx_host_env::set(env);

        // Start the next transaction for ChannelOpenConfirm
        let channel_id = ibc::ChannelId::new(0);
        let msg = ibc::msg_channel_open_confirm(port_id, channel_id);
        let mut tx_data = vec![];
        msg.to_any().encode(&mut tx_data).expect("encoding failed");

        let mut tx = Tx::new(ChainId::default(), None);
        tx.add_code(vec![], None)
            .add_serialized_data(tx_data.clone())
            .sign_raw(keypairs, pks_map, None)
            .sign_wrapper(keypair);
        // open a channel with the message
        let verifiers = Rc::new(RefCell::new(BTreeSet::<Address>::new()));
        tx_host_env::ibc::ibc_actions(tx::ctx(), verifiers)
            .unwrap()
            .execute(&tx_data)
            .expect("opening the channel failed");

        // Check
        let env = tx_host_env::take();
        let result = ibc::validate_ibc_vp_from_tx(&env, &tx);
        assert!(result.is_ok());
    }

    #[test]
    fn test_ibc_channel_close_init_fail() {
        // The environment must be initialized first
        tx_host_env::init();

        // Set the initial state before starting transactions
        ibc::init_storage();
        let (client_id, _client_state, mut writes) = ibc::prepare_client();
        let (conn_id, conn_writes) = ibc::prepare_opened_connection(&client_id);
        writes.extend(conn_writes);
        let (port_id, channel_id, channel_writes) =
            ibc::prepare_opened_channel(&conn_id, true);
        writes.extend(channel_writes);
        writes.into_iter().for_each(|(key, val)| {
            tx_host_env::with(|env| {
                env.state.write_bytes(&key, &val).expect("write error");
            });
        });

        let keypair = key::testing::keypair_1();
        let keypairs = vec![keypair.clone()];
        let pks_map = AccountPublicKeysMap::from_iter([
            key::testing::keypair_1().ref_to(),
        ]);

        // Start a transaction to close the channel
        let msg = ibc::msg_channel_close_init(port_id, channel_id);
        let mut tx_data = vec![];
        msg.to_any().encode(&mut tx_data).expect("encoding failed");

        let mut tx = Tx::new(ChainId::default(), None);
        tx.add_code(vec![], None)
            .add_serialized_data(tx_data.clone())
            .sign_raw(keypairs, pks_map, None)
            .sign_wrapper(keypair);
        // close the channel with the message
        let verifiers = Rc::new(RefCell::new(BTreeSet::<Address>::new()));
        let mut actions =
            tx_host_env::ibc::ibc_actions(tx::ctx(), verifiers).unwrap();
        // the dummy module closes the channel
        let dummy_module = DummyTransferModule {};
        actions.add_transfer_module(dummy_module);
        let dummy_module = DummyNftTransferModule {};
        actions.add_transfer_module(dummy_module);
        actions
            .execute(&tx_data)
            .expect("closing the channel failed");

        // Check
        let env = tx_host_env::take();
        let result = ibc::validate_ibc_vp_from_tx(&env, &tx);
        // VP should fail because the transfer channel cannot be closed
        assert!(matches!(
            result.expect_err("validation succeeded unexpectedly"),
            IbcError::IbcAction(IbcActionError::Context(_)),
        ));
    }

    #[test]
    fn test_ibc_channel_close_confirm() {
        // The environment must be initialized first
        tx_host_env::init();

        // Set the initial state before starting transactions
        ibc::init_storage();
        let (client_id, _client_state, mut writes) = ibc::prepare_client();
        let (conn_id, conn_writes) = ibc::prepare_opened_connection(&client_id);
        writes.extend(conn_writes);
        let (port_id, channel_id, channel_writes) =
            ibc::prepare_opened_channel(&conn_id, true);
        writes.extend(channel_writes);
        writes.into_iter().for_each(|(key, val)| {
            tx_host_env::with(|env| {
                env.state.write_bytes(&key, &val).expect("write error");
            });
        });

        let keypair = key::testing::keypair_1();
        let keypairs = vec![keypair.clone()];
        let pks_map = AccountPublicKeysMap::from_iter([
            key::testing::keypair_1().ref_to(),
        ]);

        // Start a transaction to close the channel
        let msg = ibc::msg_channel_close_confirm(port_id, channel_id);
        let mut tx_data = vec![];
        msg.to_any().encode(&mut tx_data).expect("encoding failed");

        let mut tx = Tx::new(ChainId::default(), None);
        tx.add_code(vec![], None)
            .add_serialized_data(tx_data.clone())
            .sign_raw(keypairs, pks_map, None)
            .sign_wrapper(keypair);

        // close the channel with the message
        let verifiers = Rc::new(RefCell::new(BTreeSet::<Address>::new()));
        tx_host_env::ibc::ibc_actions(tx::ctx(), verifiers)
            .unwrap()
            .execute(&tx_data)
            .expect("closing the channel failed");

        // Check
        let env = tx_host_env::take();
        let result = ibc::validate_ibc_vp_from_tx(&env, &tx);
        assert!(result.is_ok());
    }

    #[test]
    fn test_ibc_send_token() {
        // The environment must be initialized first
        tx_host_env::init();

        // Set the initial state before starting transactions
        let (token, sender) = ibc::init_storage();
        let (client_id, _client_state, mut writes) = ibc::prepare_client();
        let (conn_id, conn_writes) = ibc::prepare_opened_connection(&client_id);
        writes.extend(conn_writes);
        let (port_id, channel_id, channel_writes) =
            ibc::prepare_opened_channel(&conn_id, false);
        writes.extend(channel_writes);
        writes.into_iter().for_each(|(key, val)| {
            tx_host_env::with(|env| {
                env.state.write_bytes(&key, &val).expect("write error");
            });
        });

        let keypair = key::testing::keypair_1();
        let keypairs = vec![keypair.clone()];
        let pks_map = AccountPublicKeysMap::from_iter([
            key::testing::keypair_1().ref_to(),
        ]);

        // Start a transaction to send a packet
        let msg =
            ibc::msg_transfer(port_id, channel_id, token.to_string(), &sender);
        let tx_data = msg.serialize_to_vec();

        let mut tx = Tx::new(ChainId::default(), None);
        tx.add_code(vec![], None)
            .add_serialized_data(tx_data.clone())
            .sign_raw(keypairs.clone(), pks_map.clone(), None)
            .sign_wrapper(keypair.clone());
        // send the token and a packet with the data
        let verifiers = Rc::new(RefCell::new(BTreeSet::<Address>::new()));
        tx_host_env::ibc::ibc_actions(tx::ctx(), verifiers)
            .unwrap()
            .execute(&tx_data)
            .expect("sending a token failed");

        // Check
        let mut env = tx_host_env::take();
        let result = ibc::validate_ibc_vp_from_tx(&env, &tx);
        assert!(result.is_ok());
        // Check if the token was escrowed
        let escrow = token::storage_key::balance_key(
            &token,
            &address::Address::Internal(address::InternalAddress::Ibc),
        );
        let token_vp_result =
            ibc::validate_multitoken_vp_from_tx(&env, &tx, &escrow);
        assert!(token_vp_result.is_ok());

        // Commit
        env.commit_tx_and_block();
        // for the next block
        env.state
            .in_mem_mut()
            .begin_block(BlockHash::default(), BlockHeight(2))
            .unwrap();
        env.state
            .in_mem_mut()
            .set_header(tm_dummy_header())
            .unwrap();
        tx_host_env::set(env);

        // Start the next transaction for receiving an ack
        let counterparty = ibc::dummy_channel_counterparty();
        let packet = ibc::packet_from_message(
            &msg.message,
            ibc::Sequence::from(1),
            &counterparty,
        );
        let msg = ibc::msg_packet_ack(packet);
        let mut tx_data = vec![];
        msg.to_any().encode(&mut tx_data).expect("encoding failed");

        let mut tx = Tx::new(ChainId::default(), None);
        tx.add_code(vec![], None)
            .add_serialized_data(tx_data.clone())
            .sign_raw(keypairs, pks_map, None)
            .sign_wrapper(keypair);
        // ack the packet with the message
        let verifiers = Rc::new(RefCell::new(BTreeSet::<Address>::new()));
        tx_host_env::ibc::ibc_actions(tx::ctx(), verifiers)
            .unwrap()
            .execute(&tx_data)
            .expect("ack failed");

        // Check
        let env = tx_host_env::take();
        let result = ibc::validate_ibc_vp_from_tx(&env, &tx);
        assert!(result.is_ok());
        // Check the balance
        tx_host_env::set(env);
        let balance_key = token::storage_key::balance_key(&token, &sender);
        let balance: Option<Amount> = tx_host_env::with(|env| {
            env.state.read(&balance_key).expect("read error")
        });
        assert_eq!(
            balance,
            Some(Amount::from_uint(0, ibc::ANY_DENOMINATION).unwrap())
        );
        let escrow_key = token::storage_key::balance_key(
            &token,
            &address::Address::Internal(address::InternalAddress::Ibc),
        );
        let escrow: Option<Amount> = tx_host_env::with(|env| {
            env.state.read(&escrow_key).expect("read error")
        });
        assert_eq!(
            escrow,
            Some(Amount::from_uint(100, ibc::ANY_DENOMINATION).unwrap())
        );
    }

    #[test]
    fn test_ibc_burn_token() {
        // The environment must be initialized first
        tx_host_env::init();

        let keypair = key::testing::keypair_1();
        let keypairs = vec![keypair.clone()];
        let pks_map = AccountPublicKeysMap::from_iter([
            key::testing::keypair_1().ref_to(),
        ]);

        // Set the initial state before starting transactions
        let (token, sender) = ibc::init_storage();
        let (client_id, _client_state, mut writes) = ibc::prepare_client();
        let (conn_id, conn_writes) = ibc::prepare_opened_connection(&client_id);
        writes.extend(conn_writes);
        let (port_id, channel_id, channel_writes) =
            ibc::prepare_opened_channel(&conn_id, false);
        writes.extend(channel_writes);
        // the origin-specific token
        let denom = format!("{}/{}/{}", port_id, channel_id, token);
        let ibc_token = ibc_storage::ibc_token(&denom);
        let balance_key = token::storage_key::balance_key(&ibc_token, &sender);
        let init_bal = Amount::from_u64(100);
        writes.insert(balance_key.clone(), init_bal.serialize_to_vec());
        let minted_key = token::storage_key::minted_balance_key(&ibc_token);
        writes.insert(minted_key.clone(), init_bal.serialize_to_vec());
        let minter_key = token::storage_key::minter_key(&ibc_token);
        writes.insert(
            minter_key,
            Address::Internal(InternalAddress::Ibc).serialize_to_vec(),
        );
        let mint_amount_key = ibc_storage::mint_amount_key(&ibc_token);
        let init_bal = Amount::from_u64(100);
        writes.insert(mint_amount_key, init_bal.serialize_to_vec());
        writes.insert(minted_key.clone(), init_bal.serialize_to_vec());
        writes.into_iter().for_each(|(key, val)| {
            tx_host_env::with(|env| {
                env.state.write_bytes(&key, &val).expect("write error");
            });
        });

        // Start a transaction to send a packet
        // Set this chain is the sink zone
        let msg = ibc::msg_transfer(port_id, channel_id, denom, &sender);
        let tx_data = msg.serialize_to_vec();

        let mut tx = Tx::new(ChainId::default(), None);
        tx.add_code(vec![], None)
            .add_serialized_data(tx_data.clone())
            .sign_raw(keypairs, pks_map, None)
            .sign_wrapper(keypair);
        // send the token and a packet with the data
        let verifiers = Rc::new(RefCell::new(BTreeSet::<Address>::new()));
        tx_host_env::ibc::ibc_actions(tx::ctx(), verifiers)
            .unwrap()
            .execute(&tx_data)
            .expect("sending a token failed");

        // Check
        let mut env = tx_host_env::take();
        // The token must be part of the verifier set (checked by MultitokenVp)
        env.verifiers.insert(ibc_token);
        let result = ibc::validate_ibc_vp_from_tx(&env, &tx);
<<<<<<< HEAD
        assert!(result.is_ok());
        // Check if the token was burned
        let result =
            ibc::validate_multitoken_vp_from_tx(&env, &tx, &minted_key);
        assert!(result.is_ok());
=======
        assert!(
            result.is_ok(),
            "Expected VP to accept the tx, got {result:?}"
        );
        // Check if the token was burned
        let result =
            ibc::validate_multitoken_vp_from_tx(&env, &tx, &minted_key);
        assert!(
            result.is_ok(),
            "Expected VP to accept the tx, got {result:?}"
        );
>>>>>>> 9ffcd2ec
        // Check the balance
        tx_host_env::set(env);
        let balance: Option<Amount> = tx_host_env::with(|env| {
            env.state.read(&balance_key).expect("read error")
        });
        assert_eq!(balance, Some(Amount::from_u64(0)));
        let minted: Option<Amount> = tx_host_env::with(|env| {
            env.state.read(&minted_key).expect("read error")
        });
        assert_eq!(minted, Some(Amount::from_u64(0)));
    }

    #[test]
    fn test_ibc_receive_token() {
        // The environment must be initialized first
        tx_host_env::init();

        let keypair = key::testing::keypair_1();
        let keypairs = vec![keypair.clone()];
        let pks_map = AccountPublicKeysMap::from_iter([
            key::testing::keypair_1().ref_to(),
        ]);

        // Set the initial state before starting transactions
        let (token, receiver) = ibc::init_storage();
        let (client_id, _client_state, mut writes) = ibc::prepare_client();
        let (conn_id, conn_writes) = ibc::prepare_opened_connection(&client_id);
        writes.extend(conn_writes);
        let (port_id, channel_id, channel_writes) =
            ibc::prepare_opened_channel(&conn_id, false);
        writes.extend(channel_writes);

        writes.into_iter().for_each(|(key, val)| {
            tx_host_env::with(|env| {
                env.state.write_bytes(&key, &val).expect("write error");
            });
        });

        // packet
        let packet = ibc::received_packet(
            port_id.clone(),
            channel_id.clone(),
            ibc::Sequence::from(1),
            token.to_string(),
            &receiver,
        );

        // Start a transaction to receive a packet
        let msg = ibc::msg_packet_recv(packet);
        let mut tx_data = vec![];
        msg.to_any().encode(&mut tx_data).expect("encoding failed");

        let mut tx = Tx::new(ChainId::default(), None);
        tx.add_code(vec![], None)
            .add_serialized_data(tx_data.clone())
            .sign_raw(keypairs, pks_map, None)
            .sign_wrapper(keypair);
        // receive a packet with the message
        let verifiers = Rc::new(RefCell::new(BTreeSet::<Address>::new()));
        tx_host_env::ibc::ibc_actions(tx::ctx(), verifiers)
            .unwrap()
            .execute(&tx_data)
            .expect("receiving the token failed");

        // Check
<<<<<<< HEAD
        let env = tx_host_env::take();
        let result = ibc::validate_ibc_vp_from_tx(&env, &tx);
        assert!(result.is_ok());
        // Check if the token was minted
=======
        let mut env = tx_host_env::take();
        // The token must be part of the verifier set (checked by MultitokenVp)
>>>>>>> 9ffcd2ec
        let denom = format!("{}/{}/{}", port_id, channel_id, token);
        let ibc_token = ibc::ibc_token(&denom);
        env.verifiers.insert(ibc_token.clone());
        let result = ibc::validate_ibc_vp_from_tx(&env, &tx);
        assert!(
            result.is_ok(),
            "Expected VP to accept the tx, got {result:?}"
        );
        // Check if the token was minted
        let minted_key = token::storage_key::minted_balance_key(&ibc_token);
        let result =
            ibc::validate_multitoken_vp_from_tx(&env, &tx, &minted_key);
<<<<<<< HEAD
        assert!(result.is_ok());
=======
        assert!(
            result.is_ok(),
            "Expected VP to accept the tx, got {result:?}"
        );
>>>>>>> 9ffcd2ec
        // Check the balance
        tx_host_env::set(env);
        let key = ibc::balance_key_with_ibc_prefix(denom, &receiver);
        let balance: Option<Amount> =
            tx_host_env::with(|env| env.state.read(&key).expect("read error"));
        assert_eq!(balance, Some(Amount::from_u64(100)));
        let minted: Option<Amount> = tx_host_env::with(|env| {
            env.state.read(&minted_key).expect("read error")
        });
        assert_eq!(minted, Some(Amount::from_u64(100)));
    }

    #[test]
    fn test_ibc_receive_no_token() {
        // The environment must be initialized first
        tx_host_env::init();

        let keypair = key::testing::keypair_1();
        let keypairs = vec![keypair.clone()];
        let pks_map = AccountPublicKeysMap::from_iter([
            key::testing::keypair_1().ref_to(),
        ]);

        // Set the initial state before starting transactions
        let (token, receiver) = ibc::init_storage();
        let (client_id, _client_state, mut writes) = ibc::prepare_client();
        let (conn_id, conn_writes) = ibc::prepare_opened_connection(&client_id);
        writes.extend(conn_writes);
        let (port_id, channel_id, channel_writes) =
            ibc::prepare_opened_channel(&conn_id, false);
        writes.extend(channel_writes);

        writes.into_iter().for_each(|(key, val)| {
            tx_host_env::with(|env| {
                env.state.write_bytes(&key, &val).expect("write error");
            });
        });

        // packet with invalid data
        let sequence = ibc::Sequence::from(1);
        let mut packet = ibc::received_packet(
            port_id.clone(),
            channel_id.clone(),
            sequence,
            token.to_string(),
            &receiver,
        );
        packet.data = vec![0];

        // Start a transaction to receive a packet
        let msg = ibc::msg_packet_recv(packet);
        let mut tx_data = vec![];
        msg.to_any().encode(&mut tx_data).expect("encoding failed");

        let mut tx = Tx::new(ChainId::default(), None);
        tx.add_code(vec![], None)
            .add_serialized_data(tx_data.clone())
            .sign_raw(keypairs, pks_map, None)
            .sign_wrapper(keypair);
        // Receive the packet, but no token is received
        let verifiers = Rc::new(RefCell::new(BTreeSet::<Address>::new()));
        tx_host_env::ibc::ibc_actions(tx::ctx(), verifiers)
            .unwrap()
            .execute(&tx_data)
            .expect("receiving the token failed");

        // Check if the transaction is valid
        let env = tx_host_env::take();
        let result = ibc::validate_ibc_vp_from_tx(&env, &tx);
        assert!(result.is_ok());
        // Check if the ack has an error due to the invalid packet data
        tx_host_env::set(env);
        let ack_key = ibc_storage::ack_key(&port_id, &channel_id, sequence);
        let ack = tx_host_env::with(|env| {
            env.state.read_bytes(&ack_key).expect("read error").unwrap()
        });
        let expected_ack =
            Hash::sha256(Vec::<u8>::from(ibc::transfer_ack_with_error()))
                .to_vec();
        assert_eq!(ack, expected_ack);
        // Check if only the ack and the receipt are added
        let receipt_key =
            ibc_storage::receipt_key(&port_id, &channel_id, sequence);
        let changed_keys = tx_host_env::with(|env| {
            env.state
                .write_log()
                .verifiers_and_changed_keys(&BTreeSet::new())
                .1
        });
        let expected_changed_keys = BTreeSet::from([ack_key, receipt_key]);
        assert_eq!(changed_keys, expected_changed_keys);
    }

    #[test]
    fn test_ibc_unescrow_token() {
        // The environment must be initialized first
        tx_host_env::init();

        let keypair = key::testing::keypair_1();
        let keypairs = vec![keypair.clone()];
        let pks_map = AccountPublicKeysMap::from_iter([
            key::testing::keypair_1().ref_to(),
        ]);

        // Set the initial state before starting transactions
        let (token, receiver) = ibc::init_storage();
        let (client_id, _client_state, mut writes) = ibc::prepare_client();
        let (conn_id, conn_writes) = ibc::prepare_opened_connection(&client_id);
        writes.extend(conn_writes);
        let (port_id, channel_id, channel_writes) =
            ibc::prepare_opened_channel(&conn_id, false);
        writes.extend(channel_writes);
        writes.into_iter().for_each(|(key, val)| {
            tx_host_env::with(|env| {
                env.state.write_bytes(&key, &val).expect("write error");
            });
        });
        // escrow in advance
        let escrow_key = token::storage_key::balance_key(
            &token,
            &address::Address::Internal(address::InternalAddress::Ibc),
        );
        let val = Amount::from_uint(100, ibc::ANY_DENOMINATION).unwrap();
        tx_host_env::with(|env| {
            env.state.write(&escrow_key, val).expect("write error");
        });

        // Set this chain as the source zone
        let counterparty = ibc::dummy_channel_counterparty();
        let denom = format!(
            "{}/{}/{}",
            counterparty.port_id().clone(),
            counterparty.channel_id().unwrap().clone(),
            token
        );
        // packet
        let packet = ibc::received_packet(
            port_id,
            channel_id,
            ibc::Sequence::from(1),
            denom,
            &receiver,
        );

        // Start a transaction to receive a packet
        let msg = ibc::msg_packet_recv(packet);
        let mut tx_data = vec![];
        msg.to_any().encode(&mut tx_data).expect("encoding failed");
        let mut tx = Tx::new(ChainId::default(), None);
        tx.add_code(vec![], None)
            .add_serialized_data(tx_data.clone())
            .sign_raw(keypairs, pks_map, None)
            .sign_wrapper(keypair);
        // receive a packet with the message
        let verifiers = Rc::new(RefCell::new(BTreeSet::<Address>::new()));
        tx_host_env::ibc::ibc_actions(tx::ctx(), verifiers)
            .unwrap()
            .execute(&tx_data)
            .expect("receiving a token failed");

        // Check
        let env = tx_host_env::take();
        let result = ibc::validate_ibc_vp_from_tx(&env, &tx);
        assert!(result.is_ok());
        // Check if the token was unescrowed
        let result =
            ibc::validate_multitoken_vp_from_tx(&env, &tx, &escrow_key);
        assert!(result.is_ok());
        // Check the balance
        tx_host_env::set(env);
        let key = token::storage_key::balance_key(&token, &receiver);
        let balance: Option<Amount> =
            tx_host_env::with(|env| env.state.read(&key).expect("read error"));
        assert_eq!(
            balance,
            Some(Amount::from_uint(200, ibc::ANY_DENOMINATION).unwrap())
        );
        let escrow: Option<Amount> = tx_host_env::with(|env| {
            env.state.read(&escrow_key).expect("read error")
        });
        assert_eq!(
            escrow,
            Some(Amount::from_uint(0, ibc::ANY_DENOMINATION).unwrap())
        );
    }

    #[test]
    fn test_ibc_unescrow_received_token() {
        // The environment must be initialized first
        tx_host_env::init();

        let keypair = key::testing::keypair_1();
        let keypairs = vec![keypair.clone()];
        let pks_map = AccountPublicKeysMap::from_iter([
            key::testing::keypair_1().ref_to(),
        ]);

        // Set the initial state before starting transactions
        let (token, receiver) = ibc::init_storage();
        let (client_id, _client_state, mut writes) = ibc::prepare_client();
        let (conn_id, conn_writes) = ibc::prepare_opened_connection(&client_id);
        writes.extend(conn_writes);
        let (port_id, channel_id, channel_writes) =
            ibc::prepare_opened_channel(&conn_id, false);
        writes.extend(channel_writes);
        writes.into_iter().for_each(|(key, val)| {
            tx_host_env::with(|env| {
                env.state.write_bytes(&key, &val).expect("write error");
            });
        });
        // escrow in advance
        let dummy_src_port = "dummy_transfer";
        let dummy_src_channel = "channel_42";
        let denom =
            format!("{}/{}/{}", dummy_src_port, dummy_src_channel, token);
        let escrow_key = ibc::balance_key_with_ibc_prefix(
            denom,
            &address::Address::Internal(address::InternalAddress::Ibc),
        );
        let val = Amount::from_u64(100);
        tx_host_env::with(|env| {
            env.state.write(&escrow_key, val).expect("write error");
        });

        // Set this chain as the source zone
        let counterparty = ibc::dummy_channel_counterparty();
        let denom = format!(
            "{}/{}/{}/{}/{}",
            counterparty.port_id().clone(),
            counterparty.channel_id().unwrap().clone(),
            dummy_src_port,
            dummy_src_channel,
            token
        );
        // packet
        let packet = ibc::received_packet(
            port_id,
            channel_id,
            ibc::Sequence::from(1),
            denom,
            &receiver,
        );

        // Start a transaction to receive a packet
        let msg = ibc::msg_packet_recv(packet);
        let mut tx_data = vec![];
        msg.to_any().encode(&mut tx_data).expect("encoding failed");

        let mut tx = Tx::new(ChainId::default(), None);
        tx.add_code(vec![], None)
            .add_serialized_data(tx_data.clone())
            .sign_raw(keypairs, pks_map, None)
            .sign_wrapper(keypair);
        // receive a packet with the message
        let verifiers = Rc::new(RefCell::new(BTreeSet::<Address>::new()));
        tx_host_env::ibc::ibc_actions(tx::ctx(), verifiers)
            .unwrap()
            .execute(&tx_data)
            .expect("receiving a token failed");

        // Check
        let env = tx_host_env::take();
        let result = ibc::validate_ibc_vp_from_tx(&env, &tx);
        assert!(result.is_ok());
        // Check if the token was unescrowed
        let result =
            ibc::validate_multitoken_vp_from_tx(&env, &tx, &escrow_key);
        assert!(result.is_ok());
        // Check the balance
        tx_host_env::set(env);
        // without the source trace path
        let denom =
            format!("{}/{}/{}", dummy_src_port, dummy_src_channel, token);
        let key = ibc::balance_key_with_ibc_prefix(denom, &receiver);
        let balance: Option<Amount> =
            tx_host_env::with(|env| env.state.read(&key).expect("read error"));
        assert_eq!(balance, Some(Amount::from_u64(100)));
        let escrow: Option<Amount> = tx_host_env::with(|env| {
            env.state.read(&escrow_key).expect("read error")
        });
        assert_eq!(escrow, Some(Amount::from_u64(0)));
    }

    #[test]
    fn test_ibc_packet_timeout() {
        // The environment must be initialized first
        tx_host_env::init();

        let keypair = key::testing::keypair_1();
        let keypairs = vec![keypair.clone()];
        let pks_map = AccountPublicKeysMap::from_iter([
            key::testing::keypair_1().ref_to(),
        ]);

        // Set the initial state before starting transactions
        let (token, sender) = ibc::init_storage();
        let (client_id, _client_state, mut writes) = ibc::prepare_client();
        let (conn_id, conn_writes) = ibc::prepare_opened_connection(&client_id);
        writes.extend(conn_writes);
        let (port_id, channel_id, channel_writes) =
            ibc::prepare_opened_channel(&conn_id, true);
        writes.extend(channel_writes);
        writes.into_iter().for_each(|(key, val)| {
            tx_host_env::with(|env| {
                env.state.write_bytes(&key, &val).expect("write error");
            })
        });

        // Start a transaction to send a packet
        let mut msg =
            ibc::msg_transfer(port_id, channel_id, token.to_string(), &sender);
        ibc::set_timeout_timestamp(&mut msg.message);
        let tx_data = msg.serialize_to_vec();
        // send a packet with the message
        let verifiers = Rc::new(RefCell::new(BTreeSet::<Address>::new()));
        tx_host_env::ibc::ibc_actions(tx::ctx(), verifiers)
            .unwrap()
            .execute(&tx_data)
            .expect("sending a token failed");

        // Commit
        let mut env = tx_host_env::take();
        env.commit_tx_and_block();
        // for the next block
        env.state
            .in_mem_mut()
            .begin_block(BlockHash::default(), BlockHeight(2))
            .unwrap();
        env.state
            .in_mem_mut()
            .set_header(tm_dummy_header())
            .unwrap();
        tx_host_env::set(env);

        // Start a transaction to notify the timeout
        let counterparty = ibc::dummy_channel_counterparty();
        let packet = ibc::packet_from_message(
            &msg.message,
            ibc::Sequence::from(1),
            &counterparty,
        );
        let msg = ibc::msg_timeout(packet, ibc::Sequence::from(1));
        let mut tx_data = vec![];
        msg.to_any().encode(&mut tx_data).expect("encoding failed");
        let mut tx = Tx::new(ChainId::default(), None);
        tx.add_code(vec![], None)
            .add_serialized_data(tx_data.clone())
            .sign_raw(keypairs, pks_map, None)
            .sign_wrapper(keypair);

        // timeout the packet
        let verifiers = Rc::new(RefCell::new(BTreeSet::<Address>::new()));
        tx_host_env::ibc::ibc_actions(tx::ctx(), verifiers)
            .unwrap()
            .execute(&tx_data)
            .expect("timeout failed");

        // Check
        let env = tx_host_env::take();
        let result = ibc::validate_ibc_vp_from_tx(&env, &tx);
        assert!(result.is_ok());
        // Check if the token was refunded
        let escrow = token::storage_key::balance_key(
            &token,
            &address::Address::Internal(address::InternalAddress::Ibc),
        );
        let result = ibc::validate_multitoken_vp_from_tx(&env, &tx, &escrow);
        assert!(result.is_ok());
    }

    #[test]
    fn test_ibc_timeout_on_close() {
        // The environment must be initialized first
        tx_host_env::init();

        let keypair = key::testing::keypair_1();
        let keypairs = vec![keypair.clone()];
        let pks_map = AccountPublicKeysMap::from_iter([
            key::testing::keypair_1().ref_to(),
        ]);

        // Set the initial state before starting transactions
        let (token, sender) = ibc::init_storage();
        let (client_id, _client_state, mut writes) = ibc::prepare_client();
        let (conn_id, conn_writes) = ibc::prepare_opened_connection(&client_id);
        writes.extend(conn_writes);
        let (port_id, channel_id, channel_writes) =
            ibc::prepare_opened_channel(&conn_id, true);
        writes.extend(channel_writes);
        writes.into_iter().for_each(|(key, val)| {
            tx_host_env::with(|env| {
                env.state.write_bytes(&key, &val).expect("write error");
            })
        });

        // Start a transaction to send a packet
        let msg =
            ibc::msg_transfer(port_id, channel_id, token.to_string(), &sender);
        let tx_data = msg.serialize_to_vec();
        // send a packet with the message
        let verifiers = Rc::new(RefCell::new(BTreeSet::<Address>::new()));
        tx_host_env::ibc::ibc_actions(tx::ctx(), verifiers)
            .unwrap()
            .execute(&tx_data)
            .expect("sending a token failed");

        // Commit
        let mut env = tx_host_env::take();
        env.commit_tx_and_block();
        // for the next block
        env.state
            .in_mem_mut()
            .begin_block(BlockHash::default(), BlockHeight(2))
            .unwrap();
        env.state
            .in_mem_mut()
            .set_header(tm_dummy_header())
            .unwrap();
        tx_host_env::set(env);

        // Start a transaction to notify the timing-out on closed
        let counterparty = ibc::dummy_channel_counterparty();
        let packet = ibc::packet_from_message(
            &msg.message,
            ibc::Sequence::from(1),
            &counterparty,
        );
        let msg = ibc::msg_timeout_on_close(packet, ibc::Sequence::from(1));
        let mut tx_data = vec![];
        msg.to_any().encode(&mut tx_data).expect("encoding failed");
        let mut tx = Tx::new(ChainId::default(), None);
        tx.add_code(vec![], None)
            .add_serialized_data(tx_data.clone())
            .sign_raw(keypairs, pks_map, None)
            .sign_wrapper(keypair);

        // timeout the packet
        let verifiers = Rc::new(RefCell::new(BTreeSet::<Address>::new()));
        tx_host_env::ibc::ibc_actions(tx::ctx(), verifiers)
            .unwrap()
            .execute(&tx_data)
            .expect("timeout on close failed");

        // Check
        let env = tx_host_env::take();
        let result = ibc::validate_ibc_vp_from_tx(&env, &tx);
        assert!(result.is_ok());
        // Check if the token was refunded
        let escrow = token::storage_key::balance_key(
            &token,
            &address::Address::Internal(address::InternalAddress::Ibc),
        );
        let result = ibc::validate_multitoken_vp_from_tx(&env, &tx, &escrow);
        assert!(result.is_ok());
    }
}<|MERGE_RESOLUTION|>--- conflicted
+++ resolved
@@ -716,7 +716,6 @@
         // create a client with the message
         let verifiers = Rc::new(RefCell::new(BTreeSet::<Address>::new()));
         tx_host_env::ibc::ibc_actions(tx::ctx(), verifiers)
-            .unwrap()
             .execute(&tx_data)
             .expect("creating a client failed");
 
@@ -751,7 +750,6 @@
         // update the client with the message
         let verifiers = Rc::new(RefCell::new(BTreeSet::<Address>::new()));
         tx_host_env::ibc::ibc_actions(tx::ctx(), verifiers)
-            .unwrap()
             .execute(&tx_data)
             .expect("updating a client failed");
 
@@ -793,7 +791,6 @@
         // init a connection with the message
         let verifiers = Rc::new(RefCell::new(BTreeSet::<Address>::new()));
         tx_host_env::ibc::ibc_actions(tx::ctx(), verifiers)
-            .unwrap()
             .execute(&tx_data)
             .expect("creating a connection failed");
 
@@ -828,7 +825,6 @@
         // open the connection with the message
         let verifiers = Rc::new(RefCell::new(BTreeSet::<Address>::new()));
         tx_host_env::ibc::ibc_actions(tx::ctx(), verifiers)
-            .unwrap()
             .execute(&tx_data)
             .expect("opening the connection failed");
 
@@ -871,7 +867,6 @@
         // open try a connection with the message
         let verifiers = Rc::new(RefCell::new(BTreeSet::<Address>::new()));
         tx_host_env::ibc::ibc_actions(tx::ctx(), verifiers)
-            .unwrap()
             .execute(&tx_data)
             .expect("creating a connection failed");
 
@@ -906,7 +901,6 @@
         // open the connection with the mssage
         let verifiers = Rc::new(RefCell::new(BTreeSet::<Address>::new()));
         tx_host_env::ibc::ibc_actions(tx::ctx(), verifiers)
-            .unwrap()
             .execute(&tx_data)
             .expect("opening the connection failed");
 
@@ -951,7 +945,6 @@
         // init a channel with the message
         let verifiers = Rc::new(RefCell::new(BTreeSet::<Address>::new()));
         tx_host_env::ibc::ibc_actions(tx::ctx(), verifiers)
-            .unwrap()
             .execute(&tx_data)
             .expect("creating a channel failed");
 
@@ -986,7 +979,6 @@
         // open the channel with the message
         let verifiers = Rc::new(RefCell::new(BTreeSet::<Address>::new()));
         tx_host_env::ibc::ibc_actions(tx::ctx(), verifiers)
-            .unwrap()
             .execute(&tx_data)
             .expect("opening the channel failed");
 
@@ -1031,7 +1023,6 @@
         // try open a channel with the message
         let verifiers = Rc::new(RefCell::new(BTreeSet::<Address>::new()));
         tx_host_env::ibc::ibc_actions(tx::ctx(), verifiers)
-            .unwrap()
             .execute(&tx_data)
             .expect("creating a channel failed");
 
@@ -1067,7 +1058,6 @@
         // open a channel with the message
         let verifiers = Rc::new(RefCell::new(BTreeSet::<Address>::new()));
         tx_host_env::ibc::ibc_actions(tx::ctx(), verifiers)
-            .unwrap()
             .execute(&tx_data)
             .expect("opening the channel failed");
 
@@ -1114,8 +1104,7 @@
             .sign_wrapper(keypair);
         // close the channel with the message
         let verifiers = Rc::new(RefCell::new(BTreeSet::<Address>::new()));
-        let mut actions =
-            tx_host_env::ibc::ibc_actions(tx::ctx(), verifiers).unwrap();
+        let mut actions = tx_host_env::ibc::ibc_actions(tx::ctx(), verifiers);
         // the dummy module closes the channel
         let dummy_module = DummyTransferModule {};
         actions.add_transfer_module(dummy_module);
@@ -1174,7 +1163,6 @@
         // close the channel with the message
         let verifiers = Rc::new(RefCell::new(BTreeSet::<Address>::new()));
         tx_host_env::ibc::ibc_actions(tx::ctx(), verifiers)
-            .unwrap()
             .execute(&tx_data)
             .expect("closing the channel failed");
 
@@ -1222,7 +1210,6 @@
         // send the token and a packet with the data
         let verifiers = Rc::new(RefCell::new(BTreeSet::<Address>::new()));
         tx_host_env::ibc::ibc_actions(tx::ctx(), verifiers)
-            .unwrap()
             .execute(&tx_data)
             .expect("sending a token failed");
 
@@ -1271,7 +1258,6 @@
         // ack the packet with the message
         let verifiers = Rc::new(RefCell::new(BTreeSet::<Address>::new()));
         tx_host_env::ibc::ibc_actions(tx::ctx(), verifiers)
-            .unwrap()
             .execute(&tx_data)
             .expect("ack failed");
 
@@ -1357,7 +1343,6 @@
         // send the token and a packet with the data
         let verifiers = Rc::new(RefCell::new(BTreeSet::<Address>::new()));
         tx_host_env::ibc::ibc_actions(tx::ctx(), verifiers)
-            .unwrap()
             .execute(&tx_data)
             .expect("sending a token failed");
 
@@ -1366,13 +1351,6 @@
         // The token must be part of the verifier set (checked by MultitokenVp)
         env.verifiers.insert(ibc_token);
         let result = ibc::validate_ibc_vp_from_tx(&env, &tx);
-<<<<<<< HEAD
-        assert!(result.is_ok());
-        // Check if the token was burned
-        let result =
-            ibc::validate_multitoken_vp_from_tx(&env, &tx, &minted_key);
-        assert!(result.is_ok());
-=======
         assert!(
             result.is_ok(),
             "Expected VP to accept the tx, got {result:?}"
@@ -1384,7 +1362,6 @@
             result.is_ok(),
             "Expected VP to accept the tx, got {result:?}"
         );
->>>>>>> 9ffcd2ec
         // Check the balance
         tx_host_env::set(env);
         let balance: Option<Amount> = tx_host_env::with(|env| {
@@ -1445,20 +1422,15 @@
         // receive a packet with the message
         let verifiers = Rc::new(RefCell::new(BTreeSet::<Address>::new()));
         tx_host_env::ibc::ibc_actions(tx::ctx(), verifiers)
-            .unwrap()
             .execute(&tx_data)
             .expect("receiving the token failed");
 
         // Check
-<<<<<<< HEAD
-        let env = tx_host_env::take();
+        let mut env = tx_host_env::take();
         let result = ibc::validate_ibc_vp_from_tx(&env, &tx);
         assert!(result.is_ok());
         // Check if the token was minted
-=======
-        let mut env = tx_host_env::take();
         // The token must be part of the verifier set (checked by MultitokenVp)
->>>>>>> 9ffcd2ec
         let denom = format!("{}/{}/{}", port_id, channel_id, token);
         let ibc_token = ibc::ibc_token(&denom);
         env.verifiers.insert(ibc_token.clone());
@@ -1471,14 +1443,10 @@
         let minted_key = token::storage_key::minted_balance_key(&ibc_token);
         let result =
             ibc::validate_multitoken_vp_from_tx(&env, &tx, &minted_key);
-<<<<<<< HEAD
-        assert!(result.is_ok());
-=======
         assert!(
             result.is_ok(),
             "Expected VP to accept the tx, got {result:?}"
         );
->>>>>>> 9ffcd2ec
         // Check the balance
         tx_host_env::set(env);
         let key = ibc::balance_key_with_ibc_prefix(denom, &receiver);
@@ -1541,7 +1509,6 @@
         // Receive the packet, but no token is received
         let verifiers = Rc::new(RefCell::new(BTreeSet::<Address>::new()));
         tx_host_env::ibc::ibc_actions(tx::ctx(), verifiers)
-            .unwrap()
             .execute(&tx_data)
             .expect("receiving the token failed");
 
@@ -1635,7 +1602,6 @@
         // receive a packet with the message
         let verifiers = Rc::new(RefCell::new(BTreeSet::<Address>::new()));
         tx_host_env::ibc::ibc_actions(tx::ctx(), verifiers)
-            .unwrap()
             .execute(&tx_data)
             .expect("receiving a token failed");
 
@@ -1735,7 +1701,6 @@
         // receive a packet with the message
         let verifiers = Rc::new(RefCell::new(BTreeSet::<Address>::new()));
         tx_host_env::ibc::ibc_actions(tx::ctx(), verifiers)
-            .unwrap()
             .execute(&tx_data)
             .expect("receiving a token failed");
 
@@ -1795,7 +1760,6 @@
         // send a packet with the message
         let verifiers = Rc::new(RefCell::new(BTreeSet::<Address>::new()));
         tx_host_env::ibc::ibc_actions(tx::ctx(), verifiers)
-            .unwrap()
             .execute(&tx_data)
             .expect("sending a token failed");
 
@@ -1832,7 +1796,6 @@
         // timeout the packet
         let verifiers = Rc::new(RefCell::new(BTreeSet::<Address>::new()));
         tx_host_env::ibc::ibc_actions(tx::ctx(), verifiers)
-            .unwrap()
             .execute(&tx_data)
             .expect("timeout failed");
 
@@ -1881,7 +1844,6 @@
         // send a packet with the message
         let verifiers = Rc::new(RefCell::new(BTreeSet::<Address>::new()));
         tx_host_env::ibc::ibc_actions(tx::ctx(), verifiers)
-            .unwrap()
             .execute(&tx_data)
             .expect("sending a token failed");
 
@@ -1918,7 +1880,6 @@
         // timeout the packet
         let verifiers = Rc::new(RefCell::new(BTreeSet::<Address>::new()));
         tx_host_env::ibc::ibc_actions(tx::ctx(), verifiers)
-            .unwrap()
             .execute(&tx_data)
             .expect("timeout on close failed");
 
