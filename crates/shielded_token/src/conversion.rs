--- conflicted
+++ resolved
@@ -10,19 +10,10 @@
 use namada_core::uint::Uint;
 use namada_parameters as parameters;
 use namada_storage::{StorageRead, StorageWrite};
-<<<<<<< HEAD
-use namada_trans_token::storage_key::{balance_key, minted_balance_key};
-use namada_trans_token::{read_denom, Amount, DenominatedAmount, Denomination};
-=======
-use namada_trans_token::inflation::{
-    ShieldedRewardsController, ShieldedValsToUpdate,
-};
-use namada_trans_token::storage_key::balance_key;
 use namada_trans_token::{
     get_effective_total_native_supply, read_balance, read_denom, Amount,
     DenominatedAmount, Denomination,
 };
->>>>>>> eb9d7a7a
 
 #[cfg(any(feature = "multicore", test))]
 use crate::storage_key::{masp_assets_hash_key, masp_token_map_key};
@@ -253,6 +244,7 @@
     use namada_core::masp::encode_asset_type;
     use namada_core::storage::Epoch;
     use namada_storage::ResultExt;
+    use namada_trans_token::storage_key::balance_key;
     use namada_trans_token::{MaspDigitPos, NATIVE_MAX_DECIMAL_PLACES};
     use rayon::iter::{
         IndexedParallelIterator, IntoParallelIterator, ParallelIterator,
@@ -573,7 +565,7 @@
     use namada_core::dec::testing::arb_non_negative_dec;
     use namada_core::token::testing::arb_amount;
     use namada_storage::testing::TestStorage;
-    use namada_trans_token::storage_key::minted_balance_key;
+    use namada_trans_token::storage_key::{balance_key, minted_balance_key};
     use namada_trans_token::write_denom;
     use proptest::prelude::*;
     use proptest::test_runner::Config;
