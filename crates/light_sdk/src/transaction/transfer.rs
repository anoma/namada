--- conflicted
+++ resolved
@@ -25,71 +25,13 @@
 
     /// Build a shielded transfer transaction from the given parameters
     pub fn shielded(
-        fee_unshield: Option<UnshieldingTransferData>,
         shielded_section_hash: Hash,
         transaction: Transaction,
         args: GlobalArgs,
     ) -> Self {
-<<<<<<< HEAD
-        let data = namada_sdk::token::ShieldedTransfer {
-            fee_unshield,
-            section_hash: shielded_section_hash,
-        };
-
-        let mut tx = transaction::build_tx(
-            args,
-            data,
-            TX_SHIELDED_TRANSFER_WASM.to_string(),
-        );
-        tx.add_masp_tx_section(transaction);
-
-        Self(tx)
-    }
-
-    /// Build a shielding transfer transaction from the given parameters
-    pub fn shielding(
-        transfers: Vec<ShieldingTransferData>,
-        shielded_section_hash: Hash,
-        transaction: Transaction,
-        args: GlobalArgs,
-    ) -> Self {
-        let data = namada_sdk::token::ShieldingMultiTransfer {
-            data: transfers,
-            shielded_section_hash,
-        };
-
-        let mut tx = transaction::build_tx(
-            args,
-            data,
-            TX_SHIELDING_TRANSFER_WASM.to_string(),
-        );
-        tx.add_masp_tx_section(transaction);
-
-        Self(tx)
-    }
-
-    /// Build an unshielding transfer transaction from the given parameters
-    pub fn unshielding(
-        transfers: Vec<UnshieldingTransferData>,
-        shielded_section_hash: Hash,
-        transaction: Transaction,
-        args: GlobalArgs,
-    ) -> Self {
-        let data = namada_sdk::token::UnshieldingMultiTransfer {
-            data: transfers,
-            shielded_section_hash,
-        };
-
-        let mut tx = transaction::build_tx(
-            args,
-            data,
-            TX_UNSHIELDING_TRANSFER_WASM.to_string(),
-        );
-=======
         let data = Transfer::masp(shielded_section_hash);
         let mut tx =
             transaction::build_tx(args, data, TX_TRANSFER_WASM.to_string());
->>>>>>> 98c88ecd
         tx.add_masp_tx_section(transaction);
 
         Self(tx)
