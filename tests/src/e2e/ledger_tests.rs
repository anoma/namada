//! By default, these tests will run in release mode. This can be disabled
//! by setting environment variable `NAMADA_E2E_DEBUG=true`. For debugging,
//! you'll typically also want to set `RUST_BACKTRACE=1`, e.g.:
//!
//! ```ignore,shell
//! NAMADA_E2E_DEBUG=true RUST_BACKTRACE=1 cargo test e2e::ledger_tests -- --test-threads=1 --nocapture
//! ```
//!
//! To keep the temporary files created by a test, use env var
//! `NAMADA_E2E_KEEP_TEMP=true`.
#![allow(clippy::type_complexity)]

use std::path::PathBuf;
use std::process::Command;
use std::str::FromStr;
use std::sync::Arc;
use std::time::{Duration, Instant};

use borsh::BorshSerialize;
use color_eyre::eyre::Result;
use data_encoding::HEXLOWER;
use namada::types::address::{btc, eth, masp_rewards, Address};
use namada::types::governance::ProposalType;
use namada::types::storage::Epoch;
use namada::types::token;
use namada_apps::client::tx::ShieldedContext;
use namada_apps::config::genesis::genesis_config::{
    GenesisConfig, ParametersConfig, PosParamsConfig,
};
use serde_json::json;
use setup::constants::*;

use super::helpers::{get_height, is_debug_mode, wait_for_block_height};
use super::setup::get_all_wasms_hashes;
use crate::e2e::helpers::{
    epoch_sleep, find_address, find_bonded_stake, get_actor_rpc, get_epoch,
};
use crate::e2e::setup::{self, default_port_offset, sleep, Bin, Who};
use crate::{run, run_as};

/// Test that when we "run-ledger" with all the possible command
/// combinations from fresh state, the node starts-up successfully for both a
/// validator and non-validator user.
#[test]
fn run_ledger() -> Result<()> {
    let test = setup::single_node_net()?;
    let cmd_combinations = vec![vec!["ledger"], vec!["ledger", "run"]];

    // Start the ledger as a validator
    for args in &cmd_combinations {
        let mut ledger =
            run_as!(test, Who::Validator(0), Bin::Node, args, Some(40))?;
        ledger.exp_string("Namada ledger node started")?;
        ledger.exp_string("This node is a validator")?;
    }

    // Start the ledger as a non-validator
    for args in &cmd_combinations {
        let mut ledger =
            run_as!(test, Who::NonValidator, Bin::Node, args, Some(40))?;
        ledger.exp_string("Namada ledger node started")?;
        ledger.exp_string("This node is not a validator")?;
    }

    Ok(())
}

/// In this test we:
/// 1. Run 2 genesis validator ledger nodes and 1 non-validator node
/// 2. Cross over epoch to check for consensus with multiple nodes
/// 3. Submit a valid token transfer tx
/// 4. Check that all the nodes processed the tx with the same result
#[test]
fn test_node_connectivity_and_consensus() -> Result<()> {
    // Setup 2 genesis validator nodes
    let test = setup::network(
        |genesis| setup::set_validators(2, genesis, default_port_offset),
        None,
    )?;

    // 1. Run 2 genesis validator ledger nodes and 1 non-validator node
    let args = ["ledger"];
    let mut validator_0 =
        run_as!(test, Who::Validator(0), Bin::Node, args, Some(40))?;
    validator_0.exp_string("Namada ledger node started")?;
    validator_0.exp_string("This node is a validator")?;
    let mut validator_1 =
        run_as!(test, Who::Validator(1), Bin::Node, args, Some(40))?;
    validator_1.exp_string("Namada ledger node started")?;
    validator_1.exp_string("This node is a validator")?;
    let mut non_validator =
        run_as!(test, Who::NonValidator, Bin::Node, args, Some(40))?;
    non_validator.exp_string("Namada ledger node started")?;
    non_validator.exp_string("This node is not a validator")?;

    let bg_validator_0 = validator_0.background();
    let bg_validator_1 = validator_1.background();
    let _bg_non_validator = non_validator.background();

    // 2. Cross over epoch to check for consensus with multiple nodes
    let validator_one_rpc = get_actor_rpc(&test, &Who::Validator(0));
    let _ = epoch_sleep(&test, &validator_one_rpc, 720)?;

    // 3. Submit a valid token transfer tx
    let tx_args = [
        "transfer",
        "--source",
        BERTHA,
        "--target",
        ALBERT,
        "--token",
        NAM,
        "--amount",
        "10.1",
        "--gas-amount",
        "0",
        "--gas-limit",
        "0",
        "--gas-token",
        NAM,
        "--node",
        &validator_one_rpc,
    ];
    let mut client = run!(test, Bin::Client, tx_args, Some(40))?;
    client.exp_string("Transaction is valid.")?;
    client.assert_success();

    // 4. Check that all the nodes processed the tx with the same result
    let mut validator_0 = bg_validator_0.foreground();
    let mut validator_1 = bg_validator_1.foreground();
    let expected_result = "successful txs: 1";
    // We cannot check this on non-validator node as it might sync without
    // applying the tx itself, but its state should be the same, checked below.
    validator_0.exp_string(expected_result)?;
    validator_1.exp_string(expected_result)?;
    let _bg_validator_0 = validator_0.background();
    let _bg_validator_1 = validator_1.background();

    let validator_0_rpc = get_actor_rpc(&test, &Who::Validator(0));
    let validator_1_rpc = get_actor_rpc(&test, &Who::Validator(1));
    let non_validator_rpc = get_actor_rpc(&test, &Who::NonValidator);

    // Find the block height on the validator
    let after_tx_height = get_height(&test, &validator_0_rpc)?;

    // Wait for the non-validator to be synced to at least the same height
    wait_for_block_height(&test, &non_validator_rpc, after_tx_height, 10)?;

    let query_balance_args = |ledger_rpc| {
        vec![
            "balance", "--owner", ALBERT, "--token", NAM, "--node", ledger_rpc,
        ]
    };
    for ledger_rpc in &[validator_0_rpc, validator_1_rpc, non_validator_rpc] {
        let mut client =
            run!(test, Bin::Client, query_balance_args(ledger_rpc), Some(40))?;
        client.exp_string("nam: 1000010.1")?;
        client.assert_success();
    }

    Ok(())
}

/// In this test we:
/// 1. Start up the ledger
/// 2. Kill the tendermint process
/// 3. Check that the node detects this
/// 4. Check that the node shuts down
#[test]
fn test_namada_shuts_down_if_tendermint_dies() -> Result<()> {
    let test = setup::single_node_net()?;

    // 1. Run the ledger node
    let mut ledger =
        run_as!(test, Who::Validator(0), Bin::Node, &["ledger"], Some(40))?;

    ledger.exp_string("Namada ledger node started")?;

    // 2. Kill the tendermint node
    sleep(1);
    Command::new("pkill")
        .args(["tendermint"])
        .spawn()
        .expect("Test failed")
        .wait()
        .expect("Test failed");

    // 3. Check that namada detects that the tendermint node is dead
    ledger.exp_string("Tendermint node is no longer running.")?;

    // 4. Check that the ledger node shuts down
    ledger.exp_string("Namada ledger node has shut down.")?;
    ledger.exp_eof()?;

    Ok(())
}

/// In this test we:
/// 1. Run the ledger node
/// 2. Shut it down
/// 3. Run the ledger again, it should load its previous state
/// 4. Shut it down
/// 5. Reset the ledger's state
/// 6. Run the ledger again, it should start from fresh state
#[test]
fn run_ledger_load_state_and_reset() -> Result<()> {
    let test = setup::single_node_net()?;

    // 1. Run the ledger node
    let mut ledger =
        run_as!(test, Who::Validator(0), Bin::Node, &["ledger"], Some(40))?;

    ledger.exp_string("Namada ledger node started")?;
    // There should be no previous state
    ledger.exp_string("No state could be found")?;
    // Wait to commit a block
    ledger.exp_regex(r"Committed block hash.*, height: [0-9]+")?;
    let bg_ledger = ledger.background();
    // Wait for a new epoch
    let validator_one_rpc = get_actor_rpc(&test, &Who::Validator(0));
    epoch_sleep(&test, &validator_one_rpc, 30)?;

    // 2. Shut it down
    let mut ledger = bg_ledger.foreground();
    ledger.send_control('c')?;
    // Wait for the node to stop running to finish writing the state and tx
    // queue
    ledger.exp_string("Namada ledger node has shut down.")?;
    ledger.exp_eof()?;
    drop(ledger);

    // 3. Run the ledger again, it should load its previous state
    let mut ledger =
        run_as!(test, Who::Validator(0), Bin::Node, &["ledger"], Some(40))?;

    ledger.exp_string("Namada ledger node started")?;

    // There should be previous state now
    ledger.exp_string("Last state root hash:")?;

    // 4. Shut it down
    ledger.send_control('c')?;
    // Wait for it to stop
    ledger.exp_eof()?;
    drop(ledger);

    // 5. Reset the ledger's state
    let mut session = run_as!(
        test,
        Who::Validator(0),
        Bin::Node,
        &["ledger", "reset"],
        Some(10),
    )?;
    session.exp_eof()?;

    // 6. Run the ledger again, it should start from fresh state
    let mut session =
        run_as!(test, Who::Validator(0), Bin::Node, &["ledger"], Some(40))?;

    session.exp_string("Namada ledger node started")?;

    // There should be no previous state
    session.exp_string("No state could be found")?;

    Ok(())
}

/// In this test we:
/// 1. Run the ledger node
/// 2. Submit a token transfer tx
/// 3. Submit a transaction to update an account's validity predicate
/// 4. Submit a custom tx
/// 5. Submit a tx to initialize a new account
/// 6. Submit a tx to withdraw from faucet account (requires PoW challenge
///    solution)
/// 7. Query token balance
/// 8. Query the raw bytes of a storage key
#[test]
fn ledger_txs_and_queries() -> Result<()> {
    let test = setup::network(|genesis| genesis, None)?;

    // 1. Run the ledger node
    let mut ledger =
        run_as!(test, Who::Validator(0), Bin::Node, &["ledger"], Some(40))?;

    // Wait for a first block
    ledger.exp_string("Committed block hash")?;
    let _bg_ledger = ledger.background();

    let vp_user = wasm_abs_path(VP_USER_WASM);
    let vp_user = vp_user.to_string_lossy();
    let tx_no_op = wasm_abs_path(TX_NO_OP_WASM);
    let tx_no_op = tx_no_op.to_string_lossy();

    let validator_one_rpc = get_actor_rpc(&test, &Who::Validator(0));

    let txs_args = vec![
        // 2. Submit a token transfer tx (from an established account)
        vec![
            "transfer",
            "--source",
            BERTHA,
            "--target",
            ALBERT,
            "--token",
            NAM,
            "--amount",
            "10.1",
            "--gas-amount",
            "0",
            "--gas-limit",
            "0",
            "--gas-token",
            NAM,
            "--node",
            &validator_one_rpc,
        ],
        // Submit a token transfer tx (from an implicit account)
        vec![
            "transfer",
            "--source",
            DAEWON,
            "--target",
            ALBERT,
            "--token",
            NAM,
            "--amount",
            "10.1",
            "--gas-amount",
            "0",
            "--gas-limit",
            "0",
            "--gas-token",
            NAM,
            "--node",
            &validator_one_rpc,
        ],
        // 3. Submit a transaction to update an account's validity
        // predicate
        vec![
            "update",
             "--address",
             BERTHA,
             "--code-path",
             &vp_user,
             "--gas-amount",
             "0",
             "--gas-limit",
             "0",
             "--gas-token",
             NAM,
            "--node",
            &validator_one_rpc,
        ],
        // 4. Submit a custom tx
        vec![
            "tx",
            "--signer",
            BERTHA,
            "--code-path",
            &tx_no_op,
            "--data-path",
            "README.md",
            "--gas-amount",
            "0",
            "--gas-limit",
            "0",
            "--gas-token",
            NAM,
            "--node",
            &validator_one_rpc
        ],
        // 5. Submit a tx to initialize a new account
        vec![
            "init-account",
            "--source",
            BERTHA,
            "--public-key",
            // Value obtained from `namada::types::key::ed25519::tests::gen_keypair`
            "001be519a321e29020fa3cbfbfd01bd5e92db134305609270b71dace25b5a21168",
            "--code-path",
            &vp_user,
            "--alias",
            "Test-Account",
            "--gas-amount",
            "0",
            "--gas-limit",
            "0",
            "--gas-token",
            NAM,
            "--node",
            &validator_one_rpc,
        ],
    // 6. Submit a tx to withdraw from faucet account (requires PoW challenge
    //    solution)
        vec![
            "transfer",
            "--source",
            "faucet",
            "--target",
            ALBERT,
            "--token",
            NAM,
            "--amount",
            "10.1",
            // Faucet withdrawal requires an explicit signer
            "--signer",
            ALBERT,
            "--node",
            &validator_one_rpc,
        ],
    ];

    for tx_args in &txs_args {
        for &dry_run in &[true, false] {
            let tx_args = if dry_run {
                vec![tx_args.clone(), vec!["--dry-run"]].concat()
            } else {
                tx_args.clone()
            };
            let mut client = run!(test, Bin::Client, tx_args, Some(40))?;

            if !dry_run {
                client.exp_string("Transaction accepted")?;
                client.exp_string("Transaction applied")?;
            }
            client.exp_string("Transaction is valid.")?;
            client.assert_success();
        }
    }

    let query_args_and_expected_response = vec![
        // 7. Query token balance
        (
            vec![
                "balance",
                "--owner",
                BERTHA,
                "--token",
                NAM,
                "--node",
                &validator_one_rpc,
            ],
            // expect a decimal
            r"nam: \d+(\.\d+)?",
        ),
    ];
    for (query_args, expected) in &query_args_and_expected_response {
        let mut client = run!(test, Bin::Client, query_args, Some(40))?;
        client.exp_regex(expected)?;

        client.assert_success();
    }
    let christel = find_address(&test, CHRISTEL)?;
    // as setup in `genesis/e2e-tests-single-node.toml`
    let christel_balance = token::Amount::whole(1000000);
    let nam = find_address(&test, NAM)?;
    let storage_key = token::balance_key(&nam, &christel).to_string();
    let query_args_and_expected_response = vec![
        // 8. Query storage key and get hex-encoded raw bytes
        (
            vec![
                "query-bytes",
                "--storage-key",
                &storage_key,
                "--node",
                &validator_one_rpc,
            ],
            // expect hex encoded of borsh encoded bytes
            HEXLOWER.encode(&christel_balance.try_to_vec().unwrap()),
        ),
    ];
    for (query_args, expected) in &query_args_and_expected_response {
        let mut client = run!(test, Bin::Client, query_args, Some(40))?;
        client.exp_string(expected)?;

        client.assert_success();
    }

    Ok(())
}

/// In this test we:
/// 1. Run the ledger node
/// 2. Attempt to spend 10 BTC at SK(A) to PA(B)
/// 3. Attempt to spend 15 BTC at SK(A) to Bertha
/// 4. Send 20 BTC from Albert to PA(A)
/// 5. Attempt to spend 10 ETH at SK(A) to PA(B)
/// 6. Spend 7 BTC at SK(A) to PA(B)
/// 7. Spend 7 BTC at SK(A) to PA(B)
/// 8. Attempt to spend 7 BTC at SK(A) to PA(B)
/// 9. Spend 6 BTC at SK(A) to PA(B)
/// 10. Assert BTC balance at VK(A) is 0
/// 11. Assert ETH balance at VK(A) is 0
/// 12. Assert balance at VK(B) is 10 BTC
/// 13. Send 10 BTC from SK(B) to Bertha

#[test]
fn masp_txs_and_queries() -> Result<()> {
    // Download the shielded pool parameters before starting node
    let _ = ShieldedContext::new(PathBuf::new());
    // Lengthen epoch to ensure that a transaction can be constructed and
    // submitted within the same block. Necessary to ensure that conversion is
    // not invalidated.
    let test = setup::network(
        |genesis| {
            let parameters = ParametersConfig {
                epochs_per_year: epochs_per_year_from_min_duration(
                    if is_debug_mode() { 3600 } else { 360 },
                ),
                min_num_of_blocks: 1,
                ..genesis.parameters
            };
            GenesisConfig {
                parameters,
                ..genesis
            }
        },
        None,
    )?;

    // 1. Run the ledger node
    let mut ledger =
        run_as!(test, Who::Validator(0), Bin::Node, &["ledger"], Some(40))?;

    // Wait for a first block
    ledger.exp_string("Committed block hash")?;

    let _bg_ledger = ledger.background();

    let validator_one_rpc = get_actor_rpc(&test, &Who::Validator(0));

    let txs_args = vec![
        // 2. Attempt to spend 10 BTC at SK(A) to PA(B)
        (
            vec![
                "transfer",
                "--source",
                A_SPENDING_KEY,
                "--target",
                AB_PAYMENT_ADDRESS,
                "--token",
                BTC,
                "--amount",
                "10",
                "--node",
                &validator_one_rpc,
            ],
            "No balance found",
        ),
        // 3. Attempt to spend 15 BTC at SK(A) to Bertha
        (
            vec![
                "transfer",
                "--source",
                A_SPENDING_KEY,
                "--target",
                BERTHA,
                "--token",
                BTC,
                "--amount",
                "15",
                "--node",
                &validator_one_rpc,
            ],
            "No balance found",
        ),
        // 4. Send 20 BTC from Albert to PA(A)
        (
            vec![
                "transfer",
                "--source",
                ALBERT,
                "--target",
                AA_PAYMENT_ADDRESS,
                "--token",
                BTC,
                "--amount",
                "20",
                "--node",
                &validator_one_rpc,
            ],
            "Transaction is valid",
        ),
        // 5. Attempt to spend 10 ETH at SK(A) to PA(B)
        (
            vec![
                "transfer",
                "--source",
                A_SPENDING_KEY,
                "--target",
                AB_PAYMENT_ADDRESS,
                "--token",
                ETH,
                "--amount",
                "10",
                "--signer",
                ALBERT,
                "--node",
                &validator_one_rpc,
            ],
            "No balance found",
        ),
        // 6. Spend 7 BTC at SK(A) to PA(B)
        (
            vec![
                "transfer",
                "--source",
                A_SPENDING_KEY,
                "--target",
                AB_PAYMENT_ADDRESS,
                "--token",
                BTC,
                "--amount",
                "7",
                "--signer",
                ALBERT,
                "--node",
                &validator_one_rpc,
            ],
            "Transaction is valid",
        ),
        // 7. Spend 7 BTC at SK(A) to PA(B)
        (
            vec![
                "transfer",
                "--source",
                A_SPENDING_KEY,
                "--target",
                BB_PAYMENT_ADDRESS,
                "--token",
                BTC,
                "--amount",
                "7",
                "--signer",
                ALBERT,
                "--node",
                &validator_one_rpc,
            ],
            "Transaction is valid",
        ),
        // 8. Attempt to spend 7 BTC at SK(A) to PA(B)
        (
            vec![
                "transfer",
                "--source",
                A_SPENDING_KEY,
                "--target",
                BB_PAYMENT_ADDRESS,
                "--token",
                BTC,
                "--amount",
                "7",
                "--signer",
                ALBERT,
                "--node",
                &validator_one_rpc,
            ],
            "is lower than the amount to be transferred and fees",
        ),
        // 9. Spend 6 BTC at SK(A) to PA(B)
        (
            vec![
                "transfer",
                "--source",
                A_SPENDING_KEY,
                "--target",
                BB_PAYMENT_ADDRESS,
                "--token",
                BTC,
                "--amount",
                "6",
                "--signer",
                ALBERT,
                "--node",
                &validator_one_rpc,
            ],
            "Transaction is valid",
        ),
        // 10. Assert BTC balance at VK(A) is 0
        (
            vec![
                "balance",
                "--owner",
                AA_VIEWING_KEY,
                "--token",
                BTC,
                "--node",
                &validator_one_rpc,
            ],
            "No shielded btc balance found",
        ),
        // 11. Assert ETH balance at VK(A) is 0
        (
            vec![
                "balance",
                "--owner",
                AA_VIEWING_KEY,
                "--token",
                ETH,
                "--node",
                &validator_one_rpc,
            ],
            "No shielded eth balance found",
        ),
        // 12. Assert balance at VK(B) is 10 BTC
        (
            vec![
                "balance",
                "--owner",
                AB_VIEWING_KEY,
                "--node",
                &validator_one_rpc,
            ],
            "btc : 20",
        ),
        // 13. Send 10 BTC from SK(B) to Bertha
        (
            vec![
                "transfer",
                "--source",
                B_SPENDING_KEY,
                "--target",
                BERTHA,
                "--token",
                BTC,
                "--amount",
                "20",
                "--signer",
                BERTHA,
                "--node",
                &validator_one_rpc,
            ],
            "Transaction is valid",
        ),
    ];

    // Wait till epoch boundary
    let _ep0 = epoch_sleep(&test, &validator_one_rpc, 720)?;

    for (tx_args, tx_result) in &txs_args {
        for &dry_run in &[true, false] {
            let tx_args = if dry_run && tx_args[0] == "transfer" {
                vec![tx_args.clone(), vec!["--dry-run"]].concat()
            } else {
                tx_args.clone()
            };
            let mut client = run!(test, Bin::Client, tx_args, Some(300))?;

            if *tx_result == "Transaction is valid" && !dry_run {
                client.exp_string("Transaction accepted")?;
                client.exp_string("Transaction applied")?;
            }
            client.exp_string(tx_result)?;
        }
    }

    Ok(())
}

/// In this test we:
/// 1. Run the ledger node
/// 2. Assert PPA(C) cannot be recognized by incorrect viewing key
/// 3. Assert PPA(C) has not transaction pinned to it
/// 4. Send 20 BTC from Albert to PPA(C)
/// 5. Assert PPA(C) has the 20 BTC transaction pinned to it

#[test]
fn masp_pinned_txs() -> Result<()> {
    // Download the shielded pool parameters before starting node
    let _ = ShieldedContext::new(PathBuf::new());
    // Lengthen epoch to ensure that a transaction can be constructed and
    // submitted within the same block. Necessary to ensure that conversion is
    // not invalidated.
    let test = setup::network(
        |genesis| {
            let parameters = ParametersConfig {
                epochs_per_year: epochs_per_year_from_min_duration(60),
                ..genesis.parameters
            };
            GenesisConfig {
                parameters,
                ..genesis
            }
        },
        None,
    )?;

    // 1. Run the ledger node
    let mut ledger =
        run_as!(test, Who::Validator(0), Bin::Node, &["ledger"], Some(40))?;

    // Wait for a first block
    ledger.exp_string("Committed block hash")?;

    let _bg_ledger = ledger.background();

    let validator_one_rpc = get_actor_rpc(&test, &Who::Validator(0));

    // Wait till epoch boundary
    let _ep0 = epoch_sleep(&test, &validator_one_rpc, 720)?;

    // Assert PPA(C) cannot be recognized by incorrect viewing key
    let mut client = run!(
        test,
        Bin::Client,
        vec![
            "balance",
            "--owner",
            AC_PAYMENT_ADDRESS,
            "--token",
            BTC,
            "--node",
            &validator_one_rpc
        ],
        Some(300)
    )?;
    client.send_line(AB_VIEWING_KEY)?;
    client.exp_string("Supplied viewing key cannot decode transactions to")?;
    client.assert_success();

    // Assert PPA(C) has no transaction pinned to it
    let mut client = run!(
        test,
        Bin::Client,
        vec![
            "balance",
            "--owner",
            AC_PAYMENT_ADDRESS,
            "--token",
            BTC,
            "--node",
            &validator_one_rpc
        ],
        Some(300)
    )?;
    client.send_line(AC_VIEWING_KEY)?;
    client.exp_string("has not yet been consumed")?;
    client.assert_success();

    // Send 20 BTC from Albert to PPA(C)
    let mut client = run!(
        test,
        Bin::Client,
        vec![
            "transfer",
            "--source",
            ALBERT,
            "--target",
            AC_PAYMENT_ADDRESS,
            "--token",
            BTC,
            "--amount",
            "20",
            "--node",
            &validator_one_rpc
        ],
        Some(300)
    )?;
    client.exp_string("Transaction is valid")?;
    client.assert_success();

    // Assert PPA(C) has the 20 BTC transaction pinned to it
    let mut client = run!(
        test,
        Bin::Client,
        vec![
            "balance",
            "--owner",
            AC_PAYMENT_ADDRESS,
            "--token",
            BTC,
            "--node",
            &validator_one_rpc
        ],
        Some(300)
    )?;
    client.send_line(AC_VIEWING_KEY)?;
    client.exp_string("Received 20 btc")?;
    client.assert_success();

    // Assert PPA(C) has no NAM pinned to it
    let mut client = run!(
        test,
        Bin::Client,
        vec![
            "balance",
            "--owner",
            AC_PAYMENT_ADDRESS,
            "--token",
            NAM,
            "--node",
            &validator_one_rpc
        ],
        Some(300)
    )?;
    client.send_line(AC_VIEWING_KEY)?;
    client.exp_string("Received no shielded nam")?;
    client.assert_success();

    // Wait till epoch boundary
    let _ep1 = epoch_sleep(&test, &validator_one_rpc, 720)?;

    // Assert PPA(C) does not NAM pinned to it on epoch boundary
    let mut client = run!(
        test,
        Bin::Client,
        vec![
            "balance",
            "--owner",
            AC_PAYMENT_ADDRESS,
            "--token",
            NAM,
            "--node",
            &validator_one_rpc
        ],
        Some(300)
    )?;
    client.send_line(AC_VIEWING_KEY)?;
    client.exp_string("Received no shielded nam")?;
    client.assert_success();

    Ok(())
}

/// In this test we verify that users of the MASP receive the correct rewards
/// for leaving their assets in the pool for varying periods of time.

#[test]
fn masp_incentives() -> Result<()> {
    // Download the shielded pool parameters before starting node
    let _ = ShieldedContext::new(PathBuf::new());
    // Lengthen epoch to ensure that a transaction can be constructed and
    // submitted within the same block. Necessary to ensure that conversion is
    // not invalidated.
    let test = setup::network(
        |genesis| {
            let parameters = ParametersConfig {
                epochs_per_year: epochs_per_year_from_min_duration(
                    if is_debug_mode() { 240 } else { 60 },
                ),
                min_num_of_blocks: 1,
                ..genesis.parameters
            };
            GenesisConfig {
                parameters,
                ..genesis
            }
        },
        None,
    )?;

    // 1. Run the ledger node
    let mut ledger =
        run_as!(test, Who::Validator(0), Bin::Node, &["ledger"], Some(40))?;

    // Wait for a first block
    ledger.exp_string("Committed block hash")?;

    let _bg_ledger = ledger.background();

    let validator_one_rpc = get_actor_rpc(&test, &Who::Validator(0));

    // Wait till epoch boundary
    let ep0 = epoch_sleep(&test, &validator_one_rpc, 720)?;

    // Send 20 BTC from Albert to PA(A)
    let mut client = run!(
        test,
        Bin::Client,
        vec![
            "transfer",
            "--source",
            ALBERT,
            "--target",
            AA_PAYMENT_ADDRESS,
            "--token",
            BTC,
            "--amount",
            "20",
            "--node",
            &validator_one_rpc
        ],
        Some(300)
    )?;
    client.exp_string("Transaction is valid")?;
    client.assert_success();

    // Assert BTC balance at VK(A) is 20
    let mut client = run!(
        test,
        Bin::Client,
        vec![
            "balance",
            "--owner",
            AA_VIEWING_KEY,
            "--token",
            BTC,
            "--node",
            &validator_one_rpc
        ],
        Some(300)
    )?;
    client.exp_string("btc: 20")?;
    client.assert_success();

    // Assert NAM balance at VK(A) is 0
    let mut client = run!(
        test,
        Bin::Client,
        vec![
            "balance",
            "--owner",
            AA_VIEWING_KEY,
            "--token",
            NAM,
            "--node",
            &validator_one_rpc
        ],
        Some(300)
    )?;
    client.exp_string("No shielded nam balance found")?;
    client.assert_success();

    let masp_rewards = masp_rewards();

    // Wait till epoch boundary
    let ep1 = epoch_sleep(&test, &validator_one_rpc, 720)?;

    // Assert BTC balance at VK(A) is 20
    let mut client = run!(
        test,
        Bin::Client,
        vec![
            "balance",
            "--owner",
            AA_VIEWING_KEY,
            "--token",
            BTC,
            "--node",
            &validator_one_rpc
        ],
        Some(300)
    )?;
    client.exp_string("btc: 20")?;
    client.assert_success();

    let amt20 = token::Amount::from_str("20").unwrap();
    let amt30 = token::Amount::from_str("30").unwrap();

    // Assert NAM balance at VK(A) is 20*BTC_reward*(epoch_1-epoch_0)
    let mut client = run!(
        test,
        Bin::Client,
        vec![
            "balance",
            "--owner",
            AA_VIEWING_KEY,
            "--token",
            NAM,
            "--node",
            &validator_one_rpc
        ],
        Some(300)
    )?;
    client.exp_string(&format!(
        "nam: {}",
        (amt20 * masp_rewards[&btc()]).0 * (ep1.0 - ep0.0)
    ))?;
    client.assert_success();

    // Assert NAM balance at MASP pool is 20*BTC_reward*(epoch_1-epoch_0)
    let mut client = run!(
        test,
        Bin::Client,
        vec![
            "balance",
            "--owner",
            MASP,
            "--token",
            NAM,
            "--node",
            &validator_one_rpc
        ],
        Some(300)
    )?;
    client.exp_string(&format!(
        "nam: {}",
        (amt20 * masp_rewards[&btc()]).0 * (ep1.0 - ep0.0)
    ))?;
    client.assert_success();

    // Wait till epoch boundary
    let ep2 = epoch_sleep(&test, &validator_one_rpc, 720)?;

    // Assert BTC balance at VK(A) is 20
    let mut client = run!(
        test,
        Bin::Client,
        vec![
            "balance",
            "--owner",
            AA_VIEWING_KEY,
            "--token",
            BTC,
            "--node",
            &validator_one_rpc
        ],
        Some(300)
    )?;
    client.exp_string("btc: 20")?;
    client.assert_success();

    // Assert NAM balance at VK(A) is 20*BTC_reward*(epoch_2-epoch_0)
    let mut client = run!(
        test,
        Bin::Client,
        vec![
            "balance",
            "--owner",
            AA_VIEWING_KEY,
            "--token",
            NAM,
            "--node",
            &validator_one_rpc
        ],
        Some(300)
    )?;
    client.exp_string(&format!(
        "nam: {}",
        (amt20 * masp_rewards[&btc()]).0 * (ep2.0 - ep0.0)
    ))?;
    client.assert_success();

    // Assert NAM balance at MASP pool is 20*BTC_reward*(epoch_2-epoch_0)
    let mut client = run!(
        test,
        Bin::Client,
        vec![
            "balance",
            "--owner",
            MASP,
            "--token",
            NAM,
            "--node",
            &validator_one_rpc
        ],
        Some(300)
    )?;
    client.exp_string(&format!(
        "nam: {}",
        (amt20 * masp_rewards[&btc()]).0 * (ep2.0 - ep0.0)
    ))?;
    client.assert_success();

    // Wait till epoch boundary
    let ep3 = epoch_sleep(&test, &validator_one_rpc, 720)?;

    // Send 30 ETH from Albert to PA(B)
    let mut client = run!(
        test,
        Bin::Client,
        vec![
            "transfer",
            "--source",
            ALBERT,
            "--target",
            AB_PAYMENT_ADDRESS,
            "--token",
            ETH,
            "--amount",
            "30",
            "--node",
            &validator_one_rpc
        ],
        Some(300)
    )?;
    client.exp_string("Transaction is valid")?;
    client.assert_success();

    // Assert ETH balance at VK(B) is 30
    let mut client = run!(
        test,
        Bin::Client,
        vec![
            "balance",
            "--owner",
            AB_VIEWING_KEY,
            "--token",
            ETH,
            "--node",
            &validator_one_rpc
        ],
        Some(300)
    )?;
    client.exp_string("eth: 30")?;
    client.assert_success();

    // Assert NAM balance at VK(B) is 0
    let mut client = run!(
        test,
        Bin::Client,
        vec![
            "balance",
            "--owner",
            AB_VIEWING_KEY,
            "--token",
            NAM,
            "--node",
            &validator_one_rpc
        ],
        Some(300)
    )?;
    client.exp_string("No shielded nam balance found")?;
    client.assert_success();

    // Wait till epoch boundary
    let ep4 = epoch_sleep(&test, &validator_one_rpc, 720)?;

    // Assert ETH balance at VK(B) is 30
    let mut client = run!(
        test,
        Bin::Client,
        vec![
            "balance",
            "--owner",
            AB_VIEWING_KEY,
            "--token",
            ETH,
            "--node",
            &validator_one_rpc
        ],
        Some(300)
    )?;
    client.exp_string("eth: 30")?;
    client.assert_success();

    // Assert NAM balance at VK(B) is 30*ETH_reward*(epoch_4-epoch_3)
    let mut client = run!(
        test,
        Bin::Client,
        vec![
            "balance",
            "--owner",
            AB_VIEWING_KEY,
            "--token",
            NAM,
            "--node",
            &validator_one_rpc
        ],
        Some(300)
    )?;
    client.exp_string(&format!(
        "nam: {}",
        (amt30 * masp_rewards[&eth()]).0 * (ep4.0 - ep3.0)
    ))?;
    client.assert_success();

    // Assert NAM balance at MASP pool is
    // 20*BTC_reward*(epoch_4-epoch_0)+30*ETH_reward*(epoch_4-epoch_3)
    let mut client = run!(
        test,
        Bin::Client,
        vec![
            "balance",
            "--owner",
            MASP,
            "--token",
            NAM,
            "--node",
            &validator_one_rpc
        ],
        Some(300)
    )?;
    client.exp_string(&format!(
        "nam: {}",
        ((amt20 * masp_rewards[&btc()]).0 * (ep4.0 - ep0.0))
            + ((amt30 * masp_rewards[&eth()]).0 * (ep4.0 - ep3.0))
    ))?;
    client.assert_success();

    // Wait till epoch boundary
    let ep5 = epoch_sleep(&test, &validator_one_rpc, 720)?;

    // Send 30 ETH from SK(B) to Christel
    let mut client = run!(
        test,
        Bin::Client,
        vec![
            "transfer",
            "--source",
            B_SPENDING_KEY,
            "--target",
            CHRISTEL,
            "--token",
            ETH,
            "--amount",
            "30",
            "--signer",
            BERTHA,
            "--node",
            &validator_one_rpc
        ],
        Some(300)
    )?;
    client.exp_string("Transaction is valid")?;
    client.assert_success();

    // Assert ETH balance at VK(B) is 0
    let mut client = run!(
        test,
        Bin::Client,
        vec![
            "balance",
            "--owner",
            AB_VIEWING_KEY,
            "--token",
            ETH,
            "--node",
            &validator_one_rpc
        ],
        Some(300)
    )?;
    client.exp_string("No shielded eth balance found")?;
    client.assert_success();

    let mut ep = get_epoch(&test, &validator_one_rpc)?;

    // Assert NAM balance at VK(B) is 30*ETH_reward*(ep-epoch_3)
    let mut client = run!(
        test,
        Bin::Client,
        vec![
            "balance",
            "--owner",
            AB_VIEWING_KEY,
            "--token",
            NAM,
            "--node",
            &validator_one_rpc
        ],
        Some(300)
    )?;
    client.exp_string(&format!(
        "nam: {}",
        (amt30 * masp_rewards[&eth()]).0 * (ep.0 - ep3.0)
    ))?;
    client.assert_success();

    ep = get_epoch(&test, &validator_one_rpc)?;
    // Assert NAM balance at MASP pool is
    // 20*BTC_reward*(epoch_5-epoch_0)+30*ETH_reward*(epoch_5-epoch_3)
    let mut client = run!(
        test,
        Bin::Client,
        vec![
            "balance",
            "--owner",
            MASP,
            "--token",
            NAM,
            "--node",
            &validator_one_rpc
        ],
        Some(300)
    )?;
    client.exp_string(&format!(
        "nam: {}",
        ((amt20 * masp_rewards[&btc()]).0 * (ep.0 - ep0.0))
            + ((amt30 * masp_rewards[&eth()]).0 * (ep.0 - ep3.0))
    ))?;
    client.assert_success();

    // Wait till epoch boundary
    let ep6 = epoch_sleep(&test, &validator_one_rpc, 720)?;

    // Send 20 BTC from SK(A) to Christel
    let mut client = run!(
        test,
        Bin::Client,
        vec![
            "transfer",
            "--source",
            A_SPENDING_KEY,
            "--target",
            CHRISTEL,
            "--token",
            BTC,
            "--amount",
            "20",
            "--signer",
            ALBERT,
            "--node",
            &validator_one_rpc
        ],
        Some(300)
    )?;
    client.exp_string("Transaction is valid")?;
    client.assert_success();

    // Assert BTC balance at VK(A) is 0
    let mut client = run!(
        test,
        Bin::Client,
        vec![
            "balance",
            "--owner",
            AA_VIEWING_KEY,
            "--token",
            BTC,
            "--node",
            &validator_one_rpc
        ],
        Some(300)
    )?;
    client.exp_string("No shielded btc balance found")?;
    client.assert_success();

    // Assert NAM balance at VK(A) is 20*BTC_reward*(epoch_6-epoch_0)
    let mut client = run!(
        test,
        Bin::Client,
        vec![
            "balance",
            "--owner",
            AA_VIEWING_KEY,
            "--token",
            NAM,
            "--node",
            &validator_one_rpc
        ],
        Some(300)
    )?;
    client.exp_string(&format!(
        "nam: {}",
        (amt20 * masp_rewards[&btc()]).0 * (ep6.0 - ep0.0)
    ))?;
    client.assert_success();

    // Assert NAM balance at MASP pool is
    // 20*BTC_reward*(epoch_6-epoch_0)+20*ETH_reward*(epoch_5-epoch_3)
    let mut client = run!(
        test,
        Bin::Client,
        vec![
            "balance",
            "--owner",
            MASP,
            "--token",
            NAM,
            "--node",
            &validator_one_rpc
        ],
        Some(300)
    )?;
    client.exp_string(&format!(
        "nam: {}",
        ((amt20 * masp_rewards[&btc()]).0 * (ep6.0 - ep0.0))
            + ((amt30 * masp_rewards[&eth()]).0 * (ep5.0 - ep3.0))
    ))?;
    client.assert_success();

    // Wait till epoch boundary
    let _ep7 = epoch_sleep(&test, &validator_one_rpc, 720)?;

    // Assert NAM balance at VK(A) is 20*BTC_reward*(epoch_6-epoch_0)
    let mut client = run!(
        test,
        Bin::Client,
        vec![
            "balance",
            "--owner",
            AA_VIEWING_KEY,
            "--token",
            NAM,
            "--node",
            &validator_one_rpc
        ],
        Some(300)
    )?;
    client.exp_string(&format!(
        "nam: {}",
        (amt20 * masp_rewards[&btc()]).0 * (ep6.0 - ep0.0)
    ))?;
    client.assert_success();

    // Assert NAM balance at VK(B) is 30*ETH_reward*(epoch_5-epoch_3)
    let mut client = run!(
        test,
        Bin::Client,
        vec![
            "balance",
            "--owner",
            AB_VIEWING_KEY,
            "--token",
            NAM,
            "--node",
            &validator_one_rpc
        ],
        Some(300)
    )?;
    client.exp_string(&format!(
        "nam: {}",
        (amt30 * masp_rewards[&eth()]).0 * (ep5.0 - ep3.0)
    ))?;
    client.assert_success();

    // Assert NAM balance at MASP pool is
    // 20*BTC_reward*(epoch_6-epoch_0)+30*ETH_reward*(epoch_5-epoch_3)
    let mut client = run!(
        test,
        Bin::Client,
        vec![
            "balance",
            "--owner",
            MASP,
            "--token",
            NAM,
            "--node",
            &validator_one_rpc
        ],
        Some(300)
    )?;
    client.exp_string(&format!(
        "nam: {}",
        ((amt20 * masp_rewards[&btc()]).0 * (ep6.0 - ep0.0))
            + ((amt30 * masp_rewards[&eth()]).0 * (ep5.0 - ep3.0))
    ))?;
    client.assert_success();

    // Wait till epoch boundary to prevent conversion expiry during transaction
    // construction
    let _ep8 = epoch_sleep(&test, &validator_one_rpc, 720)?;

    // Send 30*ETH_reward*(epoch_5-epoch_3) NAM from SK(B) to Christel
    let mut client = run!(
        test,
        Bin::Client,
        vec![
            "transfer",
            "--source",
            B_SPENDING_KEY,
            "--target",
            CHRISTEL,
            "--token",
            NAM,
            "--amount",
            &((amt30 * masp_rewards[&eth()]).0 * (ep5.0 - ep3.0)).to_string(),
            "--signer",
            BERTHA,
            "--node",
            &validator_one_rpc
        ],
        Some(300)
    )?;
    client.exp_string("Transaction is valid")?;
    client.assert_success();

    // Wait till epoch boundary
    let _ep9 = epoch_sleep(&test, &validator_one_rpc, 720)?;

    // Send 20*BTC_reward*(epoch_6-epoch_0) NAM from SK(A) to Bertha
    let mut client = run!(
        test,
        Bin::Client,
        vec![
            "transfer",
            "--source",
            A_SPENDING_KEY,
            "--target",
            BERTHA,
            "--token",
            NAM,
            "--amount",
            &((amt20 * masp_rewards[&btc()]).0 * (ep6.0 - ep0.0)).to_string(),
            "--signer",
            ALBERT,
            "--node",
            &validator_one_rpc
        ],
        Some(300)
    )?;
    client.exp_string("Transaction is valid")?;
    client.assert_success();

    // Assert NAM balance at VK(A) is 0
    let mut client = run!(
        test,
        Bin::Client,
        vec![
            "balance",
            "--owner",
            AA_VIEWING_KEY,
            "--token",
            NAM,
            "--node",
            &validator_one_rpc
        ],
        Some(300)
    )?;
    client.exp_string("No shielded nam balance found")?;
    client.assert_success();

    // Assert NAM balance at VK(B) is 0
    let mut client = run!(
        test,
        Bin::Client,
        vec![
            "balance",
            "--owner",
            AB_VIEWING_KEY,
            "--token",
            NAM,
            "--node",
            &validator_one_rpc
        ],
        Some(300)
    )?;
    client.exp_string("No shielded nam balance found")?;
    client.assert_success();

    // Assert NAM balance at MASP pool is 0
    let mut client = run!(
        test,
        Bin::Client,
        vec![
            "balance",
            "--owner",
            MASP,
            "--token",
            NAM,
            "--node",
            &validator_one_rpc
        ],
        Some(300)
    )?;
    client.exp_string("nam: 0")?;
    client.assert_success();

    Ok(())
}

/// In this test we:
/// 1. Run the ledger node
/// 2. Submit an invalid transaction (disallowed by state machine)
/// 3. Shut down the ledger
/// 4. Restart the ledger
/// 5. Submit and invalid transactions (malformed)
#[test]
fn invalid_transactions() -> Result<()> {
    let test = setup::single_node_net()?;

    // 1. Run the ledger node
    let mut ledger =
        run_as!(test, Who::Validator(0), Bin::Node, &["ledger"], Some(40))?;

    // Wait for a first block
    ledger.exp_string("Committed block hash")?;

    let bg_ledger = ledger.background();

    // 2. Submit a an invalid transaction (trying to mint tokens should fail
    // in the token's VP)
    let tx_data_path = test.test_dir.path().join("tx.data");
    let transfer = token::Transfer {
        source: find_address(&test, DAEWON)?,
        target: find_address(&test, ALBERT)?,
        token: find_address(&test, NAM)?,
        sub_prefix: None,
        amount: token::Amount::whole(1),
        key: None,
        shielded: None,
    };
    let data = transfer
        .try_to_vec()
        .expect("Encoding unsigned transfer shouldn't fail");
    let tx_wasm_path = wasm_abs_path(TX_MINT_TOKENS_WASM);
    std::fs::write(&tx_data_path, data).unwrap();
    let tx_wasm_path = tx_wasm_path.to_string_lossy();
    let tx_data_path = tx_data_path.to_string_lossy();

    let validator_one_rpc = get_actor_rpc(&test, &Who::Validator(0));

    let daewon_lower = DAEWON.to_lowercase();
    let tx_args = vec![
        "tx",
        "--code-path",
        &tx_wasm_path,
        "--data-path",
        &tx_data_path,
        "--signing-key",
        &daewon_lower,
        "--gas-amount",
        "0",
        "--gas-limit",
        "0",
        "--gas-token",
        NAM,
        "--node",
        &validator_one_rpc,
    ];

    let mut client = run!(test, Bin::Client, tx_args, Some(40))?;
    client.exp_string("Transaction accepted")?;
    client.exp_string("Transaction applied")?;
    client.exp_string("Transaction is invalid")?;
    client.exp_string(r#""code": "1"#)?;

    client.assert_success();
    let mut ledger = bg_ledger.foreground();
    ledger.exp_string("rejected txs: 1")?;

    // Wait to commit a block
    ledger.exp_regex(r"Committed block hash.*, height: [0-9]+")?;

    // 3. Shut it down
    ledger.send_control('c')?;
    // Wait for the node to stop running to finish writing the state and tx
    // queue
    ledger.exp_string("Namada ledger node has shut down.")?;
    ledger.exp_eof()?;
    drop(ledger);

    // 4. Restart the ledger
    let mut ledger =
        run_as!(test, Who::Validator(0), Bin::Node, &["ledger"], Some(40))?;

    ledger.exp_string("Namada ledger node started")?;

    // There should be previous state now
    ledger.exp_string("Last state root hash:")?;
    let _bg_ledger = ledger.background();

    // 5. Submit an invalid transactions (invalid token address)
    let daewon_lower = DAEWON.to_lowercase();
    let tx_args = vec![
        "transfer",
        "--source",
        DAEWON,
        "--signing-key",
        &daewon_lower,
        "--target",
        ALBERT,
        "--token",
        BERTHA,
        "--amount",
        "1_000_000.1",
        "--gas-amount",
        "0",
        "--gas-limit",
        "0",
        "--gas-token",
        NAM,
        // Force to ignore client check that fails on the balance check of the
        // source address
        "--force",
        "--node",
        &validator_one_rpc,
    ];

    let mut client = run!(test, Bin::Client, tx_args, Some(40))?;
    client.exp_string("Transaction accepted")?;
    client.exp_string("Transaction applied")?;

    client.exp_string("Error trying to apply a transaction")?;

    client.exp_string(r#""code": "3"#)?;

    client.assert_success();
    Ok(())
}

/// PoS bonding, unbonding and withdrawal tests. In this test we:
///
/// 1. Run the ledger node with shorter epochs for faster progression
/// 2. Submit a self-bond for the genesis validator
/// 3. Submit a delegation to the genesis validator
/// 4. Submit an unbond of the self-bond
/// 5. Submit an unbond of the delegation
/// 6. Wait for the unbonding epoch
/// 7. Submit a withdrawal of the self-bond
/// 8. Submit a withdrawal of the delegation
#[test]
fn pos_bonds() -> Result<()> {
    let pipeline_len = 2;
    let unbonding_len = 4;
    let test = setup::network(
        |genesis| {
            let parameters = ParametersConfig {
                min_num_of_blocks: 6,
                max_expected_time_per_block: 1,
                epochs_per_year: 31_536_000,
                ..genesis.parameters
            };
            let pos_params = PosParamsConfig {
                pipeline_len,
                unbonding_len,
                ..genesis.pos_params
            };
            GenesisConfig {
                parameters,
                pos_params,
                ..genesis
            }
        },
        None,
    )?;

    // 1. Run the ledger node
    let mut ledger =
        run_as!(test, Who::Validator(0), Bin::Node, &["ledger"], Some(40))?;

    // Wait for a first block
    ledger.exp_string("Committed block hash")?;
    let _bg_ledger = ledger.background();

    let validator_one_rpc = get_actor_rpc(&test, &Who::Validator(0));

    // 2. Submit a self-bond for the genesis validator
    let tx_args = vec![
        "bond",
        "--validator",
        "validator-0",
        "--amount",
        "10000.0",
        "--gas-amount",
        "0",
        "--gas-limit",
        "0",
        "--gas-token",
        NAM,
        "--node",
        &validator_one_rpc,
    ];
    let mut client =
        run_as!(test, Who::Validator(0), Bin::Client, tx_args, Some(40))?;
    client.exp_string("Transaction is valid.")?;
    client.assert_success();

    // 3. Submit a delegation to the genesis validator
    let tx_args = vec![
        "bond",
        "--validator",
        "validator-0",
        "--source",
        BERTHA,
        "--amount",
        "5000.0",
        "--gas-amount",
        "0",
        "--gas-limit",
        "0",
        "--gas-token",
        NAM,
        "--node",
        &validator_one_rpc,
    ];
    let mut client = run!(test, Bin::Client, tx_args, Some(40))?;
    client.exp_string("Transaction is valid.")?;
    client.assert_success();

    // 4. Submit an unbond of the self-bond
    let tx_args = vec![
        "unbond",
        "--validator",
        "validator-0",
        "--amount",
        "5100.0",
        "--gas-amount",
        "0",
        "--gas-limit",
        "0",
        "--gas-token",
        NAM,
        "--node",
        &validator_one_rpc,
    ];
    let mut client =
        run_as!(test, Who::Validator(0), Bin::Client, tx_args, Some(40))?;
    client.exp_string("Amount 5100 withdrawable starting from epoch ")?;
    client.assert_success();

    // 5. Submit an unbond of the delegation
    let tx_args = vec![
        "unbond",
        "--validator",
        "validator-0",
        "--source",
        BERTHA,
        "--amount",
        "3200.",
        "--gas-amount",
        "0",
        "--gas-limit",
        "0",
        "--gas-token",
        NAM,
        "--node",
        &validator_one_rpc,
    ];
    let mut client = run!(test, Bin::Client, tx_args, Some(40))?;
    let expected = "Amount 3200 withdrawable starting from epoch ";
    let (_unread, matched) = client.exp_regex(&format!("{expected}.*\n"))?;
    let epoch_raw = matched
        .trim()
        .split_once(expected)
        .unwrap()
        .1
        .split_once('.')
        .unwrap()
        .0;
    let delegation_withdrawable_epoch = Epoch::from_str(epoch_raw).unwrap();
    client.assert_success();

    // 6. Wait for the delegation withdrawable epoch (the self-bond was unbonded
    // before it)
    let epoch = get_epoch(&test, &validator_one_rpc)?;

    println!(
        "Current epoch: {}, earliest epoch for withdrawal: {}",
        epoch, delegation_withdrawable_epoch
    );
    let start = Instant::now();
<<<<<<< HEAD
    let loop_timeout = Duration::new(40, 0);
=======
    let loop_timeout = Duration::new(60, 0);
>>>>>>> 9d75163f
    loop {
        if Instant::now().duration_since(start) > loop_timeout {
            panic!(
                "Timed out waiting for epoch: {}",
                delegation_withdrawable_epoch
            );
        }
        let epoch = get_epoch(&test, &validator_one_rpc)?;
        if epoch >= delegation_withdrawable_epoch {
            break;
        }
    }

    // 7. Submit a withdrawal of the self-bond
    let tx_args = vec![
        "withdraw",
        "--validator",
        "validator-0",
        "--gas-amount",
        "0",
        "--gas-limit",
        "0",
        "--gas-token",
        NAM,
        "--node",
        &validator_one_rpc,
    ];
    let mut client =
        run_as!(test, Who::Validator(0), Bin::Client, tx_args, Some(40))?;
    client.exp_string("Transaction is valid.")?;
    client.assert_success();

    // 8. Submit a withdrawal of the delegation
    let tx_args = vec![
        "withdraw",
        "--validator",
        "validator-0",
        "--source",
        BERTHA,
        "--gas-amount",
        "0",
        "--gas-limit",
        "0",
        "--gas-token",
        NAM,
        "--node",
        &validator_one_rpc,
    ];
    let mut client = run!(test, Bin::Client, tx_args, Some(40))?;
    client.exp_string("Transaction is valid.")?;
    client.assert_success();
    Ok(())
}

/// TODO
#[test]
fn pos_rewards() -> Result<()> {
    let test = setup::network(
        |genesis| {
            let parameters = ParametersConfig {
                min_num_of_blocks: 3,
                epochs_per_year: 31_536_000,
                max_expected_time_per_block: 1,
                ..genesis.parameters
            };
            let pos_params = PosParamsConfig {
                pipeline_len: 2,
                unbonding_len: 4,
                ..genesis.pos_params
            };
            let genesis = GenesisConfig {
                parameters,
                pos_params,
                ..genesis
            };
            setup::set_validators(3, genesis, default_port_offset)
        },
        None,
    )?;

    // 1. Run 3 genesis validator ledger nodes
    let mut validator_0 =
        run_as!(test, Who::Validator(0), Bin::Node, &["ledger"], Some(40))?;
    validator_0.exp_string("Namada ledger node started")?;
    validator_0.exp_string("This node is a validator")?;

    let mut validator_1 =
        run_as!(test, Who::Validator(1), Bin::Node, &["ledger"], Some(40))?;
    validator_1.exp_string("Namada ledger node started")?;
    validator_1.exp_string("This node is a validator")?;

    let mut validator_2 =
        run_as!(test, Who::Validator(2), Bin::Node, &["ledger"], Some(40))?;
    validator_2.exp_string("Namada ledger node started")?;
    validator_2.exp_string("This node is a validator")?;

    let bg_validator_0 = validator_0.background();
    let bg_validator_1 = validator_1.background();
    let bg_validator_2 = validator_2.background();

    let validator_zero_rpc = get_actor_rpc(&test, &Who::Validator(0));
    let validator_one_rpc = get_actor_rpc(&test, &Who::Validator(1));
    let validator_two_rpc = get_actor_rpc(&test, &Who::Validator(2));

    // Submit a delegation from Bertha to validator-0
    let tx_args = vec![
        "bond",
        "--validator",
        "validator-0",
        "--source",
        BERTHA,
        "--amount",
        "10000.0",
        "--gas-amount",
        "0",
        "--gas-limit",
        "0",
        "--gas-token",
        NAM,
        "--ledger-address",
        &validator_zero_rpc,
    ];

    let mut client = run!(test, Bin::Client, tx_args, Some(40))?;
    client.exp_string("Transaction is valid.")?;
    client.assert_success();

    // Check that all validator nodes processed the tx with same result
    let validator_0 = bg_validator_0.foreground();
    let validator_1 = bg_validator_1.foreground();
    let validator_2 = bg_validator_2.foreground();

    // let expected_result = "all VPs accepted transaction";
    // validator_0.exp_string(expected_result)?;
    // validator_1.exp_string(expected_result)?;
    // validator_2.exp_string(expected_result)?;

    let _bg_validator_0 = validator_0.background();
    let _bg_validator_1 = validator_1.background();
    let _bg_validator_2 = validator_2.background();

    // Let validator-1 self-bond
    let tx_args = vec![
        "bond",
        "--validator",
        "validator-1",
        "--amount",
        "30000.0",
        "--gas-amount",
        "0",
        "--gas-limit",
        "0",
        "--gas-token",
        NAM,
        "--ledger-address",
        &validator_one_rpc,
    ];
    let mut client =
        run_as!(test, Who::Validator(1), Bin::Client, tx_args, Some(40))?;
    client.exp_string("Transaction is valid.")?;
    client.assert_success();

    // Let validator-2 self-bond
    let tx_args = vec![
        "bond",
        "--validator",
        "validator-2",
        "--amount",
        "25000.0",
        "--gas-amount",
        "0",
        "--gas-limit",
        "0",
        "--gas-token",
        NAM,
        "--ledger-address",
        &validator_two_rpc,
    ];
    let mut client =
        run_as!(test, Who::Validator(2), Bin::Client, tx_args, Some(40))?;
    client.exp_string("Transaction is valid.")?;
    client.assert_success();

    // Wait some epochs
    let epoch = get_epoch(&test, &validator_zero_rpc)?;
    let wait_epoch = epoch + 4_u64;
    println!(
        "Current epoch: {}, earliest epoch for withdrawal: {}",
        epoch, wait_epoch
    );

    let start = Instant::now();
    let loop_timeout = Duration::new(40, 0);
    loop {
        if Instant::now().duration_since(start) > loop_timeout {
            panic!("Timed out waiting for epoch: {}", wait_epoch);
        }
        let epoch = get_epoch(&test, &validator_zero_rpc)?;
        if dbg!(epoch) >= wait_epoch {
            break;
        }
    }
    Ok(())
}

/// PoS validator creation test. In this test we:
///
/// 1. Run the ledger node with shorter epochs for faster progression
/// 2. Initialize a new validator account
/// 3. Submit a delegation to the new validator
/// 4. Transfer some NAM to the new validator
/// 5. Submit a self-bond for the new validator
/// 6. Wait for the pipeline epoch
/// 7. Check the new validator's bonded stake
#[test]
fn pos_init_validator() -> Result<()> {
    let pipeline_len = 1;
    let test = setup::network(
        |genesis| {
            let parameters = ParametersConfig {
                min_num_of_blocks: 4,
                epochs_per_year: 31_536_000,
                max_expected_time_per_block: 1,
                ..genesis.parameters
            };
            let pos_params = PosParamsConfig {
                pipeline_len,
                unbonding_len: 2,
                ..genesis.pos_params
            };
            GenesisConfig {
                parameters,
                pos_params,
                ..genesis
            }
        },
        None,
    )?;

    // 1. Run the ledger node
    let mut ledger =
        run_as!(test, Who::Validator(0), Bin::Node, &["ledger"], Some(40))?;

    // Wait for a first block
    ledger.exp_string("Committed block hash")?;
    let _bg_ledger = ledger.background();

    let validator_one_rpc = get_actor_rpc(&test, &Who::Validator(0));

    // 2. Initialize a new validator account
    let new_validator = "new-validator";
    let new_validator_key = format!("{}-key", new_validator);
    let tx_args = vec![
        "init-validator",
        "--alias",
        new_validator,
        "--source",
        BERTHA,
        "--unsafe-dont-encrypt",
        "--gas-amount",
        "0",
        "--gas-limit",
        "0",
        "--gas-token",
        NAM,
        "--commission-rate",
        "0.05",
        "--max-commission-rate-change",
        "0.01",
        "--node",
        &validator_one_rpc,
    ];
    let mut client = run!(test, Bin::Client, tx_args, Some(40))?;
    client.exp_string("Transaction is valid.")?;
    client.assert_success();

    // 3. Submit a delegation to the new validator
    //    First, transfer some tokens to the validator's key for fees:
    let tx_args = vec![
        "transfer",
        "--source",
        BERTHA,
        "--target",
        &new_validator_key,
        "--token",
        NAM,
        "--amount",
        "0.5",
        "--gas-amount",
        "0",
        "--gas-limit",
        "0",
        "--gas-token",
        NAM,
        "--node",
        &validator_one_rpc,
    ];
    let mut client = run!(test, Bin::Client, tx_args, Some(40))?;
    client.exp_string("Transaction is valid.")?;
    client.assert_success();
    //     Then self-bond the tokens:
    let tx_args = vec![
        "bond",
        "--validator",
        new_validator,
        "--source",
        BERTHA,
        "--amount",
        "1000.5",
        "--gas-amount",
        "0",
        "--gas-limit",
        "0",
        "--gas-token",
        NAM,
        "--node",
        &validator_one_rpc,
    ];
    let mut client = run!(test, Bin::Client, tx_args, Some(40))?;
    client.exp_string("Transaction is valid.")?;
    client.assert_success();

    // 4. Transfer some NAM to the new validator
    let tx_args = vec![
        "transfer",
        "--source",
        BERTHA,
        "--target",
        new_validator,
        "--token",
        NAM,
        "--amount",
        "10999.5",
        "--gas-amount",
        "0",
        "--gas-limit",
        "0",
        "--gas-token",
        NAM,
        "--node",
        &validator_one_rpc,
    ];
    let mut client = run!(test, Bin::Client, tx_args, Some(40))?;
    client.exp_string("Transaction is valid.")?;
    client.assert_success();

    // 5. Submit a self-bond for the new validator
    let tx_args = vec![
        "bond",
        "--validator",
        new_validator,
        "--amount",
        "10000",
        "--gas-amount",
        "0",
        "--gas-limit",
        "0",
        "--gas-token",
        NAM,
        "--node",
        &validator_one_rpc,
    ];
    let mut client = run!(test, Bin::Client, tx_args, Some(40))?;
    client.exp_string("Transaction is valid.")?;
    client.assert_success();

    // 6. Wait for the pipeline epoch when the validator's bonded stake should
    // be non-zero
    let epoch = get_epoch(&test, &validator_one_rpc)?;
    let earliest_update_epoch = epoch + pipeline_len;
    println!(
        "Current epoch: {}, earliest epoch with updated bonded stake: {}",
        epoch, earliest_update_epoch
    );
    let start = Instant::now();
    let loop_timeout = Duration::new(20, 0);
    loop {
        if Instant::now().duration_since(start) > loop_timeout {
            panic!("Timed out waiting for epoch: {}", earliest_update_epoch);
        }
        let epoch = get_epoch(&test, &validator_one_rpc)?;
        if epoch >= earliest_update_epoch {
            break;
        }
    }

    // 7. Check the new validator's bonded stake
    let bonded_stake =
        find_bonded_stake(&test, new_validator, &validator_one_rpc)?;
    assert_eq!(bonded_stake, token::Amount::from_str("11_000.5").unwrap());

    Ok(())
}
/// Test that multiple txs submitted in the same block all get the tx result.
///
/// In this test we:
/// 1. Run the ledger node with 10s consensus timeout
/// 2. Spawn threads each submitting token transfer tx
#[test]
fn ledger_many_txs_in_a_block() -> Result<()> {
    let test = Arc::new(setup::network(
        |genesis| genesis,
        // Set 10s consensus timeout to have more time to submit txs
        Some("10s"),
    )?);

    // 1. Run the ledger node
    let mut ledger =
        run_as!(*test, Who::Validator(0), Bin::Node, &["ledger"], Some(40))?;

    // Wait for a first block
    ledger.exp_string("Committed block hash")?;
    let bg_ledger = ledger.background();

    let validator_one_rpc = Arc::new(get_actor_rpc(&test, &Who::Validator(0)));

    // A token transfer tx args
    let tx_args = Arc::new(vec![
        "transfer",
        "--source",
        BERTHA,
        "--target",
        ALBERT,
        "--token",
        NAM,
        "--amount",
        "1.01",
        "--gas-amount",
        "0",
        "--gas-limit",
        "0",
        "--gas-token",
        NAM,
        "--node",
    ]);

    // 2. Spawn threads each submitting token transfer tx
    // We collect to run the threads in parallel.
    #[allow(clippy::needless_collect)]
    let tasks: Vec<std::thread::JoinHandle<_>> = (0..4)
        .into_iter()
        .map(|_| {
            let test = Arc::clone(&test);
            let validator_one_rpc = Arc::clone(&validator_one_rpc);
            let tx_args = Arc::clone(&tx_args);
            std::thread::spawn(move || {
                let mut args = (*tx_args).clone();
                args.push(&*validator_one_rpc);
                let mut client = run!(*test, Bin::Client, args, Some(40))?;
                client.exp_string("Transaction accepted")?;
                client.exp_string("Transaction applied")?;
                client.exp_string("Transaction is valid.")?;
                client.assert_success();
                let res: Result<()> = Ok(());
                res
            })
        })
        .collect();
    for task in tasks.into_iter() {
        task.join().unwrap()?;
    }
    // Wait to commit a block
    let mut ledger = bg_ledger.foreground();
    ledger.exp_regex(r"Committed block hash.*, height: [0-9]+")?;

    Ok(())
}

/// In this test we:
/// 1. Run the ledger node
/// 2. Submit a valid proposal
/// 3. Query the proposal
/// 4. Query token balance (submitted funds)
/// 5. Query governance address balance
/// 6. Submit an invalid proposal
/// 7. Check invalid proposal was not accepted
/// 8. Query token balance (funds shall not be submitted)
/// 9. Send a yay vote from a validator
/// 10. Send a yay vote from a normal user
/// 11. Query the proposal and check the result
/// 12. Wait proposal grace and check proposal author funds
/// 13. Check governance address funds are 0
#[test]
fn proposal_submission() -> Result<()> {
    let working_dir = setup::working_dir();

    let test = setup::network(
        |genesis| {
            let parameters = ParametersConfig {
                epochs_per_year: epochs_per_year_from_min_duration(1),
                max_proposal_bytes: Default::default(),
<<<<<<< HEAD
                min_num_of_blocks: 2,
=======
                min_num_of_blocks: 4,
>>>>>>> 9d75163f
                max_expected_time_per_block: 1,
                vp_whitelist: Some(get_all_wasms_hashes(
                    &working_dir,
                    Some("vp_"),
                )),
                // Enable tx whitelist to test the execution of a
                // non-whitelisted tx by governance
                tx_whitelist: Some(get_all_wasms_hashes(
                    &working_dir,
                    Some("tx_"),
                )),
                ..genesis.parameters
            };

            GenesisConfig {
                parameters,
                ..genesis
            }
        },
        None,
    )?;

    let namadac_help = vec!["--help"];

    let mut client = run!(test, Bin::Client, namadac_help, Some(40))?;
    client.exp_string("Namada client command line interface.")?;
    client.assert_success();

    // 1. Run the ledger node
    let mut ledger =
        run_as!(test, Who::Validator(0), Bin::Node, &["ledger"], Some(40))?;

    // Wait for a first block
    ledger.exp_string("Committed block hash")?;
    let _bg_ledger = ledger.background();

    let validator_one_rpc = get_actor_rpc(&test, &Who::Validator(0));

    // 1.1 Delegate some token
    let tx_args = vec![
        "bond",
        "--validator",
        "validator-0",
        "--source",
        BERTHA,
        "--amount",
        "900",
        "--gas-amount",
        "0",
        "--gas-limit",
        "0",
        "--gas-token",
        NAM,
        "--node",
        &validator_one_rpc,
    ];
    let mut client = run!(test, Bin::Client, tx_args, Some(40))?;
    client.exp_string("Transaction is valid.")?;
    client.assert_success();

    // 2. Submit valid proposal
    let albert = find_address(&test, ALBERT)?;
    let valid_proposal_json_path = prepare_proposal_data(
        &test,
        albert,
        ProposalType::Default(Some(
            wasm_abs_path(TX_PROPOSAL_CODE).to_str().unwrap().to_owned(),
        )),
    );
    let validator_one_rpc = get_actor_rpc(&test, &Who::Validator(0));

    let submit_proposal_args = vec![
        "init-proposal",
        "--data-path",
        valid_proposal_json_path.to_str().unwrap(),
        "--node",
        &validator_one_rpc,
    ];
    let mut client = run!(test, Bin::Client, submit_proposal_args, Some(40))?;
    client.exp_string("Transaction is valid.")?;
    client.assert_success();

    // 3. Query the proposal
    let proposal_query_args = vec![
        "query-proposal",
        "--proposal-id",
        "0",
        "--node",
        &validator_one_rpc,
    ];

    let mut client = run!(test, Bin::Client, proposal_query_args, Some(40))?;
    client.exp_string("Proposal: 0")?;
    client.assert_success();

    // 4. Query token balance proposal author (submitted funds)
    let query_balance_args = vec![
        "balance",
        "--owner",
        ALBERT,
        "--token",
        NAM,
        "--node",
        &validator_one_rpc,
    ];

    let mut client = run!(test, Bin::Client, query_balance_args, Some(40))?;
    client.exp_string("nam: 999500")?;
    client.assert_success();

    // 5. Query token balance governance
    let query_balance_args = vec![
        "balance",
        "--owner",
        GOVERNANCE_ADDRESS,
        "--token",
        NAM,
        "--node",
        &validator_one_rpc,
    ];

    let mut client = run!(test, Bin::Client, query_balance_args, Some(40))?;
    client.exp_string("nam: 500")?;
    client.assert_success();

    // 6. Submit an invalid proposal
    // proposal is invalid due to voting_end_epoch - voting_start_epoch < 3
    let albert = find_address(&test, ALBERT)?;
    let invalid_proposal_json = json!(
        {
            "content": {
                "title": "TheTitle",
                "authors": "test@test.com",
                "discussions-to": "www.github.com/anoma/aip/1",
                "created": "2022-03-10T08:54:37Z",
                "license": "MIT",
                "abstract": "Ut convallis eleifend orci vel venenatis. Duis
    vulputate metus in lacus sollicitudin vestibulum. Suspendisse vel velit
    ac est consectetur feugiat nec ac urna. Ut faucibus ex nec dictum
    fermentum. Morbi aliquet purus at sollicitudin ultrices. Quisque viverra
    varius cursus. Praesent sed mauris gravida, pharetra turpis non, gravida
    eros. Nullam sed ex justo. Ut at placerat ipsum, sit amet rhoncus libero.
    Sed blandit non purus non suscipit. Phasellus sed quam nec augue bibendum
    bibendum ut vitae urna. Sed odio diam, ornare nec sapien eget, congue
    viverra enim.",
                "motivation": "Ut convallis eleifend orci vel venenatis. Duis
    vulputate metus in lacus sollicitudin vestibulum. Suspendisse vel velit
    ac est consectetur feugiat nec ac urna. Ut faucibus ex nec dictum
    fermentum. Morbi aliquet purus at sollicitudin ultrices.",
                "details": "Ut convallis eleifend orci vel venenatis. Duis
    vulputate metus in lacus sollicitudin vestibulum. Suspendisse vel velit
    ac est consectetur feugiat nec ac urna. Ut faucibus ex nec dictum
    fermentum. Morbi aliquet purus at sollicitudin ultrices. Quisque viverra
    varius cursus. Praesent sed mauris gravida, pharetra turpis non, gravida
    eros.",             "requires": "2"
            },
            "author": albert,
            "voting_start_epoch": 9999_u64,
            "voting_end_epoch": 10000_u64,
            "grace_epoch": 10009_u64,
            "type": {
                "Default":null
                }
        }
    );
    let invalid_proposal_json_path =
        test.test_dir.path().join("invalid_proposal.json");
    generate_proposal_json_file(
        invalid_proposal_json_path.as_path(),
        &invalid_proposal_json,
    );

    let submit_proposal_args = vec![
        "init-proposal",
        "--data-path",
        invalid_proposal_json_path.to_str().unwrap(),
        "--node",
        &validator_one_rpc,
    ];
    let mut client = run!(test, Bin::Client, submit_proposal_args, Some(40))?;
    client.exp_string(
        "Invalid proposal end epoch: difference between proposal start and \
         end epoch must be at least 3 and at max 27 and end epoch must be a \
         multiple of 3",
    )?;
    client.assert_failure();

    // 7. Check invalid proposal was not accepted
    let proposal_query_args = vec![
        "query-proposal",
        "--proposal-id",
        "1",
        "--node",
        &validator_one_rpc,
    ];

    let mut client = run!(test, Bin::Client, proposal_query_args, Some(40))?;
    client.exp_string("No valid proposal was found with id 1")?;
    client.assert_success();

    // 8. Query token balance (funds shall not be submitted)
    let query_balance_args = vec![
        "balance",
        "--owner",
        ALBERT,
        "--token",
        NAM,
        "--node",
        &validator_one_rpc,
    ];

    let mut client = run!(test, Bin::Client, query_balance_args, Some(40))?;
    client.exp_string("nam: 999500")?;
    client.assert_success();

    // 9. Send a yay vote from a validator
    let mut epoch = get_epoch(&test, &validator_one_rpc).unwrap();
    while epoch.0 <= 13 {
        sleep(1);
        epoch = get_epoch(&test, &validator_one_rpc).unwrap();
    }

    let submit_proposal_vote = vec![
        "vote-proposal",
        "--proposal-id",
        "0",
        "--vote",
        "yay",
        "--signer",
        "validator-0",
        "--node",
        &validator_one_rpc,
    ];

    let mut client = run_as!(
        test,
        Who::Validator(0),
        Bin::Client,
        submit_proposal_vote,
        Some(15)
    )?;
    client.exp_string("Transaction is valid.")?;
    client.assert_success();

    let submit_proposal_vote_delagator = vec![
        "vote-proposal",
        "--proposal-id",
        "0",
        "--vote",
        "nay",
        "--signer",
        BERTHA,
        "--node",
        &validator_one_rpc,
    ];

    let mut client =
        run!(test, Bin::Client, submit_proposal_vote_delagator, Some(40))?;
    client.exp_string("Transaction is valid.")?;
    client.assert_success();

    // 10. Send a yay vote from a non-validator/non-delegator user
    let submit_proposal_vote = vec![
        "vote-proposal",
        "--proposal-id",
        "0",
        "--vote",
        "yay",
        "--signer",
        ALBERT,
        "--node",
        &validator_one_rpc,
    ];

    // this is valid because the client filter ALBERT delegation and there are
    // none
    let mut client = run!(test, Bin::Client, submit_proposal_vote, Some(15))?;
    client.exp_string("Transaction is valid.")?;
    client.assert_success();

    // 11. Query the proposal and check the result
    let mut epoch = get_epoch(&test, &validator_one_rpc).unwrap();
    while epoch.0 <= 25 {
        sleep(1);
        epoch = get_epoch(&test, &validator_one_rpc).unwrap();
    }

    let query_proposal = vec![
        "query-proposal-result",
        "--proposal-id",
        "0",
        "--node",
        &validator_one_rpc,
    ];

    let mut client = run!(test, Bin::Client, query_proposal, Some(15))?;
    client.exp_string("Result: passed")?;
    client.assert_success();

    // 12. Wait proposal grace and check proposal author funds
    let mut epoch = get_epoch(&test, &validator_one_rpc).unwrap();
    while epoch.0 < 31 {
        sleep(1);
        epoch = get_epoch(&test, &validator_one_rpc).unwrap();
    }

    let query_balance_args = vec![
        "balance",
        "--owner",
        ALBERT,
        "--token",
        NAM,
        "--node",
        &validator_one_rpc,
    ];

    let mut client = run!(test, Bin::Client, query_balance_args, Some(30))?;
    client.exp_string("nam: 1000000")?;
    client.assert_success();

    // 13. Check if governance funds are 0
    let query_balance_args = vec![
        "balance",
        "--owner",
        GOVERNANCE_ADDRESS,
        "--token",
        NAM,
        "--node",
        &validator_one_rpc,
    ];

    let mut client = run!(test, Bin::Client, query_balance_args, Some(30))?;
    client.exp_string("nam: 0")?;
    client.assert_success();

    // // 14. Query parameters
    let query_protocol_parameters =
        vec!["query-protocol-parameters", "--node", &validator_one_rpc];

    let mut client =
        run!(test, Bin::Client, query_protocol_parameters, Some(30))?;
    client.exp_regex(".*Min. proposal grace epochs: 9.*")?;
    client.assert_success();

    Ok(())
}

/// Test submission and vote of an ETH proposal.
///
/// 1 - Submit proposal
/// 2 - Vote with delegator and check failure
/// 3 - Vote with validator and check success
/// 4 - Check that proposal passed and funds
#[test]
fn eth_governance_proposal() -> Result<()> {
    let test = setup::network(
        |genesis| {
            let parameters = ParametersConfig {
                epochs_per_year: epochs_per_year_from_min_duration(1),
                max_proposal_bytes: Default::default(),
                min_num_of_blocks: 1,
                max_expected_time_per_block: 1,
                ..genesis.parameters
            };

            GenesisConfig {
                parameters,
                ..genesis
            }
        },
        None,
    )?;

    let namadac_help = vec!["--help"];

    let mut client = run!(test, Bin::Client, namadac_help, Some(40))?;
    client.exp_string("Namada client command line interface.")?;
    client.assert_success();

    // Run the ledger node
    let mut ledger =
        run_as!(test, Who::Validator(0), Bin::Node, &["ledger"], Some(40))?;

    ledger.exp_string("Namada ledger node started")?;
    let _bg_ledger = ledger.background();

    let validator_one_rpc = get_actor_rpc(&test, &Who::Validator(0));

    // Delegate some token
    let tx_args = vec![
        "bond",
        "--validator",
        "validator-0",
        "--source",
        BERTHA,
        "--amount",
        "900",
        "--gas-amount",
        "0",
        "--gas-limit",
        "0",
        "--gas-token",
        NAM,
        "--ledger-address",
        &validator_one_rpc,
    ];
    client = run!(test, Bin::Client, tx_args, Some(40))?;
    client.exp_string("Transaction is valid.")?;
    client.assert_success();

    // 1 - Submit proposal
    let albert = find_address(&test, ALBERT)?;
    let valid_proposal_json_path =
        prepare_proposal_data(&test, albert, ProposalType::ETHBridge);
    let validator_one_rpc = get_actor_rpc(&test, &Who::Validator(0));

    let submit_proposal_args = vec![
        "init-proposal",
        "--data-path",
        valid_proposal_json_path.to_str().unwrap(),
        "--ledger-address",
        &validator_one_rpc,
    ];
    client = run!(test, Bin::Client, submit_proposal_args, Some(40))?;
    client.exp_string("Transaction is valid.")?;
    client.assert_success();

    // Query the proposal
    let proposal_query_args = vec![
        "query-proposal",
        "--proposal-id",
        "0",
        "--ledger-address",
        &validator_one_rpc,
    ];

    client = run!(test, Bin::Client, proposal_query_args, Some(40))?;
    client.exp_string("Proposal: 0")?;
    client.assert_success();

    // Query token balance proposal author (submitted funds)
    let query_balance_args = vec![
        "balance",
        "--owner",
        ALBERT,
        "--token",
        NAM,
        "--ledger-address",
        &validator_one_rpc,
    ];

    client = run!(test, Bin::Client, query_balance_args, Some(40))?;
    client.exp_string("nam: 999500")?;
    client.assert_success();

    // Query token balance governance
    let query_balance_args = vec![
        "balance",
        "--owner",
        GOVERNANCE_ADDRESS,
        "--token",
        NAM,
        "--ledger-address",
        &validator_one_rpc,
    ];

    client = run!(test, Bin::Client, query_balance_args, Some(40))?;
    client.exp_string("nam: 500")?;
    client.assert_success();

    // 2 - Vote with delegator and check failure
    let mut epoch = get_epoch(&test, &validator_one_rpc).unwrap();
    while epoch.0 <= 13 {
        sleep(1);
        epoch = get_epoch(&test, &validator_one_rpc).unwrap();
    }

    use namada::types::key::{self, secp256k1, SigScheme};
    use rand::prelude::ThreadRng;
    use rand::thread_rng;

    // Generate a signing key to sign the eth message to sign the eth message to
    // sign the eth message
    let mut rng: ThreadRng = thread_rng();
    let node_sk = secp256k1::SigScheme::generate(&mut rng);
    let signing_key = key::common::SecretKey::Secp256k1(node_sk);
    let msg = "fd34672ab5";
    let vote_arg = format!("{} {}", signing_key, msg);
    let submit_proposal_vote_delagator = vec![
        "vote-proposal",
        "--proposal-id",
        "0",
        "--vote",
        "yay",
        "--eth",
        &vote_arg,
        "--signer",
        BERTHA,
        "--ledger-address",
        &validator_one_rpc,
    ];

    client = run!(test, Bin::Client, submit_proposal_vote_delagator, Some(40))?;
    client.exp_string("Transaction is invalid.")?;
    client.assert_success();

    // 3 - Send a yay vote from a validator
    let vote_arg = format!("{} {}", signing_key, msg);

    let submit_proposal_vote = vec![
        "vote-proposal",
        "--proposal-id",
        "0",
        "--vote",
        "yay",
        "--eth",
        &vote_arg,
        "--signer",
        "validator-0",
        "--ledger-address",
        &validator_one_rpc,
    ];

    client = run_as!(
        test,
        Who::Validator(0),
        Bin::Client,
        submit_proposal_vote,
        Some(15)
    )?;
    client.exp_string("Transaction is valid.")?;
    client.assert_success();

    // 4 - Wait proposals grace and check proposal author funds
    while epoch.0 < 31 {
        sleep(1);
        epoch = get_epoch(&test, &validator_one_rpc).unwrap();
    }

    let query_balance_args = vec![
        "balance",
        "--owner",
        ALBERT,
        "--token",
        NAM,
        "--ledger-address",
        &validator_one_rpc,
    ];

    client = run!(test, Bin::Client, query_balance_args, Some(30))?;
    client.exp_string("nam: 1000000")?;
    client.assert_success();

    // Check if governance funds are 0
    let query_balance_args = vec![
        "balance",
        "--owner",
        GOVERNANCE_ADDRESS,
        "--token",
        NAM,
        "--ledger-address",
        &validator_one_rpc,
    ];

    client = run!(test, Bin::Client, query_balance_args, Some(30))?;
    client.exp_string("nam: 0")?;
    client.assert_success();

    Ok(())
}

/// Test submission and vote of a PGF proposal
///
/// 1 - Sumbit two proposals
/// 2 - Check balance
/// 3 - Vote for the accepted proposals
/// 4 - Check one proposal passed and the other one didn't
/// 5 - Check funds
#[test]
fn pgf_governance_proposal() -> Result<()> {
    let test = setup::network(
        |genesis| {
            let parameters = ParametersConfig {
                epochs_per_year: epochs_per_year_from_min_duration(1),
                max_proposal_bytes: Default::default(),
                min_num_of_blocks: 1,
                max_expected_time_per_block: 1,
                ..genesis.parameters
            };

            GenesisConfig {
                parameters,
                ..genesis
            }
        },
        None,
    )?;

    let namadac_help = vec!["--help"];

    let mut client = run!(test, Bin::Client, namadac_help, Some(40))?;
    client.exp_string("Namada client command line interface.")?;
    client.assert_success();

    // Run the ledger node
    let mut ledger =
        run_as!(test, Who::Validator(0), Bin::Node, &["ledger"], Some(40))?;

    ledger.exp_string("Namada ledger node started")?;
    let _bg_ledger = ledger.background();

    let validator_one_rpc = get_actor_rpc(&test, &Who::Validator(0));

    // Delegate some token
    let tx_args = vec![
        "bond",
        "--validator",
        "validator-0",
        "--source",
        BERTHA,
        "--amount",
        "900",
        "--gas-amount",
        "0",
        "--gas-limit",
        "0",
        "--gas-token",
        NAM,
        "--ledger-address",
        &validator_one_rpc,
    ];
    client = run!(test, Bin::Client, tx_args, Some(40))?;
    client.exp_string("Transaction is valid.")?;
    client.assert_success();

    // 1 - Submit proposal
    let albert = find_address(&test, ALBERT)?;
    let valid_proposal_json_path =
        prepare_proposal_data(&test, albert.clone(), ProposalType::PGFCouncil);
    let validator_one_rpc = get_actor_rpc(&test, &Who::Validator(0));

    let submit_proposal_args = vec![
        "init-proposal",
        "--data-path",
        valid_proposal_json_path.to_str().unwrap(),
        "--ledger-address",
        &validator_one_rpc,
    ];
    client = run!(test, Bin::Client, submit_proposal_args, Some(40))?;
    client.exp_string("Transaction is valid.")?;
    client.assert_success();

    // Sumbit another proposal
    let valid_proposal_json_path =
        prepare_proposal_data(&test, albert, ProposalType::PGFCouncil);
    let validator_one_rpc = get_actor_rpc(&test, &Who::Validator(0));

    let submit_proposal_args = vec![
        "init-proposal",
        "--data-path",
        valid_proposal_json_path.to_str().unwrap(),
        "--ledger-address",
        &validator_one_rpc,
    ];
    client = run!(test, Bin::Client, submit_proposal_args, Some(40))?;
    client.exp_string("Transaction is valid.")?;
    client.assert_success();

    // 2 - Query the proposal
    let proposal_query_args = vec![
        "query-proposal",
        "--proposal-id",
        "0",
        "--ledger-address",
        &validator_one_rpc,
    ];

    client = run!(test, Bin::Client, proposal_query_args, Some(40))?;
    client.exp_string("Proposal: 0")?;
    client.assert_success();

    let proposal_query_args = vec![
        "query-proposal",
        "--proposal-id",
        "1",
        "--ledger-address",
        &validator_one_rpc,
    ];

    client = run!(test, Bin::Client, proposal_query_args, Some(40))?;
    client.exp_string("Proposal: 1")?;
    client.assert_success();

    // Query token balance proposal author (submitted funds)
    let query_balance_args = vec![
        "balance",
        "--owner",
        ALBERT,
        "--token",
        NAM,
        "--ledger-address",
        &validator_one_rpc,
    ];

    client = run!(test, Bin::Client, query_balance_args, Some(40))?;
    client.exp_string("nam: 999000")?;
    client.assert_success();

    // Query token balance governance
    let query_balance_args = vec![
        "balance",
        "--owner",
        GOVERNANCE_ADDRESS,
        "--token",
        NAM,
        "--ledger-address",
        &validator_one_rpc,
    ];

    client = run!(test, Bin::Client, query_balance_args, Some(40))?;
    client.exp_string("nam: 1000")?;
    client.assert_success();

    // 3 - Send a yay vote from a validator
    let mut epoch = get_epoch(&test, &validator_one_rpc).unwrap();
    while epoch.0 <= 13 {
        sleep(1);
        epoch = get_epoch(&test, &validator_one_rpc).unwrap();
    }

    let albert_address = find_address(&test, ALBERT)?;
    let arg_vote = format!("{} 1000", albert_address);

    let submit_proposal_vote = vec![
        "vote-proposal",
        "--proposal-id",
        "0",
        "--vote",
        "yay",
        "--pgf",
        &arg_vote,
        "--signer",
        "validator-0",
        "--ledger-address",
        &validator_one_rpc,
    ];

    client = run_as!(
        test,
        Who::Validator(0),
        Bin::Client,
        submit_proposal_vote,
        Some(15)
    )?;
    client.exp_string("Transaction is valid.")?;
    client.assert_success();

    // Send different yay vote from delegator to check majority on 1/3
    let different_vote = format!("{} 900", albert_address);
    let submit_proposal_vote_delagator = vec![
        "vote-proposal",
        "--proposal-id",
        "0",
        "--vote",
        "yay",
        "--pgf",
        &different_vote,
        "--signer",
        BERTHA,
        "--ledger-address",
        &validator_one_rpc,
    ];

    client = run!(test, Bin::Client, submit_proposal_vote_delagator, Some(40))?;
    client.exp_string("Transaction is valid.")?;
    client.assert_success();

    // Send vote to the second proposal from delegator
    let submit_proposal_vote_delagator = vec![
        "vote-proposal",
        "--proposal-id",
        "1",
        "--vote",
        "yay",
        "--pgf",
        &different_vote,
        "--signer",
        BERTHA,
        "--ledger-address",
        &validator_one_rpc,
    ];

    client = run!(test, Bin::Client, submit_proposal_vote_delagator, Some(40))?;
    client.exp_string("Transaction is valid.")?;
    client.assert_success();

    // 4 - Query the proposal and check the result is the one voted by the
    // validator (majority)
    epoch = get_epoch(&test, &validator_one_rpc).unwrap();
    while epoch.0 <= 25 {
        sleep(1);
        epoch = get_epoch(&test, &validator_one_rpc).unwrap();
    }

    let query_proposal = vec![
        "query-proposal-result",
        "--proposal-id",
        "0",
        "--ledger-address",
        &validator_one_rpc,
    ];

    client = run!(test, Bin::Client, query_proposal, Some(15))?;
    client.exp_string(&format!(
        "Result: passed with PGF council address: {}, spending cap: 0.001",
        albert_address
    ))?;
    client.assert_success();

    // Query the second proposal and check the it didn't pass
    let query_proposal = vec![
        "query-proposal-result",
        "--proposal-id",
        "1",
        "--ledger-address",
        &validator_one_rpc,
    ];

    client = run!(test, Bin::Client, query_proposal, Some(15))?;
    client.exp_string("Result: rejected")?;
    client.assert_success();

    // 12. Wait proposals grace and check proposal author funds
    while epoch.0 < 31 {
        sleep(1);
        epoch = get_epoch(&test, &validator_one_rpc).unwrap();
    }

    let query_balance_args = vec![
        "balance",
        "--owner",
        ALBERT,
        "--token",
        NAM,
        "--ledger-address",
        &validator_one_rpc,
    ];

    client = run!(test, Bin::Client, query_balance_args, Some(30))?;
    client.exp_string("nam: 999500")?;
    client.assert_success();

    // Check if governance funds are 0
    let query_balance_args = vec![
        "balance",
        "--owner",
        GOVERNANCE_ADDRESS,
        "--token",
        NAM,
        "--ledger-address",
        &validator_one_rpc,
    ];

    client = run!(test, Bin::Client, query_balance_args, Some(30))?;
    client.exp_string("nam: 0")?;
    client.assert_success();

    Ok(())
}

/// In this test we:
/// 1. Run the ledger node
/// 2. Create an offline proposal
/// 3. Create an offline vote
/// 4. Tally offline
#[test]
fn proposal_offline() -> Result<()> {
    let test = setup::network(|genesis| genesis, None)?;

    // 1. Run the ledger node
    let mut ledger =
        run_as!(test, Who::Validator(0), Bin::Node, &["ledger"], Some(20))?;

    // Wait for a first block
    ledger.exp_string("Committed block hash")?;
    let _bg_ledger = ledger.background();

    let validator_one_rpc = get_actor_rpc(&test, &Who::Validator(0));

    // 1.1 Delegate some token
    let tx_args = vec![
        "bond",
        "--validator",
        "validator-0",
        "--source",
        ALBERT,
        "--amount",
        "900",
        "--gas-amount",
        "0",
        "--gas-limit",
        "0",
        "--gas-token",
        NAM,
        "--node",
        &validator_one_rpc,
    ];
    let mut client = run!(test, Bin::Client, tx_args, Some(40))?;
    client.exp_string("Transaction is valid.")?;
    client.assert_success();

    // 2. Create an offline
    let albert = find_address(&test, ALBERT)?;
    let valid_proposal_json = json!(
        {
            "content": {
                "title": "TheTitle",
                "authors": "test@test.com",
                "discussions-to": "www.github.com/anoma/aip/1",
                "created": "2022-03-10T08:54:37Z",
                "license": "MIT",
                "abstract": "Ut convallis eleifend orci vel venenatis. Duis vulputate metus in lacus sollicitudin vestibulum. Suspendisse vel velit ac est consectetur feugiat nec ac urna. Ut faucibus ex nec dictum fermentum. Morbi aliquet purus at sollicitudin ultrices. Quisque viverra varius cursus. Praesent sed mauris gravida, pharetra turpis non, gravida eros. Nullam sed ex justo. Ut at placerat ipsum, sit amet rhoncus libero. Sed blandit non purus non suscipit. Phasellus sed quam nec augue bibendum bibendum ut vitae urna. Sed odio diam, ornare nec sapien eget, congue viverra enim.",
                "motivation": "Ut convallis eleifend orci vel venenatis. Duis vulputate metus in lacus sollicitudin vestibulum. Suspendisse vel velit ac est consectetur feugiat nec ac urna. Ut faucibus ex nec dictum fermentum. Morbi aliquet purus at sollicitudin ultrices.",
                "details": "Ut convallis eleifend orci vel venenatis. Duis vulputate metus in lacus sollicitudin vestibulum. Suspendisse vel velit ac est consectetur feugiat nec ac urna. Ut faucibus ex nec dictum fermentum. Morbi aliquet purus at sollicitudin ultrices. Quisque viverra varius cursus. Praesent sed mauris gravida, pharetra turpis non, gravida eros.",
                "requires": "2"
            },
            "author": albert,
            "voting_start_epoch": 3_u64,
            "voting_end_epoch": 9_u64,
            "grace_epoch": 18_u64,
            "type": {
                "Default": null
                }
        }
    );
    let valid_proposal_json_path =
        test.test_dir.path().join("valid_proposal.json");
    generate_proposal_json_file(
        valid_proposal_json_path.as_path(),
        &valid_proposal_json,
    );

    let validator_one_rpc = get_actor_rpc(&test, &Who::Validator(0));

    let offline_proposal_args = vec![
        "init-proposal",
        "--data-path",
        valid_proposal_json_path.to_str().unwrap(),
        "--offline",
        "--node",
        &validator_one_rpc,
    ];

    let mut client = run!(test, Bin::Client, offline_proposal_args, Some(15))?;
    client.exp_string("Proposal created: ")?;
    client.assert_success();

    // 3. Generate an offline yay vote
    let mut epoch = get_epoch(&test, &validator_one_rpc).unwrap();
    while epoch.0 <= 2 {
        sleep(1);
        epoch = get_epoch(&test, &validator_one_rpc).unwrap();
    }

    let proposal_path = test.test_dir.path().join("proposal");

    let submit_proposal_vote = vec![
        "vote-proposal",
        "--data-path",
        proposal_path.to_str().unwrap(),
        "--vote",
        "yay",
        "--signer",
        ALBERT,
        "--offline",
        "--node",
        &validator_one_rpc,
    ];

    let mut client = run!(test, Bin::Client, submit_proposal_vote, Some(15))?;
    client.exp_string("Proposal vote created: ")?;
    client.assert_success();

    let expected_file_name = format!("proposal-vote-{}", albert);
    let expected_path_vote = test.test_dir.path().join(expected_file_name);
    assert!(expected_path_vote.exists());

    // 4. Compute offline tally
    let tally_offline = vec![
        "query-proposal-result",
        "--data-path",
        test.test_dir.path().to_str().unwrap(),
        "--offline",
        "--node",
        &validator_one_rpc,
    ];

    let mut client = run!(test, Bin::Client, tally_offline, Some(15))?;
    client.exp_string("Result: rejected")?;
    client.assert_success();

    Ok(())
}

fn generate_proposal_json_file(
    proposal_path: &std::path::Path,
    proposal_content: &serde_json::Value,
) {
    let intent_writer = std::fs::OpenOptions::new()
        .create(true)
        .write(true)
        .truncate(true)
        .open(proposal_path)
        .unwrap();

    serde_json::to_writer(intent_writer, proposal_content).unwrap();
}

/// In this test we:
/// 1. Setup 2 genesis validators
/// 2. Initialize a new network with the 2 validators
/// 3. Setup and start the 2 genesis validator nodes and a non-validator node
/// 4. Submit a valid token transfer tx from one validator to the other
/// 5. Check that all the nodes processed the tx with the same result
#[test]
fn test_genesis_validators() -> Result<()> {
    use std::collections::HashMap;
    use std::net::SocketAddr;
    use std::str::FromStr;

    use namada::types::chain::ChainId;
    use namada_apps::config::genesis::genesis_config::{
        self, ValidatorPreGenesisConfig,
    };
    use namada_apps::config::Config;

    // This test is not using the `setup::network`, because we're setting up
    // custom genesis validators
    setup::INIT.call_once(|| {
        if let Err(err) = color_eyre::install() {
            eprintln!("Failed setting up colorful error reports {}", err);
        }
    });

    let working_dir = setup::working_dir();
    let test_dir = setup::TestDir::new();
    let checksums_path = working_dir
        .join("wasm/checksums.json")
        .to_string_lossy()
        .into_owned();

    // Same as in `genesis/e2e-tests-single-node.toml` for `validator-0`
    let net_address_0 = SocketAddr::from_str("127.0.0.1:27656").unwrap();
    let net_address_port_0 = net_address_0.port();
    // Find the first port (ledger P2P) that should be used for a validator at
    // the given index
    let get_first_port = |ix: u8| net_address_port_0 + 6 * (ix as u16 + 1);

    // 1. Setup 2 genesis validators, one with ed25519 keys (0) and one with
    // secp256k1 keys (1)
    let validator_0_alias = "validator-0";
    let validator_1_alias = "validator-1";

    let mut init_genesis_validator_0 = setup::run_cmd(
        Bin::Client,
        [
            "utils",
            "init-genesis-validator",
            "--unsafe-dont-encrypt",
            "--alias",
            validator_0_alias,
            "--scheme",
            "ed25519",
            "--commission-rate",
            "0.05",
            "--max-commission-rate-change",
            "0.01",
            "--net-address",
            &format!("127.0.0.1:{}", get_first_port(0)),
        ],
        Some(5),
        &working_dir,
        &test_dir,
        "validator",
        format!("{}:{}", std::file!(), std::line!()),
    )?;
    init_genesis_validator_0.assert_success();
    let validator_0_pre_genesis_dir =
        namada_apps::client::utils::validator_pre_genesis_dir(
            test_dir.path(),
            validator_0_alias,
        );
    let config = std::fs::read_to_string(
        namada_apps::client::utils::validator_pre_genesis_file(
            &validator_0_pre_genesis_dir,
        ),
    )
    .unwrap();
    let mut validator_0_config: ValidatorPreGenesisConfig =
        toml::from_str(&config).unwrap();
    let validator_0_config = validator_0_config
        .validator
        .remove(validator_0_alias)
        .unwrap();

    let mut init_genesis_validator_1 = setup::run_cmd(
        Bin::Client,
        [
            "utils",
            "init-genesis-validator",
            "--unsafe-dont-encrypt",
            "--alias",
            validator_1_alias,
            "--scheme",
            "secp256k1",
            "--commission-rate",
            "0.05",
            "--max-commission-rate-change",
            "0.01",
            "--net-address",
            &format!("127.0.0.1:{}", get_first_port(1)),
        ],
        Some(5),
        &working_dir,
        &test_dir,
        "validator",
        format!("{}:{}", std::file!(), std::line!()),
    )?;
    init_genesis_validator_1.assert_success();
    let validator_1_pre_genesis_dir =
        namada_apps::client::utils::validator_pre_genesis_dir(
            test_dir.path(),
            validator_1_alias,
        );
    let config = std::fs::read_to_string(
        namada_apps::client::utils::validator_pre_genesis_file(
            &validator_1_pre_genesis_dir,
        ),
    )
    .unwrap();
    let mut validator_1_config: ValidatorPreGenesisConfig =
        toml::from_str(&config).unwrap();
    let validator_1_config = validator_1_config
        .validator
        .remove(validator_1_alias)
        .unwrap();

    // 2. Initialize a new network with the 2 validators
    let mut genesis = genesis_config::open_genesis_config(
        working_dir.join(setup::SINGLE_NODE_NET_GENESIS),
    )?;
    let update_validator_config =
        |ix: u8, mut config: genesis_config::ValidatorConfig| {
            // Setup tokens balances and validity predicates
            config.tokens = Some(200000);
            config.non_staked_balance = Some(1000000000000);
            config.validator_vp = Some("vp_user".into());
            // Setup the validator ports same as what
            // `setup::set_validators` would do
            let mut net_address = net_address_0;
            // 6 ports for each validator
            let first_port = get_first_port(ix);
            net_address.set_port(first_port);
            config.net_address = Some(net_address.to_string());
            config
        };
    genesis.validator = HashMap::from_iter([
        (
            validator_0_alias.to_owned(),
            update_validator_config(0, validator_0_config),
        ),
        (
            validator_1_alias.to_owned(),
            update_validator_config(1, validator_1_config),
        ),
    ]);
    let genesis_file = test_dir.path().join("e2e-test-genesis-src.toml");
    genesis_config::write_genesis_config(&genesis, &genesis_file);
    let genesis_path = genesis_file.to_string_lossy();

    let archive_dir = test_dir.path().to_string_lossy().to_string();
    let args = vec![
        "utils",
        "init-network",
        "--unsafe-dont-encrypt",
        "--genesis-path",
        &genesis_path,
        "--chain-prefix",
        "e2e-test",
        "--localhost",
        "--allow-duplicate-ip",
        "--wasm-checksums-path",
        &checksums_path,
        "--archive-dir",
        &archive_dir,
    ];
    let mut init_network = setup::run_cmd(
        Bin::Client,
        args,
        Some(5),
        &working_dir,
        &test_dir,
        "validator",
        format!("{}:{}", std::file!(), std::line!()),
    )?;

    // Get the generated chain_id` from result of the last command
    let (unread, matched) =
        init_network.exp_regex(r"Derived chain ID: .*\n")?;
    let chain_id_raw =
        matched.trim().split_once("Derived chain ID: ").unwrap().1;
    let chain_id = ChainId::from_str(chain_id_raw.trim())?;
    println!("'init-network' output: {}", unread);
    let net = setup::Network {
        chain_id: chain_id.clone(),
    };
    let test = setup::Test {
        working_dir: working_dir.clone(),
        test_dir,
        net,
        genesis,
    };

    // Host the network archive to make it available for `join-network` commands
    let network_archive_server = file_serve::Server::new(&working_dir);
    let network_archive_addr = network_archive_server.addr().to_owned();
    std::thread::spawn(move || {
        network_archive_server.serve().unwrap();
    });

    // 3. Setup and start the 2 genesis validator nodes and a non-validator node

    // Clean-up the chain dir from the existing validator dir that were created
    // by `init-network`, because we want to set them up with `join-network`
    // instead
    let validator_0_base_dir = test.get_base_dir(&Who::Validator(0));
    let validator_1_base_dir = test.get_base_dir(&Who::Validator(1));
    std::fs::remove_dir_all(&validator_0_base_dir).unwrap();
    std::fs::remove_dir_all(&validator_1_base_dir).unwrap();

    std::env::set_var(
        namada_apps::client::utils::ENV_VAR_NETWORK_CONFIGS_SERVER,
        format!("http://{network_archive_addr}/{}", archive_dir),
    );
    let pre_genesis_path = validator_0_pre_genesis_dir.to_string_lossy();
    let mut join_network_val_0 = run_as!(
        test,
        Who::Validator(0),
        Bin::Client,
        [
            "utils",
            "join-network",
            "--chain-id",
            chain_id.as_str(),
            "--pre-genesis-path",
            pre_genesis_path.as_ref(),
            "--dont-prefetch-wasm",
        ],
        Some(5)
    )?;
    join_network_val_0.exp_string("Successfully configured for chain")?;

    let pre_genesis_path = validator_1_pre_genesis_dir.to_string_lossy();
    let mut join_network_val_1 = run_as!(
        test,
        Who::Validator(1),
        Bin::Client,
        [
            "utils",
            "join-network",
            "--chain-id",
            chain_id.as_str(),
            "--pre-genesis-path",
            pre_genesis_path.as_ref(),
            "--dont-prefetch-wasm",
        ],
        Some(5)
    )?;
    join_network_val_1.exp_string("Successfully configured for chain")?;

    // We have to update the ports in the configs again, because the ones from
    // `join-network` use the defaults
    let update_config = |ix: u8, mut config: Config| {
        let first_port = net_address_port_0 + 6 * (ix as u16 + 1);
        config.ledger.tendermint.p2p_address.set_port(first_port);
        config
            .ledger
            .tendermint
            .rpc_address
            .set_port(first_port + 1);
        config.ledger.shell.ledger_address.set_port(first_port + 2);
        config
    };

    let validator_0_config = update_config(
        0,
        Config::load(&validator_0_base_dir, &test.net.chain_id, None),
    );
    validator_0_config
        .write(&validator_0_base_dir, &chain_id, true)
        .unwrap();

    let validator_1_config = update_config(
        1,
        Config::load(&validator_1_base_dir, &test.net.chain_id, None),
    );
    validator_1_config
        .write(&validator_1_base_dir, &chain_id, true)
        .unwrap();

    // Copy WASMs to each node's chain dir
    let chain_dir = test.test_dir.path().join(chain_id.as_str());
    setup::copy_wasm_to_chain_dir(
        &working_dir,
        &chain_dir,
        &chain_id,
        test.genesis.validator.keys(),
    );

    let args = ["ledger"];
    let mut validator_0 =
        run_as!(test, Who::Validator(0), Bin::Node, args, Some(40))?;
    validator_0.exp_string("Namada ledger node started")?;
    validator_0.exp_string("This node is a validator")?;

    let mut validator_1 =
        run_as!(test, Who::Validator(1), Bin::Node, args, Some(40))?;
    validator_1.exp_string("Namada ledger node started")?;
    validator_1.exp_string("This node is a validator")?;

    let mut non_validator =
        run_as!(test, Who::NonValidator, Bin::Node, args, Some(40))?;
    non_validator.exp_string("Namada ledger node started")?;
    non_validator.exp_string("This node is not a validator")?;

    // Wait for a first block
    validator_0.exp_string("Committed block hash")?;
    validator_1.exp_string("Committed block hash")?;
    non_validator.exp_string("Committed block hash")?;

    let bg_validator_0 = validator_0.background();
    let bg_validator_1 = validator_1.background();
    let _bg_non_validator = non_validator.background();

    // 4. Submit a valid token transfer tx
    let validator_one_rpc = get_actor_rpc(&test, &Who::Validator(0));
    let tx_args = [
        "transfer",
        "--source",
        validator_0_alias,
        "--target",
        validator_1_alias,
        "--token",
        NAM,
        "--amount",
        "10.1",
        "--gas-amount",
        "0",
        "--gas-limit",
        "0",
        "--gas-token",
        NAM,
        "--node",
        &validator_one_rpc,
    ];
    let mut client =
        run_as!(test, Who::Validator(0), Bin::Client, tx_args, Some(40))?;
    client.exp_string("Transaction is valid.")?;
    client.assert_success();

    // 3. Check that all the nodes processed the tx with the same result
    let mut validator_0 = bg_validator_0.foreground();
    let mut validator_1 = bg_validator_1.foreground();

    let expected_result = "successful txs: 1";
    // We cannot check this on non-validator node as it might sync without
    // applying the tx itself, but its state should be the same, checked below.
    validator_0.exp_string(expected_result)?;
    validator_1.exp_string(expected_result)?;
    let _bg_validator_0 = validator_0.background();
    let _bg_validator_1 = validator_1.background();

    let validator_0_rpc = get_actor_rpc(&test, &Who::Validator(0));
    let validator_1_rpc = get_actor_rpc(&test, &Who::Validator(1));
    let non_validator_rpc = get_actor_rpc(&test, &Who::NonValidator);

    // Find the block height on the validator
    let after_tx_height = get_height(&test, &validator_0_rpc)?;

    // Wait for the non-validator to be synced to at least the same height
    wait_for_block_height(&test, &non_validator_rpc, after_tx_height, 10)?;

    let query_balance_args = |ledger_rpc| {
        vec![
            "balance",
            "--owner",
            validator_1_alias,
            "--token",
            NAM,
            "--node",
            ledger_rpc,
        ]
    };
    for ledger_rpc in &[validator_0_rpc, validator_1_rpc, non_validator_rpc] {
        let mut client =
            run!(test, Bin::Client, query_balance_args(ledger_rpc), Some(40))?;
        client.exp_string("nam: 1000000000010.1")?;
        client.assert_success();
    }

    Ok(())
}

/// In this test we intentionally make a validator node double sign blocks
/// to test that slashing evidence is received and processed by the ledger
/// correctly:
/// 1. Run 2 genesis validator ledger nodes
/// 2. Copy the first genesis validator base-dir
/// 3. Increment its ports and generate new node ID to avoid conflict
/// 4. Run it to get it to double vote and sign blocks
/// 5. Submit a valid token transfer tx to validator 0
/// 6. Wait for double signing evidence
#[test]
fn double_signing_gets_slashed() -> Result<()> {
    use std::net::SocketAddr;
    use std::str::FromStr;

    use namada::types::key::{self, ed25519, SigScheme};
    use namada_apps::client;
    use namada_apps::config::Config;

    // Setup 2 genesis validator nodes
    let test = setup::network(
        |genesis| setup::set_validators(2, genesis, default_port_offset),
        None,
    )?;

    // 1. Run 2 genesis validator ledger nodes
    let args = ["ledger"];
    let mut validator_0 =
        run_as!(test, Who::Validator(0), Bin::Node, args, Some(40))?;
    validator_0.exp_string("Namada ledger node started")?;
    validator_0.exp_string("This node is a validator")?;
    let _bg_validator_0 = validator_0.background();
    let mut validator_1 =
        run_as!(test, Who::Validator(1), Bin::Node, args, Some(40))?;
    validator_1.exp_string("Namada ledger node started")?;
    validator_1.exp_string("This node is a validator")?;
    let bg_validator_1 = validator_1.background();

    // 2. Copy the first genesis validator base-dir
    let validator_0_base_dir = test.get_base_dir(&Who::Validator(0));
    let validator_0_base_dir_copy =
        test.test_dir.path().join("validator-0-copy");
    fs_extra::dir::copy(
        validator_0_base_dir,
        &validator_0_base_dir_copy,
        &fs_extra::dir::CopyOptions {
            copy_inside: true,
            ..Default::default()
        },
    )
    .unwrap();

    // 3. Increment its ports and generate new node ID to avoid conflict

    // Same as in `genesis/e2e-tests-single-node.toml` for `validator-0`
    let net_address_0 = SocketAddr::from_str("127.0.0.1:27656").unwrap();
    let net_address_port_0 = net_address_0.port();

    let update_config = |ix: u8, mut config: Config| {
        let first_port = net_address_port_0 + 6 * (ix as u16 + 1);
        config.ledger.tendermint.p2p_address.set_port(first_port);
        config
            .ledger
            .tendermint
            .rpc_address
            .set_port(first_port + 1);
        config.ledger.shell.ledger_address.set_port(first_port + 2);
        config
    };

    let validator_0_copy_config = update_config(
        2,
        Config::load(&validator_0_base_dir_copy, &test.net.chain_id, None),
    );
    validator_0_copy_config
        .write(&validator_0_base_dir_copy, &test.net.chain_id, true)
        .unwrap();

    // Generate a new node key
    use rand::prelude::ThreadRng;
    use rand::thread_rng;

    let mut rng: ThreadRng = thread_rng();
    let node_sk = ed25519::SigScheme::generate(&mut rng);
    let node_sk = key::common::SecretKey::Ed25519(node_sk);
    let tm_home_dir = validator_0_base_dir_copy
        .join(test.net.chain_id.as_str())
        .join("tendermint");
    let _node_pk =
        client::utils::write_tendermint_node_key(&tm_home_dir, node_sk);

    // 4. Run it to get it to double vote and sign block
    let loc = format!("{}:{}", std::file!(), std::line!());
    // This node will only connect to `validator_1`, so that nodes
    // `validator_0` and `validator_0_copy` should start double signing
    let mut validator_0_copy = setup::run_cmd(
        Bin::Node,
        args,
        Some(40),
        &test.working_dir,
        validator_0_base_dir_copy,
        "validator",
        loc,
    )?;
    validator_0_copy.exp_string("Namada ledger node started")?;
    validator_0_copy.exp_string("This node is a validator")?;
    let _bg_validator_0_copy = validator_0_copy.background();

    // 5. Submit a valid token transfer tx to validator 0
    let validator_one_rpc = get_actor_rpc(&test, &Who::Validator(0));
    let tx_args = [
        "transfer",
        "--source",
        BERTHA,
        "--target",
        ALBERT,
        "--token",
        NAM,
        "--amount",
        "10.1",
        "--gas-amount",
        "0",
        "--gas-limit",
        "0",
        "--gas-token",
        NAM,
        "--node",
        &validator_one_rpc,
    ];
    let mut client = run!(test, Bin::Client, tx_args, Some(40))?;
    client.exp_string("Transaction is valid.")?;
    client.assert_success();

    // 6. Wait for double signing evidence
    let mut validator_1 = bg_validator_1.foreground();
    validator_1.exp_string("Processing evidence")?;
    validator_1.exp_string("Slashing")?;

    Ok(())
}

/// In this test we:
/// 1. Run the ledger node
/// 2. For some transactions that need signature authorization:
///    2a. Generate a new key for an implicit account.
///    2b. Send some funds to the implicit account.
///    2c. Submit the tx with the implicit account as the source, that
///        requires that the account has revealed its PK. This should be done
///        by the client automatically.
///    2d. Submit same tx again, this time the client shouldn't reveal again.
#[test]
fn implicit_account_reveal_pk() -> Result<()> {
    let test = setup::network(|genesis| genesis, None)?;

    // 1. Run the ledger node
    let mut ledger =
        run_as!(test, Who::Validator(0), Bin::Node, &["ledger"], Some(40))?;

    // Wait for a first block
    ledger.exp_string("Committed block hash")?;
    let _bg_ledger = ledger.background();

    let validator_one_rpc = get_actor_rpc(&test, &Who::Validator(0));

    // 2. Some transactions that need signature authorization:
    let txs_args: Vec<Box<dyn Fn(&str) -> Vec<String>>> = vec![
        // A token transfer tx
        Box::new(|source| {
            [
                "transfer",
                "--source",
                source,
                "--target",
                ALBERT,
                "--token",
                NAM,
                "--amount",
                "10.1",
                "--node",
                &validator_one_rpc,
            ]
            .into_iter()
            .map(|x| x.to_owned())
            .collect()
        }),
        // A bond
        Box::new(|source| {
            vec![
                "bond",
                "--validator",
                "validator-0",
                "--source",
                source,
                "--amount",
                "10.1",
                "--node",
                &validator_one_rpc,
            ]
            .into_iter()
            .map(|x| x.to_owned())
            .collect()
        }),
        // Submit proposal
        Box::new(|source| {
            // Gen data for proposal tx
            let source = find_address(&test, source).unwrap();
            let valid_proposal_json_path = prepare_proposal_data(
                &test,
                source,
                ProposalType::Default(None),
            );
            vec![
                "init-proposal",
                "--data-path",
                valid_proposal_json_path.to_str().unwrap(),
                "--node",
                &validator_one_rpc,
            ]
            .into_iter()
            .map(|x| x.to_owned())
            .collect()
        }),
    ];

    for (ix, tx_args) in txs_args.into_iter().enumerate() {
        let key_alias = format!("key-{ix}");

        // 2a. Generate a new key for an implicit account.
        let mut cmd = run!(
            test,
            Bin::Wallet,
            &["key", "gen", "--alias", &key_alias, "--unsafe-dont-encrypt"],
            Some(20),
        )?;
        cmd.assert_success();

        // Apply the key_alias once the key is generated to obtain tx args
        let tx_args = tx_args(&key_alias);

        // 2b. Send some funds to the implicit account.
        let credit_args = [
            "transfer",
            "--source",
            BERTHA,
            "--target",
            &key_alias,
            "--token",
            NAM,
            "--amount",
            "1000",
            "--node",
            &validator_one_rpc,
        ];
        let mut client = run!(test, Bin::Client, credit_args, Some(40))?;
        client.assert_success();

        // 2c. Submit the tx with the implicit account as the source.
        let expected_reveal = "Submitting a tx to reveal the public key";
        let mut client = run!(test, Bin::Client, &tx_args, Some(40))?;
        client.exp_string(expected_reveal)?;
        client.assert_success();

        // 2d. Submit same tx again, this time the client shouldn't reveal
        // again.
        let mut client = run!(test, Bin::Client, tx_args, Some(40))?;
        let unread = client.exp_eof()?;
        assert!(!unread.contains(expected_reveal))
    }

    Ok(())
}

/// Prepare proposal data in the test's temp dir from the given source address.
/// This can be submitted with "init-proposal" command.
fn prepare_proposal_data(
    test: &setup::Test,
    source: Address,
    proposal_type: ProposalType,
) -> PathBuf {
    let valid_proposal_json = json!(
        {
            "content": {
                "title": "TheTitle",
                "authors": "test@test.com",
                "discussions-to": "www.github.com/anoma/aip/1",
                "created": "2022-03-10T08:54:37Z",
                "license": "MIT",
                "abstract": "Ut convallis eleifend orci vel venenatis. Duis vulputate metus in lacus sollicitudin vestibulum. Suspendisse vel velit ac est consectetur feugiat nec ac urna. Ut faucibus ex nec dictum fermentum. Morbi aliquet purus at sollicitudin ultrices. Quisque viverra varius cursus. Praesent sed mauris gravida, pharetra turpis non, gravida eros. Nullam sed ex justo. Ut at placerat ipsum, sit amet rhoncus libero. Sed blandit non purus non suscipit. Phasellus sed quam nec augue bibendum bibendum ut vitae urna. Sed odio diam, ornare nec sapien eget, congue viverra enim.",
                "motivation": "Ut convallis eleifend orci vel venenatis. Duis vulputate metus in lacus sollicitudin vestibulum. Suspendisse vel velit ac est consectetur feugiat nec ac urna. Ut faucibus ex nec dictum fermentum. Morbi aliquet purus at sollicitudin ultrices.",
                "details": "Ut convallis eleifend orci vel venenatis. Duis vulputate metus in lacus sollicitudin vestibulum. Suspendisse vel velit ac est consectetur feugiat nec ac urna. Ut faucibus ex nec dictum fermentum. Morbi aliquet purus at sollicitudin ultrices. Quisque viverra varius cursus. Praesent sed mauris gravida, pharetra turpis non, gravida eros.",
                "requires": "2"
            },
            "author": source,
            "voting_start_epoch": 12_u64,
            "voting_end_epoch": 24_u64,
            "grace_epoch": 30_u64,
            "type": proposal_type
        }
    );
    let valid_proposal_json_path =
        test.test_dir.path().join("valid_proposal.json");
    generate_proposal_json_file(
        valid_proposal_json_path.as_path(),
        &valid_proposal_json,
    );
    valid_proposal_json_path
}

/// Convert epoch `min_duration` in seconds to `epochs_per_year` genesis
/// parameter.
fn epochs_per_year_from_min_duration(min_duration: u64) -> u64 {
    60 * 60 * 24 * 365 / min_duration
}<|MERGE_RESOLUTION|>--- conflicted
+++ resolved
@@ -1922,11 +1922,7 @@
         epoch, delegation_withdrawable_epoch
     );
     let start = Instant::now();
-<<<<<<< HEAD
-    let loop_timeout = Duration::new(40, 0);
-=======
     let loop_timeout = Duration::new(60, 0);
->>>>>>> 9d75163f
     loop {
         if Instant::now().duration_since(start) > loop_timeout {
             panic!(
@@ -2418,11 +2414,7 @@
             let parameters = ParametersConfig {
                 epochs_per_year: epochs_per_year_from_min_duration(1),
                 max_proposal_bytes: Default::default(),
-<<<<<<< HEAD
-                min_num_of_blocks: 2,
-=======
                 min_num_of_blocks: 4,
->>>>>>> 9d75163f
                 max_expected_time_per_block: 1,
                 vp_whitelist: Some(get_all_wasms_hashes(
                     &working_dir,
