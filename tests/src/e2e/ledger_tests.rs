//! By default, these tests will run in release mode. This can be disabled
//! by setting environment variable `NAMADA_E2E_DEBUG=true`. For debugging,
//! you'll typically also want to set `RUST_BACKTRACE=1`, e.g.:
//!
//! ```ignore,shell
//! NAMADA_E2E_DEBUG=true RUST_BACKTRACE=1 cargo test e2e::ledger_tests -- --test-threads=1 --nocapture
//! ```
//!
//! To keep the temporary files created by a test, use env var
//! `NAMADA_E2E_KEEP_TEMP=true`.
#![allow(clippy::type_complexity)]

use std::path::PathBuf;
use std::process::Command;
use std::str::FromStr;
use std::sync::Arc;
use std::time::{Duration, Instant};

use borsh::BorshSerialize;
use color_eyre::eyre::Result;
use data_encoding::HEXLOWER;
use namada::types::address::{btc, eth, masp_rewards, Address};
use namada::types::governance::ProposalType;
use namada::types::storage::Epoch;
use namada::types::token;
use namada_apps::client::tx::CLIShieldedUtils;
use namada_apps::config::ethereum_bridge;
use namada_apps::config::genesis::genesis_config::{
    GenesisConfig, ParametersConfig, PosParamsConfig,
};
use namada_apps::config::utils::convert_tm_addr_to_socket_addr;
use namada_apps::facade::tendermint_config::net::Address as TendermintAddress;
use namada_core::types::token::{DenominatedAmount, NATIVE_MAX_DECIMAL_PLACES};
use namada_test_utils::TestWasms;
use serde_json::json;
use setup::constants::*;

use super::helpers::{
    get_height, is_debug_mode, wait_for_block_height, wait_for_wasm_pre_compile,
};
use super::setup::{get_all_wasms_hashes, set_ethereum_bridge_mode};
use crate::e2e::helpers::{
    epoch_sleep, find_address, find_bonded_stake, get_actor_rpc, get_epoch,
    parse_reached_epoch,
};
use crate::e2e::setup::{self, default_port_offset, sleep, Bin, Who};
use crate::{run, run_as};

/// Test that when we "run-ledger" with all the possible command
/// combinations from fresh state, the node starts-up successfully for both a
/// validator and non-validator user.
#[test]
fn run_ledger() -> Result<()> {
    let test = setup::single_node_net()?;

    set_ethereum_bridge_mode(
        &test,
        &test.net.chain_id,
        &Who::Validator(0),
        ethereum_bridge::ledger::Mode::Off,
        None,
    );

    let cmd_combinations = vec![vec!["ledger"], vec!["ledger", "run"]];

    // Start the ledger as a validator
    for args in &cmd_combinations {
        let mut ledger =
            run_as!(test, Who::Validator(0), Bin::Node, args, Some(40))?;
        ledger.exp_string("Namada ledger node started")?;
        ledger.exp_string("This node is a validator")?;
    }

    // Start the ledger as a non-validator
    for args in &cmd_combinations {
        let mut ledger =
            run_as!(test, Who::NonValidator, Bin::Node, args, Some(40))?;
        ledger.exp_string("Namada ledger node started")?;
        ledger.exp_string("This node is not a validator")?;
    }

    Ok(())
}

/// In this test we:
/// 1. Run 2 genesis validator ledger nodes and 1 non-validator node
/// 2. Cross over epoch to check for consensus with multiple nodes
/// 3. Submit a valid token transfer tx
/// 4. Check that all the nodes processed the tx with the same result
#[test]
fn test_node_connectivity_and_consensus() -> Result<()> {
    // Setup 2 genesis validator nodes
    let test = setup::network(
        |genesis| setup::set_validators(2, genesis, default_port_offset),
        None,
    )?;

    set_ethereum_bridge_mode(
        &test,
        &test.net.chain_id,
        &Who::Validator(0),
        ethereum_bridge::ledger::Mode::Off,
        None,
    );
    set_ethereum_bridge_mode(
        &test,
        &test.net.chain_id,
        &Who::Validator(1),
        ethereum_bridge::ledger::Mode::Off,
        None,
    );

    // 1. Run 2 genesis validator ledger nodes and 1 non-validator node
    let args = ["ledger"];
    let mut validator_0 =
        run_as!(test, Who::Validator(0), Bin::Node, args, Some(40))?;
    validator_0.exp_string("Namada ledger node started")?;
    validator_0.exp_string("This node is a validator")?;
    let mut validator_1 =
        run_as!(test, Who::Validator(1), Bin::Node, args, Some(40))?;
    validator_1.exp_string("Namada ledger node started")?;
    validator_1.exp_string("This node is a validator")?;
    let mut non_validator =
        run_as!(test, Who::NonValidator, Bin::Node, args, Some(40))?;
    non_validator.exp_string("Namada ledger node started")?;
    non_validator.exp_string("This node is not a validator")?;

    wait_for_wasm_pre_compile(&mut validator_0)?;
    let bg_validator_0 = validator_0.background();

    wait_for_wasm_pre_compile(&mut validator_1)?;
    let bg_validator_1 = validator_1.background();

    wait_for_wasm_pre_compile(&mut non_validator)?;
    let _bg_non_validator = non_validator.background();

    // 2. Cross over epoch to check for consensus with multiple nodes
    let validator_one_rpc = get_actor_rpc(&test, &Who::Validator(0));
    let _ = epoch_sleep(&test, &validator_one_rpc, 720)?;

    // 3. Submit a valid token transfer tx
    let tx_args = [
        "transfer",
        "--source",
        BERTHA,
        "--target",
        ALBERT,
        "--token",
        NAM,
        "--amount",
        "10.1",
        "--gas-amount",
        "0",
        "--gas-limit",
        "0",
        "--gas-token",
        NAM,
        "--node",
        &validator_one_rpc,
    ];
    let mut client = run!(test, Bin::Client, tx_args, Some(40))?;
    client.exp_string("Transaction applied with result:")?;
    client.exp_string("Transaction is valid.")?;
    client.assert_success();

    // 4. Check that all the nodes processed the tx with the same result
    let mut validator_0 = bg_validator_0.foreground();
    let mut validator_1 = bg_validator_1.foreground();
    let expected_result = "successful inner txs: 1";
    // We cannot check this on non-validator node as it might sync without
    // applying the tx itself, but its state should be the same, checked below.
    validator_0.exp_string(expected_result)?;
    validator_1.exp_string(expected_result)?;
    let _bg_validator_0 = validator_0.background();
    let _bg_validator_1 = validator_1.background();

    let validator_0_rpc = get_actor_rpc(&test, &Who::Validator(0));
    let validator_1_rpc = get_actor_rpc(&test, &Who::Validator(1));
    let non_validator_rpc = get_actor_rpc(&test, &Who::NonValidator);

    // Find the block height on the validator
    let after_tx_height = get_height(&test, &validator_0_rpc)?;

    // Wait for the non-validator to be synced to at least the same height
    wait_for_block_height(&test, &non_validator_rpc, after_tx_height, 10)?;

    let query_balance_args = |ledger_rpc| {
        vec![
            "balance", "--owner", ALBERT, "--token", NAM, "--node", ledger_rpc,
        ]
    };
    for ledger_rpc in &[validator_0_rpc, validator_1_rpc, non_validator_rpc] {
        let mut client =
            run!(test, Bin::Client, query_balance_args(ledger_rpc), Some(40))?;
        client.exp_string("nam: 1000010.1")?;
        client.assert_success();
    }

    Ok(())
}

/// In this test we:
/// 1. Start up the ledger
/// 2. Kill the tendermint process
/// 3. Check that the node detects this
/// 4. Check that the node shuts down
#[test]
fn test_namada_shuts_down_if_tendermint_dies() -> Result<()> {
    let test = setup::single_node_net()?;

    set_ethereum_bridge_mode(
        &test,
        &test.net.chain_id,
        &Who::Validator(0),
        ethereum_bridge::ledger::Mode::Off,
        None,
    );

    // 1. Run the ledger node
    let mut ledger =
        run_as!(test, Who::Validator(0), Bin::Node, &["ledger"], Some(40))?;

    ledger.exp_string("Namada ledger node started")?;

    // 2. Kill the tendermint node
    sleep(1);
    Command::new("pkill")
        .args(["cometbft"])
        .spawn()
        .expect("Test failed")
        .wait()
        .expect("Test failed");

    // 3. Check that namada detects that the tendermint node is dead
    ledger.exp_string("Tendermint node is no longer running.")?;

    // 4. Check that the ledger node shuts down
    ledger.exp_string("Namada ledger node has shut down.")?;
    ledger.exp_eof()?;

    Ok(())
}

/// In this test we:
/// 1. Run the ledger node
/// 2. Shut it down
/// 3. Run the ledger again, it should load its previous state
/// 4. Shut it down
/// 5. Reset the ledger's state
/// 6. Run the ledger again, it should start from fresh state
#[test]
fn run_ledger_load_state_and_reset() -> Result<()> {
    let test = setup::single_node_net()?;

    set_ethereum_bridge_mode(
        &test,
        &test.net.chain_id,
        &Who::Validator(0),
        ethereum_bridge::ledger::Mode::Off,
        None,
    );

    // 1. Run the ledger node
    let mut ledger =
        run_as!(test, Who::Validator(0), Bin::Node, &["ledger"], Some(40))?;

    ledger.exp_string("Namada ledger node started")?;
    // There should be no previous state
    ledger.exp_string("No state could be found")?;
    // Wait to commit a block
    ledger.exp_regex(r"Committed block hash.*, height: [0-9]+")?;
    let bg_ledger = ledger.background();
    // Wait for a new epoch
    let validator_one_rpc = get_actor_rpc(&test, &Who::Validator(0));
    epoch_sleep(&test, &validator_one_rpc, 30)?;

    // 2. Shut it down
    let mut ledger = bg_ledger.foreground();
    ledger.interrupt()?;
    // Wait for the node to stop running to finish writing the state and tx
    // queue
    ledger.exp_string("Namada ledger node has shut down.")?;
    ledger.exp_eof()?;
    drop(ledger);

    // 3. Run the ledger again, it should load its previous state
    let mut ledger =
        run_as!(test, Who::Validator(0), Bin::Node, &["ledger"], Some(40))?;

    ledger.exp_string("Namada ledger node started")?;

    // There should be previous state now
    ledger.exp_string("Last state root hash:")?;

    // 4. Shut it down
    ledger.interrupt()?;
    // Wait for it to stop
    ledger.exp_eof()?;
    drop(ledger);

    // 5. Reset the ledger's state
    let mut session = run_as!(
        test,
        Who::Validator(0),
        Bin::Node,
        &["ledger", "reset"],
        Some(10),
    )?;
    session.exp_eof()?;

    // 6. Run the ledger again, it should start from fresh state
    let mut session =
        run_as!(test, Who::Validator(0), Bin::Node, &["ledger"], Some(40))?;

    session.exp_string("Namada ledger node started")?;

    // There should be no previous state
    session.exp_string("No state could be found")?;

    Ok(())
}

/// In this test we
///   1. Run the ledger node until a pre-configured height,
///      at which point it should suspend.
///   2. Check that we can still query the ledger.
///   3. Check that we can shutdown the ledger normally afterwards.
#[test]
fn suspend_ledger() -> Result<()> {
    let test = setup::single_node_net()?;
    // 1. Run the ledger node
    let mut ledger = run_as!(
        test,
        Who::Validator(0),
        Bin::Node,
        &["ledger", "run-until", "--block-height", "2", "--suspend",],
        Some(40)
    )?;

    ledger.exp_string("Namada ledger node started")?;
    // There should be no previous state
    ledger.exp_string("No state could be found")?;
    // Wait to commit a block
    ledger.exp_regex(r"Committed block hash.*, height: [0-9]+")?;
    ledger.exp_string("Reached block height 2, suspending.")?;
    let bg_ledger = ledger.background();

    // 2. Query the ledger
    let validator_one_rpc = get_actor_rpc(&test, &Who::Validator(0));
    let mut client = run!(
        test,
        Bin::Client,
        &["epoch", "--ledger-address", &validator_one_rpc],
        Some(40)
    )?;
    client.exp_string("Last committed epoch: 0")?;

    // 3. Shut it down
    let mut ledger = bg_ledger.foreground();
    ledger.interrupt()?;
    // Wait for the node to stop running to finish writing the state and tx
    // queue
    ledger.exp_string("Namada ledger node has shut down.")?;
    ledger.exp_eof()?;
    Ok(())
}

/// Test that if we configure the ledger to
/// halt at a given height, it does indeed halt.
#[test]
fn stop_ledger_at_height() -> Result<()> {
    let test = setup::single_node_net()?;
    // 1. Run the ledger node
    let mut ledger = run_as!(
        test,
        Who::Validator(0),
        Bin::Node,
        &["ledger", "run-until", "--block-height", "2", "--halt",],
        Some(40)
    )?;

    ledger.exp_string("Namada ledger node started")?;
    // There should be no previous state
    ledger.exp_string("No state could be found")?;
    // Wait to commit a block
    ledger.exp_regex(r"Committed block hash.*, height: [0-9]+")?;
    ledger.exp_string("Reached block height 2, halting the chain.")?;
    ledger.exp_eof()?;
    Ok(())
}

/// In this test we:
/// 1. Run the ledger node
/// 2. Submit a token transfer tx
/// 3. Submit a transaction to update an account's validity predicate
/// 4. Submit a custom tx
/// 5. Submit a tx to initialize a new account
/// 6. Submit a tx to withdraw from faucet account (requires PoW challenge
///    solution)
/// 7. Query token balance
/// 8. Query the raw bytes of a storage key
#[test]
fn ledger_txs_and_queries() -> Result<()> {
    let test = setup::network(|genesis| genesis, None)?;

    set_ethereum_bridge_mode(
        &test,
        &test.net.chain_id,
        &Who::Validator(0),
        ethereum_bridge::ledger::Mode::Off,
        None,
    );

    // 1. Run the ledger node
    let mut ledger =
        run_as!(test, Who::Validator(0), Bin::Node, &["ledger"], Some(40))?;

    wait_for_wasm_pre_compile(&mut ledger)?;
    let _bg_ledger = ledger.background();

    // for a custom tx
    let transfer = token::Transfer {
        source: find_address(&test, BERTHA).unwrap(),
        target: find_address(&test, ALBERT).unwrap(),
        token: find_address(&test, NAM).unwrap(),
        sub_prefix: None,
        amount: token::DenominatedAmount {
            amount: token::Amount::native_whole(10),
            denom: token::NATIVE_MAX_DECIMAL_PLACES.into(),
        },
        key: None,
        shielded: None,
    }
    .try_to_vec()
    .unwrap();
    let tx_data_path = test.test_dir.path().join("tx.data");
    std::fs::write(&tx_data_path, transfer).unwrap();
    let tx_data_path = tx_data_path.to_string_lossy();

    let validator_one_rpc = get_actor_rpc(&test, &Who::Validator(0));

    let txs_args = vec![
        // 2. Submit a token transfer tx (from an established account)
        vec![
            "transfer",
            "--source",
            BERTHA,
            "--target",
            ALBERT,
            "--token",
            NAM,
            "--amount",
            "10.1",
            "--gas-amount",
            "0",
            "--gas-limit",
            "0",
            "--gas-token",
            NAM,
            "--node",
            &validator_one_rpc,
        ],
        // Submit a token transfer tx (from an ed25519 implicit account)
        vec![
            "transfer",
            "--source",
            DAEWON,
            "--target",
            ALBERT,
            "--token",
            NAM,
            "--amount",
            "10.1",
            "--gas-amount",
            "0",
            "--gas-limit",
            "0",
            "--gas-token",
            NAM,
            "--node",
            &validator_one_rpc,
        ],
        // Submit a token transfer tx (from a secp256k1 implicit account)
        vec![
            "transfer",
            "--source",
            ESTER,
            "--target",
            ALBERT,
            "--token",
            NAM,
            "--amount",
            "10.1",
            "--gas-amount",
            "0",
            "--gas-limit",
            "0",
            "--gas-token",
            NAM,
            "--node",
            &validator_one_rpc,
        ],
        // 3. Submit a transaction to update an account's validity
        // predicate
        vec![
            "update",
             "--address",
             BERTHA,
             "--code-path",
             VP_USER_WASM,
             "--gas-amount",
             "0",
             "--gas-limit",
             "0",
             "--gas-token",
             NAM,
            "--node",
            &validator_one_rpc,
        ],
        // 4. Submit a custom tx
        vec![
            "tx",
            "--signer",
            BERTHA,
            "--code-path",
            TX_TRANSFER_WASM,
            "--data-path",
            &tx_data_path,
            "--gas-amount",
            "0",
            "--gas-limit",
            "0",
            "--gas-token",
            NAM,
            "--node",
            &validator_one_rpc
        ],
        // 5. Submit a tx to initialize a new account
        vec![
            "init-account",
            "--source",
            BERTHA,
            "--public-key",
            // Value obtained from `namada::types::key::ed25519::tests::gen_keypair`
            "001be519a321e29020fa3cbfbfd01bd5e92db134305609270b71dace25b5a21168",
            "--code-path",
            VP_USER_WASM,
            "--alias",
            "Test-Account",
            "--gas-amount",
            "0",
            "--gas-limit",
            "0",
            "--gas-token",
            NAM,
            "--node",
            &validator_one_rpc,
        ],
    // 6. Submit a tx to withdraw from faucet account (requires PoW challenge
    //    solution)
        vec![
            "transfer",
            "--source",
            "faucet",
            "--target",
            ALBERT,
            "--token",
            NAM,
            "--amount",
            "10.1",
            // Faucet withdrawal requires an explicit signer
            "--signer",
            ALBERT,
            "--node",
            &validator_one_rpc,
        ],
    ];

    for tx_args in &txs_args {
        for &dry_run in &[true, false] {
            let tx_args = if dry_run && tx_args[0] == "tx" {
                continue;
            } else if dry_run {
                vec![tx_args.clone(), vec!["--dry-run"]].concat()
            } else {
                tx_args.clone()
            };
            let mut client = run!(test, Bin::Client, tx_args, Some(40))?;

            if !dry_run {
                client.exp_string("Transaction accepted")?;
                client.exp_string("Transaction applied")?;
            }
            client.exp_string("Transaction is valid.")?;
            client.assert_success();
        }
    }

    let query_args_and_expected_response = vec![
        // 7. Query token balance
        (
            vec![
                "balance",
                "--owner",
                BERTHA,
                "--token",
                NAM,
                "--node",
                &validator_one_rpc,
            ],
            // expect a decimal
            r"nam: \d+(\.\d+)?",
        ),
    ];
    for (query_args, expected) in &query_args_and_expected_response {
        let mut client = run!(test, Bin::Client, query_args, Some(40))?;
        client.exp_regex(expected)?;

        client.assert_success();
    }
    let christel = find_address(&test, CHRISTEL)?;
    // as setup in `genesis/e2e-tests-single-node.toml`
    let christel_balance = token::Amount::native_whole(1000000);
    let nam = find_address(&test, NAM)?;
    let storage_key = token::balance_key(&nam, &christel).to_string();
    let query_args_and_expected_response = vec![
        // 8. Query storage key and get hex-encoded raw bytes
        (
            vec![
                "query-bytes",
                "--storage-key",
                &storage_key,
                "--node",
                &validator_one_rpc,
            ],
            // expect hex encoded of borsh encoded bytes
            HEXLOWER.encode(&christel_balance.try_to_vec().unwrap()),
        ),
    ];
    for (query_args, expected) in &query_args_and_expected_response {
        let mut client = run!(test, Bin::Client, query_args, Some(40))?;
        client.exp_string(expected)?;

        client.assert_success();
    }

    Ok(())
}

/// In this test we:
/// 1. Run the ledger node
/// 2. Attempt to spend 10 BTC at SK(A) to PA(B)
/// 3. Attempt to spend 15 BTC at SK(A) to Bertha
/// 4. Send 20 BTC from Albert to PA(A)
/// 5. Attempt to spend 10 ETH at SK(A) to PA(B)
/// 6. Spend 7 BTC at SK(A) to PA(B)
/// 7. Spend 7 BTC at SK(A) to PA(B)
/// 8. Attempt to spend 7 BTC at SK(A) to PA(B)
/// 9. Spend 6 BTC at SK(A) to PA(B)
/// 10. Assert BTC balance at VK(A) is 0
/// 11. Assert ETH balance at VK(A) is 0
/// 12. Assert balance at VK(B) is 10 BTC
/// 13. Send 10 BTC from SK(B) to Bertha

#[test]
fn masp_txs_and_queries() -> Result<()> {
    // Download the shielded pool parameters before starting node
    let _ = CLIShieldedUtils::new(PathBuf::new());
    // Lengthen epoch to ensure that a transaction can be constructed and
    // submitted within the same block. Necessary to ensure that conversion is
    // not invalidated.
    let test = setup::network(
        |genesis| {
            let parameters = ParametersConfig {
                epochs_per_year: epochs_per_year_from_min_duration(
                    if is_debug_mode() { 3600 } else { 360 },
                ),
                min_num_of_blocks: 1,
                ..genesis.parameters
            };
            GenesisConfig {
                parameters,
                ..genesis
            }
        },
        None,
    )?;
    set_ethereum_bridge_mode(
        &test,
        &test.net.chain_id,
        &Who::Validator(0),
        ethereum_bridge::ledger::Mode::Off,
        None,
    );

    // 1. Run the ledger node
    let mut ledger =
        run_as!(test, Who::Validator(0), Bin::Node, &["ledger"], Some(40))?;

    wait_for_wasm_pre_compile(&mut ledger)?;

    let _bg_ledger = ledger.background();

    let validator_one_rpc = get_actor_rpc(&test, &Who::Validator(0));

    let _ep1 = epoch_sleep(&test, &validator_one_rpc, 720)?;

    let txs_args = vec![
        // 2. Attempt to spend 10 BTC at SK(A) to PA(B)
        (
            vec![
                "transfer",
                "--source",
                A_SPENDING_KEY,
                "--target",
                AB_PAYMENT_ADDRESS,
                "--token",
                BTC,
                "--amount",
                "10",
                "--node",
                &validator_one_rpc,
            ],
            "No balance found",
        ),
        // 3. Attempt to spend 15 BTC at SK(A) to Bertha
        (
            vec![
                "transfer",
                "--source",
                A_SPENDING_KEY,
                "--target",
                BERTHA,
                "--token",
                BTC,
                "--amount",
                "15",
                "--node",
                &validator_one_rpc,
            ],
            "No balance found",
        ),
        // 4. Send 20 BTC from Albert to PA(A)
        (
            vec![
                "transfer",
                "--source",
                ALBERT,
                "--target",
                AA_PAYMENT_ADDRESS,
                "--token",
                BTC,
                "--amount",
                "20",
                "--node",
                &validator_one_rpc,
            ],
            "Transaction is valid",
        ),
        // 5. Attempt to spend 10 ETH at SK(A) to PA(B)
        (
            vec![
                "transfer",
                "--source",
                A_SPENDING_KEY,
                "--target",
                AB_PAYMENT_ADDRESS,
                "--token",
                ETH,
                "--amount",
                "10",
                "--node",
                &validator_one_rpc,
            ],
            "No balance found",
        ),
        // 6. Spend 7 BTC at SK(A) to PA(B)
        (
            vec![
                "transfer",
                "--source",
                A_SPENDING_KEY,
                "--target",
                AB_PAYMENT_ADDRESS,
                "--token",
                BTC,
                "--amount",
                "7",
                "--node",
                &validator_one_rpc,
            ],
            "Transaction is valid",
        ),
        // 7. Spend 7 BTC at SK(A) to PA(B)
        (
            vec![
                "transfer",
                "--source",
                A_SPENDING_KEY,
                "--target",
                BB_PAYMENT_ADDRESS,
                "--token",
                BTC,
                "--amount",
                "7",
                "--node",
                &validator_one_rpc,
            ],
            "Transaction is valid",
        ),
        // 8. Attempt to spend 7 BTC at SK(A) to PA(B)
        (
            vec![
                "transfer",
                "--source",
                A_SPENDING_KEY,
                "--target",
                BB_PAYMENT_ADDRESS,
                "--token",
                BTC,
                "--amount",
                "7",
                "--node",
                &validator_one_rpc,
            ],
            "is lower than the amount to be transferred and fees",
        ),
        // 9. Spend 6 BTC at SK(A) to PA(B)
        (
            vec![
                "transfer",
                "--source",
                A_SPENDING_KEY,
                "--target",
                BB_PAYMENT_ADDRESS,
                "--token",
                BTC,
                "--amount",
                "6",
                "--node",
                &validator_one_rpc,
            ],
            "Transaction is valid",
        ),
        // 10. Assert BTC balance at VK(A) is 0
        (
            vec![
                "balance",
                "--owner",
                AA_VIEWING_KEY,
                "--token",
                BTC,
                "--node",
                &validator_one_rpc,
            ],
            "No shielded btc balance found",
        ),
        // 11. Assert ETH balance at VK(A) is 0
        (
            vec![
                "balance",
                "--owner",
                AA_VIEWING_KEY,
                "--token",
                ETH,
                "--node",
                &validator_one_rpc,
            ],
            "No shielded eth balance found",
        ),
        // 12. Assert balance at VK(B) is 10 BTC
        (
            vec![
                "balance",
                "--owner",
                AB_VIEWING_KEY,
                "--node",
                &validator_one_rpc,
            ],
            "btc : 20",
        ),
        // 13. Send 10 BTC from SK(B) to Bertha
        (
            vec![
                "transfer",
                "--source",
                B_SPENDING_KEY,
                "--target",
                BERTHA,
                "--token",
                BTC,
                "--amount",
                "20",
                "--node",
                &validator_one_rpc,
            ],
            "Transaction is valid",
        ),
    ];

    for (tx_args, tx_result) in &txs_args {
        for &dry_run in &[true, false] {
            let tx_args = if dry_run && tx_args[0] == "transfer" {
                vec![tx_args.clone(), vec!["--dry-run"]].concat()
            } else {
                tx_args.clone()
            };
            let mut client = run!(test, Bin::Client, tx_args, Some(720))?;

            if *tx_result == "Transaction is valid" && !dry_run {
                client.exp_string("Transaction accepted")?;
                client.exp_string("Transaction applied")?;
            }
            client.exp_string(tx_result)?;
        }
    }

    Ok(())
}

/// In this test we:
/// 1. Run the ledger node
/// 2. Assert PPA(C) cannot be recognized by incorrect viewing key
/// 3. Assert PPA(C) has not transaction pinned to it
/// 4. Send 20 BTC from Albert to PPA(C)
/// 5. Assert PPA(C) has the 20 BTC transaction pinned to it

#[test]
fn masp_pinned_txs() -> Result<()> {
    // Download the shielded pool parameters before starting node
    let _ = CLIShieldedUtils::new(PathBuf::new());
    // Lengthen epoch to ensure that a transaction can be constructed and
    // submitted within the same block. Necessary to ensure that conversion is
    // not invalidated.
    let test = setup::network(
        |genesis| {
            let parameters = ParametersConfig {
                epochs_per_year: epochs_per_year_from_min_duration(120),
                ..genesis.parameters
            };
            GenesisConfig {
                parameters,
                ..genesis
            }
        },
        None,
    )?;
    set_ethereum_bridge_mode(
        &test,
        &test.net.chain_id,
        &Who::Validator(0),
        ethereum_bridge::ledger::Mode::Off,
        None,
    );

    // 1. Run the ledger node
    let mut ledger =
        run_as!(test, Who::Validator(0), Bin::Node, &["ledger"], Some(40))?;

    wait_for_wasm_pre_compile(&mut ledger)?;

    let _bg_ledger = ledger.background();

    let validator_one_rpc = get_actor_rpc(&test, &Who::Validator(0));

    // Wait till epoch boundary
    let _ep0 = epoch_sleep(&test, &validator_one_rpc, 720)?;

    // Assert PPA(C) cannot be recognized by incorrect viewing key
    let mut client = run!(
        test,
        Bin::Client,
        vec![
            "balance",
            "--owner",
            AC_PAYMENT_ADDRESS,
            "--token",
            BTC,
            "--node",
            &validator_one_rpc
        ],
        Some(300)
    )?;
    client.send_line(AB_VIEWING_KEY)?;
    client.exp_string("Supplied viewing key cannot decode transactions to")?;
    client.assert_success();

    // Assert PPA(C) has no transaction pinned to it
    let mut client = run!(
        test,
        Bin::Client,
        vec![
            "balance",
            "--owner",
            AC_PAYMENT_ADDRESS,
            "--token",
            BTC,
            "--node",
            &validator_one_rpc
        ],
        Some(300)
    )?;
    client.send_line(AC_VIEWING_KEY)?;
    client.exp_string("has not yet been consumed")?;
    client.assert_success();

    // Wait till epoch boundary
    let _ep1 = epoch_sleep(&test, &validator_one_rpc, 720)?;

    // Send 20 BTC from Albert to PPA(C)
    let mut client = run!(
        test,
        Bin::Client,
        vec![
            "transfer",
            "--source",
            ALBERT,
            "--target",
            AC_PAYMENT_ADDRESS,
            "--token",
            BTC,
            "--amount",
            "20",
            "--node",
            &validator_one_rpc
        ],
        Some(300)
    )?;
    client.exp_string("Transaction accepted")?;
    client.exp_string("Transaction applied")?;
    client.exp_string("Transaction is valid")?;
    client.assert_success();

    // Wait till epoch boundary
    // This makes it more consistent for some reason?
    let _ep2 = epoch_sleep(&test, &validator_one_rpc, 720)?;

    // Assert PPA(C) has the 20 BTC transaction pinned to it
    let mut client = run!(
        test,
        Bin::Client,
        vec![
            "balance",
            "--owner",
            AC_PAYMENT_ADDRESS,
            "--token",
            BTC,
            "--node",
            &validator_one_rpc
        ],
        Some(300)
    )?;
    client.send_line(AC_VIEWING_KEY)?;
    client.exp_string("Received 20 btc")?;
    client.assert_success();

    // Assert PPA(C) has no NAM pinned to it
    let mut client = run!(
        test,
        Bin::Client,
        vec![
            "balance",
            "--owner",
            AC_PAYMENT_ADDRESS,
            "--token",
            NAM,
            "--node",
            &validator_one_rpc
        ],
        Some(300)
    )?;
    client.send_line(AC_VIEWING_KEY)?;
    client.exp_string("Received no shielded nam")?;
    client.assert_success();

    // Wait till epoch boundary
    let _ep1 = epoch_sleep(&test, &validator_one_rpc, 720)?;

    // Assert PPA(C) does not NAM pinned to it on epoch boundary
    let mut client = run!(
        test,
        Bin::Client,
        vec![
            "balance",
            "--owner",
            AC_PAYMENT_ADDRESS,
            "--token",
            NAM,
            "--node",
            &validator_one_rpc
        ],
        Some(300)
    )?;
    client.send_line(AC_VIEWING_KEY)?;
    client.exp_string("Received no shielded nam")?;
    client.assert_success();

    Ok(())
}

/// In this test we verify that users of the MASP receive the correct rewards
/// for leaving their assets in the pool for varying periods of time.

#[test]
fn masp_incentives() -> Result<()> {
    // The number of decimal places used by BTC amounts.
    const BTC_DENOMINATION: u8 = 8;
    // The number of decimal places used by ETH amounts.
    const ETH_DENOMINATION: u8 = 18;
    // Download the shielded pool parameters before starting node
    let _ = CLIShieldedUtils::new(PathBuf::new());
    // Lengthen epoch to ensure that a transaction can be constructed and
    // submitted within the same block. Necessary to ensure that conversion is
    // not invalidated.
    let test = setup::network(
        |genesis| {
            let parameters = ParametersConfig {
                epochs_per_year: epochs_per_year_from_min_duration(
                    if is_debug_mode() { 340 } else { 85 },
                ),
                min_num_of_blocks: 1,
                ..genesis.parameters
            };
            GenesisConfig {
                parameters,
                ..genesis
            }
        },
        None,
    )?;
    set_ethereum_bridge_mode(
        &test,
        &test.net.chain_id,
        &Who::Validator(0),
        ethereum_bridge::ledger::Mode::Off,
        None,
    );

    // 1. Run the ledger node
    let mut ledger =
        run_as!(test, Who::Validator(0), Bin::Node, &["ledger"], Some(40))?;

    wait_for_wasm_pre_compile(&mut ledger)?;

    let _bg_ledger = ledger.background();

    let validator_one_rpc = get_actor_rpc(&test, &Who::Validator(0));

    // Wait till epoch boundary
    let ep0 = epoch_sleep(&test, &validator_one_rpc, 720)?;

    // Send 20 BTC from Albert to PA(A)
    let mut client = run!(
        test,
        Bin::Client,
        vec![
            "transfer",
            "--source",
            ALBERT,
            "--target",
            AA_PAYMENT_ADDRESS,
            "--token",
            BTC,
            "--amount",
            "20",
            "--node",
            &validator_one_rpc
        ],
        Some(300)
    )?;
    client.exp_string("Transaction accepted")?;
    client.exp_string("Transaction applied")?;
    client.exp_string("Transaction is valid")?;
    client.assert_success();

    // Assert BTC balance at VK(A) is 20
    let mut client = run!(
        test,
        Bin::Client,
        vec![
            "balance",
            "--owner",
            AA_VIEWING_KEY,
            "--token",
            BTC,
            "--node",
            &validator_one_rpc
        ],
        Some(60)
    )?;
    client.exp_string("btc: 20")?;
    client.assert_success();

    // Assert NAM balance at VK(A) is 0
    let mut client = run!(
        test,
        Bin::Client,
        vec![
            "balance",
            "--owner",
            AA_VIEWING_KEY,
            "--token",
            NAM,
            "--node",
            &validator_one_rpc
        ],
        Some(60)
    )?;
    client.exp_string("No shielded nam balance found")?;
    client.assert_success();

    let masp_rewards = masp_rewards();

    // Wait till epoch boundary
    let ep1 = epoch_sleep(&test, &validator_one_rpc, 720)?;

    // Assert BTC balance at VK(A) is 20
    let mut client = run!(
        test,
        Bin::Client,
        vec![
            "balance",
            "--owner",
            AA_VIEWING_KEY,
            "--token",
            BTC,
            "--node",
            &validator_one_rpc
        ],
        Some(60)
    )?;
    client.exp_string("btc: 20")?;
    client.assert_success();

    let amt20 = token::Amount::from_uint(20, BTC_DENOMINATION).unwrap();
    let amt10 = token::Amount::from_uint(10, ETH_DENOMINATION).unwrap();

    // Assert NAM balance at VK(A) is 20*BTC_reward*(epoch_1-epoch_0)
    let mut client = run!(
        test,
        Bin::Client,
        vec![
            "balance",
            "--owner",
            AA_VIEWING_KEY,
            "--token",
            NAM,
            "--node",
            &validator_one_rpc
        ],
        Some(60)
    )?;
    let amt = (amt20 * masp_rewards[&(btc(), None)]).0 * (ep1.0 - ep0.0);
    let denominated = DenominatedAmount {
        amount: amt,
        denom: NATIVE_MAX_DECIMAL_PLACES.into(),
    };
    client.exp_string(&format!("nam: {}", denominated,))?;
    client.assert_success();

    // Assert NAM balance at MASP pool is 20*BTC_reward*(epoch_1-epoch_0)
    let mut client = run!(
        test,
        Bin::Client,
        vec![
            "balance",
            "--owner",
            MASP,
            "--token",
            NAM,
            "--node",
            &validator_one_rpc
        ],
        Some(60)
    )?;
    let amt = (amt20 * masp_rewards[&(btc(), None)]).0 * (ep1.0 - ep0.0);
    let denominated = DenominatedAmount {
        amount: amt,
        denom: NATIVE_MAX_DECIMAL_PLACES.into(),
    };
    client.exp_string(&format!("nam: {}", denominated,))?;
    client.assert_success();

    // Wait till epoch boundary
    let ep2 = epoch_sleep(&test, &validator_one_rpc, 720)?;

    // Assert BTC balance at VK(A) is 20
    let mut client = run!(
        test,
        Bin::Client,
        vec![
            "balance",
            "--owner",
            AA_VIEWING_KEY,
            "--token",
            BTC,
            "--node",
            &validator_one_rpc
        ],
        Some(60)
    )?;
    client.exp_string("btc: 20")?;
    client.assert_success();

    // Assert NAM balance at VK(A) is 20*BTC_reward*(epoch_2-epoch_0)
    let mut client = run!(
        test,
        Bin::Client,
        vec![
            "balance",
            "--owner",
            AA_VIEWING_KEY,
            "--token",
            NAM,
            "--node",
            &validator_one_rpc
        ],
        Some(60)
    )?;
    let amt = (amt20 * masp_rewards[&(btc(), None)]).0 * (ep2.0 - ep0.0);
    let denominated = DenominatedAmount {
        amount: amt,
        denom: NATIVE_MAX_DECIMAL_PLACES.into(),
    };
    client.exp_string(&format!("nam: {}", denominated,))?;
    client.assert_success();

    // Assert NAM balance at MASP pool is 20*BTC_reward*(epoch_2-epoch_0)
    let mut client = run!(
        test,
        Bin::Client,
        vec![
            "balance",
            "--owner",
            MASP,
            "--token",
            NAM,
            "--node",
            &validator_one_rpc
        ],
        Some(60)
    )?;
    let amt = (amt20 * masp_rewards[&(btc(), None)]).0 * (ep2.0 - ep0.0);
    let denominated = DenominatedAmount {
        amount: amt,
        denom: NATIVE_MAX_DECIMAL_PLACES.into(),
    };
    client.exp_string(&format!("nam: {}", denominated,))?;
    client.assert_success();

    // Wait till epoch boundary
    let ep3 = epoch_sleep(&test, &validator_one_rpc, 720)?;

    // Send 10 ETH from Albert to PA(B)
    let mut client = run!(
        test,
        Bin::Client,
        vec![
            "transfer",
            "--source",
            ALBERT,
            "--target",
            AB_PAYMENT_ADDRESS,
            "--token",
            ETH,
            "--amount",
            "10",
            "--node",
            &validator_one_rpc
        ],
        Some(300)
    )?;
    client.exp_string("Transaction accepted")?;
    client.exp_string("Transaction applied")?;
    client.exp_string("Transaction is valid")?;
    client.assert_success();

    // Assert ETH balance at VK(B) is 10
    let mut client = run!(
        test,
        Bin::Client,
        vec![
            "balance",
            "--owner",
            AB_VIEWING_KEY,
            "--token",
            ETH,
            "--node",
            &validator_one_rpc
        ],
        Some(60)
    )?;
    client.exp_string("eth: 10")?;
    client.assert_success();

    // Assert NAM balance at VK(B) is 0
    let mut client = run!(
        test,
        Bin::Client,
        vec![
            "balance",
            "--owner",
            AB_VIEWING_KEY,
            "--token",
            NAM,
            "--node",
            &validator_one_rpc
        ],
        Some(60)
    )?;
    client.exp_string("No shielded nam balance found")?;
    client.assert_success();

    // Wait till epoch boundary
    let ep4 = epoch_sleep(&test, &validator_one_rpc, 720)?;

    // Assert ETH balance at VK(B) is 10
    let mut client = run!(
        test,
        Bin::Client,
        vec![
            "balance",
            "--owner",
            AB_VIEWING_KEY,
            "--token",
            ETH,
            "--node",
            &validator_one_rpc
        ],
        Some(60)
    )?;
    client.exp_string("eth: 10")?;
    client.assert_success();

    // Assert NAM balance at VK(B) is 10*ETH_reward*(epoch_4-epoch_3)
    let mut client = run!(
        test,
        Bin::Client,
        vec![
            "balance",
            "--owner",
            AB_VIEWING_KEY,
            "--token",
            NAM,
            "--node",
            &validator_one_rpc
        ],
        Some(60)
    )?;
    let amt = (amt10 * masp_rewards[&(eth(), None)]).0 * (ep4.0 - ep3.0);
    let denominated = DenominatedAmount {
        amount: amt,
        denom: NATIVE_MAX_DECIMAL_PLACES.into(),
    };
    client.exp_string(&format!("nam: {}", denominated,))?;
    client.assert_success();

    // Assert NAM balance at MASP pool is
    // 20*BTC_reward*(epoch_4-epoch_0)+10*ETH_reward*(epoch_4-epoch_3)
    let mut client = run!(
        test,
        Bin::Client,
        vec![
            "balance",
            "--owner",
            MASP,
            "--token",
            NAM,
            "--node",
            &validator_one_rpc
        ],
        Some(60)
    )?;
    let amt = ((amt20 * masp_rewards[&(btc(), None)]).0 * (ep4.0 - ep0.0))
        + ((amt10 * masp_rewards[&(eth(), None)]).0 * (ep4.0 - ep3.0));
    let denominated = DenominatedAmount {
        amount: amt,
        denom: NATIVE_MAX_DECIMAL_PLACES.into(),
    };
    client.exp_string(&format!("nam: {}", denominated))?;
    client.assert_success();

    // Wait till epoch boundary
    let ep5 = epoch_sleep(&test, &validator_one_rpc, 720)?;

    // Send 10 ETH from SK(B) to Christel
    let mut client = run!(
        test,
        Bin::Client,
        vec![
            "transfer",
            "--source",
            B_SPENDING_KEY,
            "--target",
            CHRISTEL,
            "--token",
            ETH,
            "--amount",
            "10",
            "--signer",
            BERTHA,
            "--node",
            &validator_one_rpc
        ],
        Some(300)
    )?;
    client.exp_string("Transaction accepted")?;
    client.exp_string("Transaction applied")?;
    client.exp_string("Transaction is valid")?;
    client.assert_success();

    // Assert ETH balance at VK(B) is 0
    let mut client = run!(
        test,
        Bin::Client,
        vec![
            "balance",
            "--owner",
            AB_VIEWING_KEY,
            "--token",
            ETH,
            "--node",
            &validator_one_rpc
        ],
        Some(60)
    )?;
    client.exp_string("No shielded eth balance found")?;
    client.assert_success();

    // let mut ep = get_epoch(&test, &validator_one_rpc)?;

    // Assert NAM balance at VK(B) is 10*ETH_reward*(ep-epoch_3)
    let mut client = run!(
        test,
        Bin::Client,
        vec![
            "balance",
            "--owner",
            AB_VIEWING_KEY,
            "--token",
            NAM,
            "--node",
            &validator_one_rpc
        ],
        Some(60)
    )?;
    let amt = (amt10 * masp_rewards[&(eth(), None)]).0 * (ep5.0 - ep3.0);
    let denominated = DenominatedAmount {
        amount: amt,
        denom: NATIVE_MAX_DECIMAL_PLACES.into(),
    };
    client.exp_string(&format!("nam: {}", denominated,))?;
    client.assert_success();

    // ep = get_epoch(&test, &validator_one_rpc)?;
    // Assert NAM balance at MASP pool is
    // 20*BTC_reward*(epoch_5-epoch_0)+10*ETH_reward*(epoch_5-epoch_3)
    let mut client = run!(
        test,
        Bin::Client,
        vec![
            "balance",
            "--owner",
            MASP,
            "--token",
            NAM,
            "--node",
            &validator_one_rpc
        ],
        Some(60)
    )?;
    let amt = ((amt20 * masp_rewards[&(btc(), None)]).0 * (ep5.0 - ep0.0))
        + ((amt10 * masp_rewards[&(eth(), None)]).0 * (ep5.0 - ep3.0));
    let denominated = DenominatedAmount {
        amount: amt,
        denom: NATIVE_MAX_DECIMAL_PLACES.into(),
    };
    client.exp_string(&format!("nam: {}", denominated))?;
    client.assert_success();

    // Wait till epoch boundary
    let ep6 = epoch_sleep(&test, &validator_one_rpc, 720)?;

    // Send 20 BTC from SK(A) to Christel
    let mut client = run!(
        test,
        Bin::Client,
        vec![
            "transfer",
            "--source",
            A_SPENDING_KEY,
            "--target",
            CHRISTEL,
            "--token",
            BTC,
            "--amount",
            "20",
            "--signer",
            ALBERT,
            "--node",
            &validator_one_rpc
        ],
        Some(300)
    )?;
    client.exp_string("Transaction accepted")?;
    client.exp_string("Transaction applied")?;
    client.exp_string("Transaction is valid")?;
    client.assert_success();

    // Assert BTC balance at VK(A) is 0
    let mut client = run!(
        test,
        Bin::Client,
        vec![
            "balance",
            "--owner",
            AA_VIEWING_KEY,
            "--token",
            BTC,
            "--node",
            &validator_one_rpc
        ],
        Some(60)
    )?;
    client.exp_string("No shielded btc balance found")?;
    client.assert_success();

    // Assert NAM balance at VK(A) is 20*BTC_reward*(epoch_6-epoch_0)
    let mut client = run!(
        test,
        Bin::Client,
        vec![
            "balance",
            "--owner",
            AA_VIEWING_KEY,
            "--token",
            NAM,
            "--node",
            &validator_one_rpc
        ],
        Some(60)
    )?;
    let amt = (amt20 * masp_rewards[&(btc(), None)]).0 * (ep6.0 - ep0.0);
    let denominated = DenominatedAmount {
        amount: amt,
        denom: NATIVE_MAX_DECIMAL_PLACES.into(),
    };
    client.exp_string(&format!("nam: {}", denominated,))?;
    client.assert_success();

    // Assert NAM balance at MASP pool is
    // 20*BTC_reward*(epoch_6-epoch_0)+20*ETH_reward*(epoch_5-epoch_3)
    let mut client = run!(
        test,
        Bin::Client,
        vec![
            "balance",
            "--owner",
            MASP,
            "--token",
            NAM,
            "--node",
            &validator_one_rpc
        ],
        Some(60)
    )?;
    let amt = ((amt20 * masp_rewards[&(btc(), None)]).0 * (ep6.0 - ep0.0))
        + ((amt10 * masp_rewards[&(eth(), None)]).0 * (ep5.0 - ep3.0));
    let denominated = DenominatedAmount {
        amount: amt,
        denom: NATIVE_MAX_DECIMAL_PLACES.into(),
    };
    client.exp_string(&format!("nam: {}", denominated,))?;
    client.assert_success();

    // Wait till epoch boundary
    let _ep7 = epoch_sleep(&test, &validator_one_rpc, 720)?;

    // Assert NAM balance at VK(A) is 20*BTC_reward*(epoch_6-epoch_0)
    let mut client = run!(
        test,
        Bin::Client,
        vec![
            "balance",
            "--owner",
            AA_VIEWING_KEY,
            "--token",
            NAM,
            "--node",
            &validator_one_rpc
        ],
        Some(60)
    )?;
    let amt = (amt20 * masp_rewards[&(btc(), None)]).0 * (ep6.0 - ep0.0);
    let denominated = DenominatedAmount {
        amount: amt,
        denom: NATIVE_MAX_DECIMAL_PLACES.into(),
    };
    client.exp_string(&format!("nam: {}", denominated))?;
    client.assert_success();

    // Assert NAM balance at VK(B) is 10*ETH_reward*(epoch_5-epoch_3)
    let mut client = run!(
        test,
        Bin::Client,
        vec![
            "balance",
            "--owner",
            AB_VIEWING_KEY,
            "--token",
            NAM,
            "--node",
            &validator_one_rpc
        ],
        Some(60)
    )?;
    let amt = (amt10 * masp_rewards[&(eth(), None)]).0 * (ep5.0 - ep3.0);
    let denominated = DenominatedAmount {
        amount: amt,
        denom: NATIVE_MAX_DECIMAL_PLACES.into(),
    };
    client.exp_string(&format!("nam: {}", denominated,))?;
    client.assert_success();

    // Assert NAM balance at MASP pool is
    // 20*BTC_reward*(epoch_6-epoch_0)+10*ETH_reward*(epoch_5-epoch_3)
    let mut client = run!(
        test,
        Bin::Client,
        vec![
            "balance",
            "--owner",
            MASP,
            "--token",
            NAM,
            "--node",
            &validator_one_rpc
        ],
        Some(60)
    )?;
    let amt = ((amt20 * masp_rewards[&(btc(), None)]).0 * (ep6.0 - ep0.0))
        + ((amt10 * masp_rewards[&(eth(), None)]).0 * (ep5.0 - ep3.0));
    let denominated = DenominatedAmount {
        amount: amt,
        denom: NATIVE_MAX_DECIMAL_PLACES.into(),
    };
    client.exp_string(&format!("nam: {}", denominated,))?;
    client.assert_success();

    // Wait till epoch boundary to prevent conversion expiry during transaction
    // construction
    let _ep8 = epoch_sleep(&test, &validator_one_rpc, 720)?;

    // Send 10*ETH_reward*(epoch_5-epoch_3) NAM from SK(B) to Christel
    let mut client = run!(
        test,
        Bin::Client,
        vec![
            "transfer",
            "--source",
            B_SPENDING_KEY,
            "--target",
            CHRISTEL,
            "--token",
            NAM,
            "--amount",
            &((amt10 * masp_rewards[&(eth(), None)]).0 * (ep5.0 - ep3.0))
                .to_string_native(),
            "--signer",
            BERTHA,
            "--node",
            &validator_one_rpc
        ],
        Some(300)
    )?;
    client.exp_string("Transaction accepted")?;
    client.exp_string("Transaction applied")?;
    client.exp_string("Transaction is valid")?;
    client.assert_success();

    // Wait till epoch boundary
    let _ep9 = epoch_sleep(&test, &validator_one_rpc, 720)?;

    // Send 20*BTC_reward*(epoch_6-epoch_0) NAM from SK(A) to Bertha
    let mut client = run!(
        test,
        Bin::Client,
        vec![
            "transfer",
            "--source",
            A_SPENDING_KEY,
            "--target",
            BERTHA,
            "--token",
            NAM,
            "--amount",
            &((amt20 * masp_rewards[&(btc(), None)]).0 * (ep6.0 - ep0.0))
                .to_string_native(),
            "--signer",
            ALBERT,
            "--node",
            &validator_one_rpc
        ],
        Some(300)
    )?;
    client.exp_string("Transaction accepted")?;
    client.exp_string("Transaction applied")?;
    client.exp_string("Transaction is valid")?;
    client.assert_success();

    // Assert NAM balance at VK(A) is 0
    let mut client = run!(
        test,
        Bin::Client,
        vec![
            "balance",
            "--owner",
            AA_VIEWING_KEY,
            "--token",
            NAM,
            "--node",
            &validator_one_rpc
        ],
        Some(60)
    )?;
    client.exp_string("No shielded nam balance found")?;
    client.assert_success();

    // Assert NAM balance at VK(B) is 0
    let mut client = run!(
        test,
        Bin::Client,
        vec![
            "balance",
            "--owner",
            AB_VIEWING_KEY,
            "--token",
            NAM,
            "--node",
            &validator_one_rpc
        ],
        Some(60)
    )?;
    client.exp_string("No shielded nam balance found")?;
    client.assert_success();

    // Assert NAM balance at MASP pool is 0
    let mut client = run!(
        test,
        Bin::Client,
        vec![
            "balance",
            "--owner",
            MASP,
            "--token",
            NAM,
            "--node",
            &validator_one_rpc
        ],
        Some(60)
    )?;
    client.exp_string("nam: 0")?;
    client.assert_success();

    Ok(())
}

/// In this test we:
/// 1. Run the ledger node
/// 2. Submit an invalid transaction (disallowed by state machine)
/// 3. Shut down the ledger
/// 4. Restart the ledger
/// 5. Submit and invalid transactions (malformed)
#[test]
fn invalid_transactions() -> Result<()> {
    let test = setup::single_node_net()?;

    set_ethereum_bridge_mode(
        &test,
        &test.net.chain_id,
        &Who::Validator(0),
        ethereum_bridge::ledger::Mode::Off,
        None,
    );

    // 1. Run the ledger node
    let mut ledger =
        run_as!(test, Who::Validator(0), Bin::Node, &["ledger"], Some(40))?;

    wait_for_wasm_pre_compile(&mut ledger)?;

    let bg_ledger = ledger.background();

    // 2. Submit a an invalid transaction (trying to transfer tokens should fail
    // in the user's VP due to the wrong signer)
    let validator_one_rpc = get_actor_rpc(&test, &Who::Validator(0));

    let tx_args = vec![
        "transfer",
        "--source",
        DAEWON,
        "--signing-key",
        ALBERT_KEY,
        "--target",
        ALBERT,
        "--token",
        NAM,
        "--amount",
        "1",
        "--gas-amount",
        "0",
        "--gas-limit",
        "0",
        "--gas-token",
        NAM,
        "--node",
        &validator_one_rpc,
    ];

    let mut client = run!(test, Bin::Client, tx_args, Some(40))?;
    client.exp_string("Transaction accepted")?;
    client.exp_string("Transaction applied")?;
    client.exp_string("Transaction is invalid")?;
    client.exp_string(r#""code": "4"#)?;

    client.assert_success();
    let mut ledger = bg_ledger.foreground();
    ledger.exp_string("rejected inner txs: 1")?;

    // Wait to commit a block
    ledger.exp_regex(r"Committed block hash.*, height: [0-9]+")?;

    // 3. Shut it down
    ledger.interrupt()?;
    // Wait for the node to stop running to finish writing the state and tx
    // queue
    ledger.exp_string("Namada ledger node has shut down.")?;
    ledger.exp_eof()?;
    drop(ledger);

    // 4. Restart the ledger
    let mut ledger =
        run_as!(test, Who::Validator(0), Bin::Node, &["ledger"], Some(40))?;

    ledger.exp_string("Namada ledger node started")?;

    // There should be previous state now
    ledger.exp_string("Last state root hash:")?;
    // Wait for a block by which time the RPC should be ready
    ledger.exp_string("Committed block hash")?;
    let _bg_ledger = ledger.background();

    // 5. Submit an invalid transactions (invalid token address)
    let daewon_lower = DAEWON.to_lowercase();
    let tx_args = vec![
        "transfer",
        "--source",
        DAEWON,
        "--signing-key",
        &daewon_lower,
        "--target",
        ALBERT,
        "--token",
        BERTHA,
        "--amount",
        "1000000.1",
        "--gas-amount",
        "0",
        "--gas-limit",
        "0",
        "--gas-token",
        NAM,
        // Force to ignore client check that fails on the balance check of the
        // source address
        "--force",
        "--node",
        &validator_one_rpc,
    ];

    let mut client = run!(test, Bin::Client, tx_args, Some(40))?;
    client.exp_string("Transaction accepted")?;
    client.exp_string("Transaction applied")?;

    client.exp_string("Error trying to apply a transaction")?;

    client.exp_string(r#""code": "3"#)?;

    client.assert_success();
    Ok(())
}

/// PoS bonding, unbonding and withdrawal tests. In this test we:
///
/// 1. Run the ledger node with shorter epochs for faster progression
/// 2. Submit a self-bond for the genesis validator
/// 3. Submit a delegation to the genesis validator
/// 4. Submit an unbond of the self-bond
/// 5. Submit an unbond of the delegation
/// 6. Wait for the unbonding epoch
/// 7. Submit a withdrawal of the self-bond
/// 8. Submit a withdrawal of the delegation
#[test]
fn pos_bonds() -> Result<()> {
    let pipeline_len = 2;
    let unbonding_len = 4;
    let test = setup::network(
        |genesis| {
            let parameters = ParametersConfig {
                min_num_of_blocks: 6,
                max_expected_time_per_block: 1,
                epochs_per_year: 31_536_000,
                ..genesis.parameters
            };
            let pos_params = PosParamsConfig {
                pipeline_len,
                unbonding_len,
                ..genesis.pos_params
            };
            GenesisConfig {
                parameters,
                pos_params,
                ..genesis
            }
        },
        None,
    )?;

    set_ethereum_bridge_mode(
        &test,
        &test.net.chain_id,
        &Who::Validator(0),
        ethereum_bridge::ledger::Mode::Off,
        None,
    );

    // 1. Run the ledger node
    let mut ledger =
        run_as!(test, Who::Validator(0), Bin::Node, &["ledger"], Some(40))?;

    wait_for_wasm_pre_compile(&mut ledger)?;
    let _bg_ledger = ledger.background();

    let validator_one_rpc = get_actor_rpc(&test, &Who::Validator(0));

    // 2. Submit a self-bond for the genesis validator
    let tx_args = vec![
        "bond",
        "--validator",
        "validator-0",
        "--amount",
        "10000.0",
        "--gas-amount",
        "0",
        "--gas-limit",
        "0",
        "--gas-token",
        NAM,
        "--node",
        &validator_one_rpc,
    ];
    let mut client =
        run_as!(test, Who::Validator(0), Bin::Client, tx_args, Some(40))?;
    client.exp_string("Transaction applied with result:")?;
    client.exp_string("Transaction is valid.")?;
    client.assert_success();

    // 3. Submit a delegation to the genesis validator
    let tx_args = vec![
        "bond",
        "--validator",
        "validator-0",
        "--source",
        BERTHA,
        "--amount",
        "5000.0",
        "--gas-amount",
        "0",
        "--gas-limit",
        "0",
        "--gas-token",
        NAM,
        "--node",
        &validator_one_rpc,
    ];
    let mut client = run!(test, Bin::Client, tx_args, Some(40))?;
    client.exp_string("Transaction applied with result:")?;
    client.exp_string("Transaction is valid.")?;
    client.assert_success();

    // 4. Submit an unbond of the self-bond
    let tx_args = vec![
        "unbond",
        "--validator",
        "validator-0",
        "--amount",
        "5100.0",
        "--gas-amount",
        "0",
        "--gas-limit",
        "0",
        "--gas-token",
        NAM,
        "--node",
        &validator_one_rpc,
    ];
    let mut client =
        run_as!(test, Who::Validator(0), Bin::Client, tx_args, Some(40))?;
    client
        .exp_string("Amount 5100.000000 withdrawable starting from epoch ")?;
    client.assert_success();

    // 5. Submit an unbond of the delegation
    let tx_args = vec![
        "unbond",
        "--validator",
        "validator-0",
        "--source",
        BERTHA,
        "--amount",
        "3200.",
        "--gas-amount",
        "0",
        "--gas-limit",
        "0",
        "--gas-token",
        NAM,
        "--node",
        &validator_one_rpc,
    ];
    let mut client = run!(test, Bin::Client, tx_args, Some(40))?;
    let expected = "Amount 3200.000000 withdrawable starting from epoch ";
    let (_unread, matched) = client.exp_regex(&format!("{expected}.*\n"))?;
    let epoch_raw = matched.trim().split_once(expected).unwrap().1;
    let delegation_withdrawable_epoch = Epoch::from_str(epoch_raw).unwrap();
    client.assert_success();

    // 6. Wait for the delegation withdrawable epoch (the self-bond was unbonded
    // before it)
    let epoch = get_epoch(&test, &validator_one_rpc)?;

    println!(
        "Current epoch: {}, earliest epoch for withdrawal: {}",
        epoch, delegation_withdrawable_epoch
    );
    let start = Instant::now();
    let loop_timeout = Duration::new(60, 0);
    loop {
        if Instant::now().duration_since(start) > loop_timeout {
            panic!(
                "Timed out waiting for epoch: {}",
                delegation_withdrawable_epoch
            );
        }
        let epoch = epoch_sleep(&test, &validator_one_rpc, 40)?;
        if epoch >= delegation_withdrawable_epoch {
            break;
        }
    }

    // 7. Submit a withdrawal of the self-bond
    let tx_args = vec![
        "withdraw",
        "--validator",
        "validator-0",
        "--gas-amount",
        "0",
        "--gas-limit",
        "0",
        "--gas-token",
        NAM,
        "--node",
        &validator_one_rpc,
    ];
    let mut client =
        run_as!(test, Who::Validator(0), Bin::Client, tx_args, Some(40))?;
    client.exp_string("Transaction applied with result:")?;
    client.exp_string("Transaction is valid.")?;
    client.assert_success();

    // 8. Submit a withdrawal of the delegation
    let tx_args = vec![
        "withdraw",
        "--validator",
        "validator-0",
        "--source",
        BERTHA,
        "--gas-amount",
        "0",
        "--gas-limit",
        "0",
        "--gas-token",
        NAM,
        "--node",
        &validator_one_rpc,
    ];
    let mut client = run!(test, Bin::Client, tx_args, Some(40))?;
    client.exp_string("Transaction applied with result:")?;
    client.exp_string("Transaction is valid.")?;
    client.assert_success();
    Ok(())
}

/// TODO
#[test]
fn pos_rewards() -> Result<()> {
    let test = setup::network(
        |genesis| {
            let parameters = ParametersConfig {
                min_num_of_blocks: 4,
                epochs_per_year: 31_536_000,
                max_expected_time_per_block: 1,
                ..genesis.parameters
            };
            let pos_params = PosParamsConfig {
                pipeline_len: 2,
                unbonding_len: 4,
                ..genesis.pos_params
            };
            let genesis = GenesisConfig {
                parameters,
                pos_params,
                ..genesis
            };
            setup::set_validators(3, genesis, default_port_offset)
        },
        None,
    )?;

    for i in 0..3 {
        set_ethereum_bridge_mode(
            &test,
            &test.net.chain_id,
            &Who::Validator(i),
            ethereum_bridge::ledger::Mode::Off,
            None,
        );
    }

    // 1. Run 3 genesis validator ledger nodes
    let mut validator_0 =
        run_as!(test, Who::Validator(0), Bin::Node, &["ledger"], Some(40))?;
    validator_0.exp_string("Namada ledger node started")?;
    validator_0.exp_string("This node is a validator")?;

    let mut validator_1 =
        run_as!(test, Who::Validator(1), Bin::Node, &["ledger"], Some(40))?;
    validator_1.exp_string("Namada ledger node started")?;
    validator_1.exp_string("This node is a validator")?;

    let mut validator_2 =
        run_as!(test, Who::Validator(2), Bin::Node, &["ledger"], Some(40))?;
    validator_2.exp_string("Namada ledger node started")?;
    validator_2.exp_string("This node is a validator")?;

    wait_for_wasm_pre_compile(&mut validator_0)?;
    let bg_validator_0 = validator_0.background();
    wait_for_wasm_pre_compile(&mut validator_1)?;
    let bg_validator_1 = validator_1.background();
    wait_for_wasm_pre_compile(&mut validator_2)?;
    let bg_validator_2 = validator_2.background();

    let validator_zero_rpc = get_actor_rpc(&test, &Who::Validator(0));
    let validator_one_rpc = get_actor_rpc(&test, &Who::Validator(1));
    let validator_two_rpc = get_actor_rpc(&test, &Who::Validator(2));

    // Submit a delegation from Bertha to validator-0
    let tx_args = vec![
        "bond",
        "--validator",
        "validator-0",
        "--source",
        BERTHA,
        "--amount",
        "10000.0",
        "--gas-amount",
        "0",
        "--gas-limit",
        "0",
        "--gas-token",
        NAM,
        "--ledger-address",
        &validator_zero_rpc,
    ];

    let mut client = run!(test, Bin::Client, tx_args, Some(40))?;
    client.exp_string("Transaction applied with result:")?;
    client.exp_string("Transaction is valid.")?;
    client.assert_success();

    // Check that all validator nodes processed the tx with same result
    let validator_0 = bg_validator_0.foreground();
    let validator_1 = bg_validator_1.foreground();
    let validator_2 = bg_validator_2.foreground();

    // let expected_result = "all VPs accepted transaction";
    // validator_0.exp_string(expected_result)?;
    // validator_1.exp_string(expected_result)?;
    // validator_2.exp_string(expected_result)?;

    let _bg_validator_0 = validator_0.background();
    let _bg_validator_1 = validator_1.background();
    let _bg_validator_2 = validator_2.background();

    // Let validator-1 self-bond
    let tx_args = vec![
        "bond",
        "--validator",
        "validator-1",
        "--amount",
        "30000.0",
        "--gas-amount",
        "0",
        "--gas-limit",
        "0",
        "--gas-token",
        NAM,
        "--ledger-address",
        &validator_one_rpc,
    ];
    let mut client =
        run_as!(test, Who::Validator(1), Bin::Client, tx_args, Some(40))?;
    client.exp_string("Transaction applied with result:")?;
    client.exp_string("Transaction is valid.")?;
    client.assert_success();

    // Let validator-2 self-bond
    let tx_args = vec![
        "bond",
        "--validator",
        "validator-2",
        "--amount",
        "25000.0",
        "--gas-amount",
        "0",
        "--gas-limit",
        "0",
        "--gas-token",
        NAM,
        "--ledger-address",
        &validator_two_rpc,
    ];
    let mut client =
        run_as!(test, Who::Validator(2), Bin::Client, tx_args, Some(40))?;
    client.exp_string("Transaction is valid.")?;
    client.assert_success();

    // Wait some epochs
    let epoch = get_epoch(&test, &validator_zero_rpc)?;
    let wait_epoch = epoch + 4_u64;
    println!(
        "Current epoch: {}, earliest epoch for withdrawal: {}",
        epoch, wait_epoch
    );

    let start = Instant::now();
    let loop_timeout = Duration::new(40, 0);
    loop {
        if Instant::now().duration_since(start) > loop_timeout {
            panic!("Timed out waiting for epoch: {}", wait_epoch);
        }
        let epoch = epoch_sleep(&test, &validator_zero_rpc, 40)?;
        if dbg!(epoch) >= wait_epoch {
            break;
        }
    }
    Ok(())
}

/// Test for PoS bonds and unbonds queries.
///
/// 1. Run the ledger node
/// 2. Submit a delegation to the genesis validator
/// 3. Wait for epoch 4
/// 4. Submit another delegation to the genesis validator
/// 5. Submit an unbond of the delegation
/// 6. Wait for epoch 7
/// 7. Check the output of the bonds query
#[test]
fn test_bond_queries() -> Result<()> {
    let pipeline_len = 2;
    let unbonding_len = 4;
    let test = setup::network(
        |genesis| {
            let parameters = ParametersConfig {
                min_num_of_blocks: 2,
                max_expected_time_per_block: 1,
                epochs_per_year: 31_536_000,
                ..genesis.parameters
            };
            let pos_params = PosParamsConfig {
                pipeline_len,
                unbonding_len,
                ..genesis.pos_params
            };
            GenesisConfig {
                parameters,
                pos_params,
                ..genesis
            }
        },
        None,
    )?;

    // 1. Run the ledger node
    let mut ledger =
        run_as!(test, Who::Validator(0), Bin::Node, &["ledger"], Some(40))?;

    wait_for_wasm_pre_compile(&mut ledger)?;
    let _bg_ledger = ledger.background();

    let validator_one_rpc = get_actor_rpc(&test, &Who::Validator(0));
    let validator_alias = "validator-0";

    // 2. Submit a delegation to the genesis validator
    let tx_args = vec![
        "bond",
        "--validator",
        validator_alias,
        "--source",
        BERTHA,
        "--amount",
        "200",
        "--gas-amount",
        "0",
        "--gas-limit",
        "0",
        "--gas-token",
        NAM,
        "--ledger-address",
        &validator_one_rpc,
    ];
    let mut client = run!(test, Bin::Client, tx_args, Some(40))?;
    client.exp_string("Transaction applied with result:")?;
    client.exp_string("Transaction is valid.")?;
    client.assert_success();

    // 3. Wait for epoch 4
    let start = Instant::now();
    let loop_timeout = Duration::new(20, 0);
    loop {
        if Instant::now().duration_since(start) > loop_timeout {
            panic!("Timed out waiting for epoch: {}", 1);
        }
        let epoch = epoch_sleep(&test, &validator_one_rpc, 40)?;
        if epoch >= Epoch(4) {
            break;
        }
    }

    // 4. Submit another delegation to the genesis validator
    let tx_args = vec![
        "bond",
        "--validator",
        validator_alias,
        "--source",
        BERTHA,
        "--amount",
        "300",
        "--gas-amount",
        "0",
        "--gas-limit",
        "0",
        "--gas-token",
        NAM,
        "--ledger-address",
        &validator_one_rpc,
    ];
    let mut client = run!(test, Bin::Client, tx_args, Some(40))?;
    client.exp_string("Transaction applied with result:")?;
    client.exp_string("Transaction is valid.")?;
    client.assert_success();

    // 5. Submit an unbond of the delegation
    let tx_args = vec![
        "unbond",
        "--validator",
        validator_alias,
        "--source",
        BERTHA,
        "--amount",
        "412",
        "--gas-amount",
        "0",
        "--gas-limit",
        "0",
        "--gas-token",
        NAM,
        "--ledger-address",
        &validator_one_rpc,
    ];
    let mut client = run!(test, Bin::Client, tx_args, Some(40))?;
    client.exp_string("Transaction applied with result:")?;
    client.exp_string("Transaction is valid.")?;
    let (_, res) = client
        .exp_regex(r"withdrawable starting from epoch [0-9]+")
        .unwrap();
    let withdraw_epoch =
        Epoch::from_str(res.split(' ').last().unwrap()).unwrap();
    client.assert_success();

    // 6. Wait for withdraw_epoch
    loop {
<<<<<<< HEAD
        let epoch = epoch_sleep(&test, &validator_one_rpc, 120)?;
        if epoch >= withdraw_epoch {
=======
        if Instant::now().duration_since(start) > loop_timeout {
            panic!("Timed out waiting for epoch: {}", 7);
        }
        let epoch = epoch_sleep(&test, &validator_one_rpc, 40)?;
        if epoch >= Epoch(7) {
>>>>>>> 45d0813e
            break;
        }
    }

    // 7. Check the output of the bonds query
    let tx_args = vec!["bonds", "--ledger-address", &validator_one_rpc];
    let mut client = run!(test, Bin::Client, tx_args, Some(40))?;
    client.exp_string(
        "All bonds total active: 200088.000000\r
All bonds total: 200088.000000\r
All unbonds total active: 412.000000\r
All unbonds total: 412.000000\r
All unbonds total withdrawable: 412.000000\r",
    )?;
    client.assert_success();

    Ok(())
}

/// PoS validator creation test. In this test we:
///
/// 1. Run the ledger node with shorter epochs for faster progression
/// 2. Initialize a new validator account
/// 3. Submit a delegation to the new validator
/// 4. Transfer some NAM to the new validator
/// 5. Submit a self-bond for the new validator
/// 6. Wait for the pipeline epoch
/// 7. Check the new validator's bonded stake
#[test]
fn pos_init_validator() -> Result<()> {
    let pipeline_len = 1;
    let validator_stake = 200000_u64;
    let test = setup::network(
        |genesis| {
            assert_eq!(
                genesis.validator.get("validator-0").unwrap().tokens,
                Some(validator_stake),
                "Assuming this stake, we give the same amount to the new \
                 validator to have half of voting power",
            );
            let parameters = ParametersConfig {
                min_num_of_blocks: 4,
                epochs_per_year: 31_536_000,
                max_expected_time_per_block: 1,
                ..genesis.parameters
            };
            let pos_params = PosParamsConfig {
                pipeline_len,
                unbonding_len: 2,
                ..genesis.pos_params
            };
            GenesisConfig {
                parameters,
                pos_params,
                ..genesis
            }
        },
        None,
    )?;

    // 1. Run a validator and non-validator ledger node
    let args = ["ledger"];
    let mut validator_0 =
        run_as!(test, Who::Validator(0), Bin::Node, args, Some(60))?;
    let mut non_validator =
        run_as!(test, Who::NonValidator, Bin::Node, args, Some(60))?;

    wait_for_wasm_pre_compile(&mut validator_0)?;
    // let _bg_ledger = validator_0.background();

    wait_for_wasm_pre_compile(&mut non_validator)?;
    // let _bg_ledger = non_validator.background();

    // Wait for a first block
    validator_0.exp_string("Committed block hash")?;
    let _bg_validator_0 = validator_0.background();
    non_validator.exp_string("Committed block hash")?;
    let bg_non_validator = non_validator.background();

    let non_validator_rpc = get_actor_rpc(&test, &Who::NonValidator);

    // 2. Initialize a new validator account with the non-validator node
    let new_validator = "new-validator";
    let new_validator_key = format!("{}-key", new_validator);
    let tx_args = vec![
        "init-validator",
        "--alias",
        new_validator,
        "--source",
        BERTHA,
        "--unsafe-dont-encrypt",
        "--gas-amount",
        "0",
        "--gas-limit",
        "0",
        "--gas-token",
        NAM,
        "--commission-rate",
        "0.05",
        "--max-commission-rate-change",
        "0.01",
        "--node",
        &non_validator_rpc,
    ];
    let mut client = run!(test, Bin::Client, tx_args, Some(40))?;
    client.exp_string("Transaction is valid.")?;
    client.assert_success();

    // 3. Submit a delegation to the new validator
    //    First, transfer some tokens to the validator's key for fees:
    let tx_args = vec![
        "transfer",
        "--source",
        BERTHA,
        "--target",
        &new_validator_key,
        "--token",
        NAM,
        "--amount",
        "0.5",
        "--gas-amount",
        "0",
        "--gas-limit",
        "0",
        "--gas-token",
        NAM,
        "--node",
        &non_validator_rpc,
    ];
    let mut client = run!(test, Bin::Client, tx_args, Some(40))?;
    client.exp_string("Transaction is valid.")?;
    client.assert_success();
    //     Then self-bond the tokens:
    let delegation = 5_u64;
    let delegation_str = &delegation.to_string();
    let tx_args = vec![
        "bond",
        "--validator",
        new_validator,
        "--source",
        BERTHA,
        "--amount",
        delegation_str,
        "--gas-amount",
        "0",
        "--gas-limit",
        "0",
        "--gas-token",
        NAM,
        "--node",
        &non_validator_rpc,
    ];
    let mut client = run!(test, Bin::Client, tx_args, Some(40))?;
    client.exp_string("Transaction is valid.")?;
    client.assert_success();

    // 4. Transfer some NAM to the new validator
    let validator_stake_str = &validator_stake.to_string();
    let tx_args = vec![
        "transfer",
        "--source",
        BERTHA,
        "--target",
        new_validator,
        "--token",
        NAM,
        "--amount",
        validator_stake_str,
        "--gas-amount",
        "0",
        "--gas-limit",
        "0",
        "--gas-token",
        NAM,
        "--node",
        &non_validator_rpc,
    ];
    let mut client = run!(test, Bin::Client, tx_args, Some(40))?;
    client.exp_string("Transaction is valid.")?;
    client.assert_success();

    // 5. Submit a self-bond for the new validator
    let tx_args = vec![
        "bond",
        "--validator",
        new_validator,
        "--amount",
        validator_stake_str,
        "--gas-amount",
        "0",
        "--gas-limit",
        "0",
        "--gas-token",
        NAM,
        "--node",
        &non_validator_rpc,
    ];
    let mut client = run!(test, Bin::Client, tx_args, Some(40))?;
    client.exp_string("Transaction is valid.")?;
    client.assert_success();

    // Stop the non-validator node and run it as the new validator
    let mut non_validator = bg_non_validator.foreground();
    non_validator.interrupt()?;

    // it takes a bit before the node is shutdown. We dont want flasky test.
    sleep(6);

    let loc = format!("{}:{}", std::file!(), std::line!());
    let validator_1_base_dir = test.get_base_dir(&Who::NonValidator);
    let mut validator_1 = setup::run_cmd(
        Bin::Node,
        args,
        Some(60),
        &test.working_dir,
        validator_1_base_dir,
        loc,
    )?;

    validator_1.exp_string("Namada ledger node started")?;
    validator_1.exp_string("This node is a validator")?;
    validator_1.exp_string("Committed block hash")?;
    let _bg_validator_1 = validator_1.background();

    // 6. Wait for the pipeline epoch when the validator's bonded stake should
    // be non-zero
    let epoch = get_epoch(&test, &non_validator_rpc)?;
    let earliest_update_epoch = epoch + pipeline_len;
    println!(
        "Current epoch: {}, earliest epoch with updated bonded stake: {}",
        epoch, earliest_update_epoch
    );
    let start = Instant::now();
    let loop_timeout = Duration::new(20, 0);
    loop {
        if Instant::now().duration_since(start) > loop_timeout {
            panic!("Timed out waiting for epoch: {}", earliest_update_epoch);
        }
        let epoch = epoch_sleep(&test, &non_validator_rpc, 40)?;
        if epoch >= earliest_update_epoch {
            break;
        }
    }

    // 7. Check the new validator's bonded stake
    let bonded_stake =
        find_bonded_stake(&test, new_validator, &non_validator_rpc)?;
    assert_eq!(
        bonded_stake,
        token::Amount::native_whole(validator_stake + delegation)
    );

    Ok(())
}
/// Test that multiple txs submitted in the same block all get the tx result.
///
/// In this test we:
/// 1. Run the ledger node with 10s consensus timeout
/// 2. Spawn threads each submitting token transfer tx
#[test]
fn ledger_many_txs_in_a_block() -> Result<()> {
    let test = Arc::new(setup::network(
        |genesis| genesis,
        // Set 10s consensus timeout to have more time to submit txs
        Some("10s"),
    )?);

    set_ethereum_bridge_mode(
        &test,
        &test.net.chain_id,
        &Who::Validator(0),
        ethereum_bridge::ledger::Mode::Off,
        None,
    );

    // 1. Run the ledger node
    let mut ledger =
        run_as!(*test, Who::Validator(0), Bin::Node, &["ledger"], Some(40))?;

    wait_for_wasm_pre_compile(&mut ledger)?;
    let bg_ledger = ledger.background();

    let validator_one_rpc = Arc::new(get_actor_rpc(&test, &Who::Validator(0)));

    // A token transfer tx args
    let tx_args = Arc::new(vec![
        "transfer",
        "--source",
        BERTHA,
        "--target",
        ALBERT,
        "--token",
        NAM,
        "--amount",
        "1.01",
        "--gas-amount",
        "0",
        "--gas-limit",
        "0",
        "--gas-token",
        NAM,
        "--node",
    ]);

    // 2. Spawn threads each submitting token transfer tx
    // We collect to run the threads in parallel.
    #[allow(clippy::needless_collect)]
    let tasks: Vec<std::thread::JoinHandle<_>> = (0..4)
        .map(|_| {
            let test = Arc::clone(&test);
            let validator_one_rpc = Arc::clone(&validator_one_rpc);
            let tx_args = Arc::clone(&tx_args);
            std::thread::spawn(move || {
                let mut args = (*tx_args).clone();
                args.push(&*validator_one_rpc);
                let mut client = run!(*test, Bin::Client, args, Some(80))?;
                client.exp_string("Transaction accepted")?;
                client.exp_string("Transaction applied")?;
                client.exp_string("Transaction is valid.")?;
                client.assert_success();
                let res: Result<()> = Ok(());
                res
            })
        })
        .collect();
    for task in tasks.into_iter() {
        task.join().unwrap()?;
    }
    // Wait to commit a block
    let mut ledger = bg_ledger.foreground();
    ledger.exp_regex(r"Committed block hash.*, height: [0-9]+")?;

    Ok(())
}

/// In this test we:
/// 1. Run the ledger node
/// 2. Submit a valid proposal
/// 3. Query the proposal
/// 4. Query token balance (submitted funds)
/// 5. Query governance address balance
/// 6. Submit an invalid proposal
/// 7. Check invalid proposal was not accepted
/// 8. Query token balance (funds shall not be submitted)
/// 9. Send a yay vote from a validator
/// 10. Send a yay vote from a normal user
/// 11. Query the proposal and check the result
/// 12. Wait proposal grace and check proposal author funds
/// 13. Check governance address funds are 0
#[test]
fn proposal_submission() -> Result<()> {
    let working_dir = setup::working_dir();

    let test = setup::network(
        |genesis| {
            let parameters = ParametersConfig {
                epochs_per_year: epochs_per_year_from_min_duration(1),
                max_proposal_bytes: Default::default(),
                min_num_of_blocks: 4,
                max_expected_time_per_block: 1,
                vp_whitelist: Some(get_all_wasms_hashes(
                    &working_dir,
                    Some("vp_"),
                )),
                // Enable tx whitelist to test the execution of a
                // non-whitelisted tx by governance
                tx_whitelist: Some(get_all_wasms_hashes(
                    &working_dir,
                    Some("tx_"),
                )),
                ..genesis.parameters
            };

            GenesisConfig {
                parameters,
                ..genesis
            }
        },
        None,
    )?;

    let namadac_help = vec!["--help"];

    let mut client = run!(test, Bin::Client, namadac_help, Some(40))?;
    client.exp_string("Namada client command line interface.")?;
    client.assert_success();

    // 1. Run the ledger node
    let mut ledger =
        run_as!(test, Who::Validator(0), Bin::Node, &["ledger"], Some(40))?;

    wait_for_wasm_pre_compile(&mut ledger)?;
    let _bg_ledger = ledger.background();

    let validator_one_rpc = get_actor_rpc(&test, &Who::Validator(0));

    // 1.1 Delegate some token
    let tx_args = vec![
        "bond",
        "--validator",
        "validator-0",
        "--source",
        BERTHA,
        "--amount",
        "900",
        "--gas-amount",
        "0",
        "--gas-limit",
        "0",
        "--gas-token",
        NAM,
        "--node",
        &validator_one_rpc,
    ];
    let mut client = run!(test, Bin::Client, tx_args, Some(40))?;
    client.exp_string("Transaction is valid.")?;
    client.assert_success();

    // 2. Submit valid proposal
    let albert = find_address(&test, ALBERT)?;
    let valid_proposal_json_path = prepare_proposal_data(
        &test,
        albert,
        ProposalType::Default(Some(
            TestWasms::TxProposalCode
                .path()
                .to_string_lossy()
                .to_string(),
        )),
    );
    let validator_one_rpc = get_actor_rpc(&test, &Who::Validator(0));

    let submit_proposal_args = vec![
        "init-proposal",
        "--data-path",
        valid_proposal_json_path.to_str().unwrap(),
        "--node",
        &validator_one_rpc,
    ];
    let mut client = run!(test, Bin::Client, submit_proposal_args, Some(40))?;
    client.exp_string("Transaction is valid.")?;
    client.assert_success();

    // 3. Query the proposal
    let proposal_query_args = vec![
        "query-proposal",
        "--proposal-id",
        "0",
        "--node",
        &validator_one_rpc,
    ];

    let mut client = run!(test, Bin::Client, proposal_query_args, Some(40))?;
    client.exp_string("Proposal: 0")?;
    client.assert_success();

    // 4. Query token balance proposal author (submitted funds)
    let query_balance_args = vec![
        "balance",
        "--owner",
        ALBERT,
        "--token",
        NAM,
        "--node",
        &validator_one_rpc,
    ];

    let mut client = run!(test, Bin::Client, query_balance_args, Some(40))?;
    client.exp_string("nam: 999500")?;
    client.assert_success();

    // 5. Query token balance governance
    let query_balance_args = vec![
        "balance",
        "--owner",
        GOVERNANCE_ADDRESS,
        "--token",
        NAM,
        "--node",
        &validator_one_rpc,
    ];

    let mut client = run!(test, Bin::Client, query_balance_args, Some(40))?;
    client.exp_string("nam: 500")?;
    client.assert_success();

    // 6. Submit an invalid proposal
    // proposal is invalid due to voting_end_epoch - voting_start_epoch < 3
    let albert = find_address(&test, ALBERT)?;
    let invalid_proposal_json = json!(
        {
            "content": {
                "title": "TheTitle",
                "authors": "test@test.com",
                "discussions-to": "www.github.com/anoma/aip/1",
                "created": "2022-03-10T08:54:37Z",
                "license": "MIT",
                "abstract": "Ut convallis eleifend orci vel venenatis. Duis
    vulputate metus in lacus sollicitudin vestibulum. Suspendisse vel velit
    ac est consectetur feugiat nec ac urna. Ut faucibus ex nec dictum
    fermentum. Morbi aliquet purus at sollicitudin ultrices. Quisque viverra
    varius cursus. Praesent sed mauris gravida, pharetra turpis non, gravida
    eros. Nullam sed ex justo. Ut at placerat ipsum, sit amet rhoncus libero.
    Sed blandit non purus non suscipit. Phasellus sed quam nec augue bibendum
    bibendum ut vitae urna. Sed odio diam, ornare nec sapien eget, congue
    viverra enim.",
                "motivation": "Ut convallis eleifend orci vel venenatis. Duis
    vulputate metus in lacus sollicitudin vestibulum. Suspendisse vel velit
    ac est consectetur feugiat nec ac urna. Ut faucibus ex nec dictum
    fermentum. Morbi aliquet purus at sollicitudin ultrices.",
                "details": "Ut convallis eleifend orci vel venenatis. Duis
    vulputate metus in lacus sollicitudin vestibulum. Suspendisse vel velit
    ac est consectetur feugiat nec ac urna. Ut faucibus ex nec dictum
    fermentum. Morbi aliquet purus at sollicitudin ultrices. Quisque viverra
    varius cursus. Praesent sed mauris gravida, pharetra turpis non, gravida
    eros.",             "requires": "2"
            },
            "author": albert,
            "voting_start_epoch": 9999_u64,
            "voting_end_epoch": 10000_u64,
            "grace_epoch": 10009_u64,
            "type": {
                "Default":null
                }
        }
    );
    let invalid_proposal_json_path =
        test.test_dir.path().join("invalid_proposal.json");
    generate_proposal_json_file(
        invalid_proposal_json_path.as_path(),
        &invalid_proposal_json,
    );

    let submit_proposal_args = vec![
        "init-proposal",
        "--data-path",
        invalid_proposal_json_path.to_str().unwrap(),
        "--node",
        &validator_one_rpc,
    ];
    let mut client = run!(test, Bin::Client, submit_proposal_args, Some(40))?;
    client.exp_string(
        "Invalid proposal end epoch: difference between proposal start and \
         end epoch must be at least 3 and at max 27 and end epoch must be a \
         multiple of 3",
    )?;
    client.assert_failure();

    // 7. Check invalid proposal was not accepted
    let proposal_query_args = vec![
        "query-proposal",
        "--proposal-id",
        "1",
        "--node",
        &validator_one_rpc,
    ];

    let mut client = run!(test, Bin::Client, proposal_query_args, Some(40))?;
    client.exp_string("No valid proposal was found with id 1")?;
    client.assert_success();

    // 8. Query token balance (funds shall not be submitted)
    let query_balance_args = vec![
        "balance",
        "--owner",
        ALBERT,
        "--token",
        NAM,
        "--node",
        &validator_one_rpc,
    ];

    let mut client = run!(test, Bin::Client, query_balance_args, Some(40))?;
    client.exp_string("nam: 999500")?;
    client.assert_success();

    // 9. Send a yay vote from a validator
    let mut epoch = get_epoch(&test, &validator_one_rpc).unwrap();
    while epoch.0 <= 13 {
        sleep(10);
        epoch = get_epoch(&test, &validator_one_rpc).unwrap();
    }

    let submit_proposal_vote = vec![
        "vote-proposal",
        "--proposal-id",
        "0",
        "--vote",
        "yay",
        "--signer",
        "validator-0",
        "--node",
        &validator_one_rpc,
    ];

    let mut client = run_as!(
        test,
        Who::Validator(0),
        Bin::Client,
        submit_proposal_vote,
        Some(15)
    )?;
    client.exp_string("Transaction is valid.")?;
    client.assert_success();

    let submit_proposal_vote_delagator = vec![
        "vote-proposal",
        "--proposal-id",
        "0",
        "--vote",
        "nay",
        "--signer",
        BERTHA,
        "--node",
        &validator_one_rpc,
    ];

    let mut client =
        run!(test, Bin::Client, submit_proposal_vote_delagator, Some(40))?;
    client.exp_string("Transaction is valid.")?;
    client.assert_success();

    // 10. Send a yay vote from a non-validator/non-delegator user
    let submit_proposal_vote = vec![
        "vote-proposal",
        "--proposal-id",
        "0",
        "--vote",
        "yay",
        "--signer",
        ALBERT,
        "--node",
        &validator_one_rpc,
    ];

    // this is valid because the client filter ALBERT delegation and there are
    // none
    let mut client = run!(test, Bin::Client, submit_proposal_vote, Some(15))?;
    client.exp_string("Transaction is valid.")?;
    client.assert_success();

    // 11. Query the proposal and check the result
    let mut epoch = get_epoch(&test, &validator_one_rpc).unwrap();
    while epoch.0 <= 25 {
        sleep(10);
        epoch = get_epoch(&test, &validator_one_rpc).unwrap();
    }

    let query_proposal = vec![
        "query-proposal-result",
        "--proposal-id",
        "0",
        "--node",
        &validator_one_rpc,
    ];

    let mut client = run!(test, Bin::Client, query_proposal, Some(15))?;
    client.exp_string("Result: passed")?;
    client.assert_success();

    // 12. Wait proposal grace and check proposal author funds
    let mut epoch = get_epoch(&test, &validator_one_rpc).unwrap();
    while epoch.0 < 31 {
        sleep(10);
        epoch = get_epoch(&test, &validator_one_rpc).unwrap();
    }

    let query_balance_args = vec![
        "balance",
        "--owner",
        ALBERT,
        "--token",
        NAM,
        "--node",
        &validator_one_rpc,
    ];

    let mut client = run!(test, Bin::Client, query_balance_args, Some(30))?;
    client.exp_string("nam: 1000000")?;
    client.assert_success();

    // 13. Check if governance funds are 0
    let query_balance_args = vec![
        "balance",
        "--owner",
        GOVERNANCE_ADDRESS,
        "--token",
        NAM,
        "--node",
        &validator_one_rpc,
    ];

    let mut client = run!(test, Bin::Client, query_balance_args, Some(30))?;
    client.exp_string("nam: 0")?;
    client.assert_success();

    // // 14. Query parameters
    let query_protocol_parameters =
        vec!["query-protocol-parameters", "--node", &validator_one_rpc];

    let mut client =
        run!(test, Bin::Client, query_protocol_parameters, Some(30))?;
    client.exp_regex(".*Min. proposal grace epochs: 9.*")?;
    client.assert_success();

    Ok(())
}

/// Test submission and vote of an ETH proposal.
///
/// 1 - Submit proposal
/// 2 - Vote with delegator and check failure
/// 3 - Vote with validator and check success
/// 4 - Check that proposal passed and funds
#[test]
fn eth_governance_proposal() -> Result<()> {
    let test = setup::network(
        |genesis| {
            let parameters = ParametersConfig {
                epochs_per_year: epochs_per_year_from_min_duration(1),
                max_proposal_bytes: Default::default(),
                min_num_of_blocks: 1,
                max_expected_time_per_block: 1,
                ..genesis.parameters
            };

            GenesisConfig {
                parameters,
                ..genesis
            }
        },
        None,
    )?;

    let namadac_help = vec!["--help"];

    let mut client = run!(test, Bin::Client, namadac_help, Some(40))?;
    client.exp_string("Namada client command line interface.")?;
    client.assert_success();

    // Run the ledger node
    let mut ledger =
        run_as!(test, Who::Validator(0), Bin::Node, &["ledger"], Some(40))?;

    ledger.exp_string("Namada ledger node started")?;
    wait_for_wasm_pre_compile(&mut ledger)?;
    let _bg_ledger = ledger.background();

    let validator_one_rpc = get_actor_rpc(&test, &Who::Validator(0));

    // Delegate some token
    let tx_args = vec![
        "bond",
        "--validator",
        "validator-0",
        "--source",
        BERTHA,
        "--amount",
        "900",
        "--gas-amount",
        "0",
        "--gas-limit",
        "0",
        "--gas-token",
        NAM,
        "--ledger-address",
        &validator_one_rpc,
    ];
    client = run!(test, Bin::Client, tx_args, Some(40))?;
    client.exp_string("Transaction is valid.")?;
    client.assert_success();

    // 1 - Submit proposal
    let albert = find_address(&test, ALBERT)?;
    let valid_proposal_json_path =
        prepare_proposal_data(&test, albert, ProposalType::ETHBridge);
    let validator_one_rpc = get_actor_rpc(&test, &Who::Validator(0));

    let submit_proposal_args = vec![
        "init-proposal",
        "--data-path",
        valid_proposal_json_path.to_str().unwrap(),
        "--ledger-address",
        &validator_one_rpc,
    ];
    client = run!(test, Bin::Client, submit_proposal_args, Some(40))?;
    client.exp_string("Transaction is valid.")?;
    client.assert_success();

    // Query the proposal
    let proposal_query_args = vec![
        "query-proposal",
        "--proposal-id",
        "0",
        "--ledger-address",
        &validator_one_rpc,
    ];

    client = run!(test, Bin::Client, proposal_query_args, Some(40))?;
    client.exp_string("Proposal: 0")?;
    client.assert_success();

    // Query token balance proposal author (submitted funds)
    let query_balance_args = vec![
        "balance",
        "--owner",
        ALBERT,
        "--token",
        NAM,
        "--ledger-address",
        &validator_one_rpc,
    ];

    client = run!(test, Bin::Client, query_balance_args, Some(40))?;
    client.exp_string("nam: 999500")?;
    client.assert_success();

    // Query token balance governance
    let query_balance_args = vec![
        "balance",
        "--owner",
        GOVERNANCE_ADDRESS,
        "--token",
        NAM,
        "--ledger-address",
        &validator_one_rpc,
    ];

    client = run!(test, Bin::Client, query_balance_args, Some(40))?;
    client.exp_string("nam: 500")?;
    client.assert_success();

    // 2 - Vote with delegator and check failure
    let mut epoch = get_epoch(&test, &validator_one_rpc).unwrap();
    while epoch.0 <= 13 {
        sleep(1);
        epoch = get_epoch(&test, &validator_one_rpc).unwrap();
    }

    use namada::types::key::{self, secp256k1, SigScheme};
    use rand::prelude::ThreadRng;
    use rand::thread_rng;

    // Generate a signing key to sign the eth message to sign the eth message to
    // sign the eth message
    let mut rng: ThreadRng = thread_rng();
    let node_sk = secp256k1::SigScheme::generate(&mut rng);
    let signing_key = key::common::SecretKey::Secp256k1(node_sk);
    let msg = "fd34672ab5";
    let vote_arg = format!("{} {}", signing_key, msg);
    let submit_proposal_vote_delagator = vec![
        "vote-proposal",
        "--proposal-id",
        "0",
        "--vote",
        "yay",
        "--eth",
        &vote_arg,
        "--signer",
        BERTHA,
        "--ledger-address",
        &validator_one_rpc,
    ];

    client = run!(test, Bin::Client, submit_proposal_vote_delagator, Some(40))?;
    client.exp_string("Transaction is invalid.")?;
    client.assert_success();

    // 3 - Send a yay vote from a validator
    let vote_arg = format!("{} {}", signing_key, msg);

    let submit_proposal_vote = vec![
        "vote-proposal",
        "--proposal-id",
        "0",
        "--vote",
        "yay",
        "--eth",
        &vote_arg,
        "--signer",
        "validator-0",
        "--ledger-address",
        &validator_one_rpc,
    ];

    client = run_as!(
        test,
        Who::Validator(0),
        Bin::Client,
        submit_proposal_vote,
        Some(15)
    )?;
    client.exp_string("Transaction is valid.")?;
    client.assert_success();

    // 4 - Wait proposals grace and check proposal author funds
    while epoch.0 < 31 {
        sleep(1);
        epoch = get_epoch(&test, &validator_one_rpc).unwrap();
    }

    let query_balance_args = vec![
        "balance",
        "--owner",
        ALBERT,
        "--token",
        NAM,
        "--ledger-address",
        &validator_one_rpc,
    ];

    client = run!(test, Bin::Client, query_balance_args, Some(30))?;
    client.exp_string("nam: 1000000")?;
    client.assert_success();

    // Check if governance funds are 0
    let query_balance_args = vec![
        "balance",
        "--owner",
        GOVERNANCE_ADDRESS,
        "--token",
        NAM,
        "--ledger-address",
        &validator_one_rpc,
    ];

    client = run!(test, Bin::Client, query_balance_args, Some(30))?;
    client.exp_string("nam: 0")?;
    client.assert_success();

    Ok(())
}

/// Test submission and vote of a PGF proposal
///
/// 1 - Sumbit two proposals
/// 2 - Check balance
/// 3 - Vote for the accepted proposals
/// 4 - Check one proposal passed and the other one didn't
/// 5 - Check funds
#[test]
fn pgf_governance_proposal() -> Result<()> {
    let test = setup::network(
        |genesis| {
            let parameters = ParametersConfig {
                epochs_per_year: epochs_per_year_from_min_duration(1),
                max_proposal_bytes: Default::default(),
                min_num_of_blocks: 4,
                max_expected_time_per_block: 1,
                ..genesis.parameters
            };

            GenesisConfig {
                parameters,
                ..genesis
            }
        },
        None,
    )?;

    set_ethereum_bridge_mode(
        &test,
        &test.net.chain_id,
        &Who::Validator(0),
        ethereum_bridge::ledger::Mode::Off,
        None,
    );

    let namadac_help = vec!["--help"];

    let mut client = run!(test, Bin::Client, namadac_help, Some(40))?;
    client.exp_string("Namada client command line interface.")?;
    client.assert_success();

    // Run the ledger node
    let mut ledger =
        run_as!(test, Who::Validator(0), Bin::Node, &["ledger"], Some(40))?;

    ledger.exp_string("Namada ledger node started")?;
    wait_for_wasm_pre_compile(&mut ledger)?;
    let _bg_ledger = ledger.background();

    let validator_one_rpc = get_actor_rpc(&test, &Who::Validator(0));

    // Delegate some token
    let tx_args = vec![
        "bond",
        "--validator",
        "validator-0",
        "--source",
        BERTHA,
        "--amount",
        "900",
        "--gas-amount",
        "0",
        "--gas-limit",
        "0",
        "--gas-token",
        NAM,
        "--ledger-address",
        &validator_one_rpc,
    ];
    let mut client = run!(test, Bin::Client, tx_args, Some(40))?;
    client.exp_string("Transaction applied with result:")?;
    client.exp_string("Transaction is valid.")?;
    client.assert_success();

    // 1 - Submit proposal
    let albert = find_address(&test, ALBERT)?;
    let valid_proposal_json_path =
        prepare_proposal_data(&test, albert.clone(), ProposalType::PGFCouncil);
    let validator_one_rpc = get_actor_rpc(&test, &Who::Validator(0));

    let submit_proposal_args = vec![
        "init-proposal",
        "--data-path",
        valid_proposal_json_path.to_str().unwrap(),
        "--ledger-address",
        &validator_one_rpc,
    ];
    let mut client = run!(test, Bin::Client, submit_proposal_args, Some(40))?;
    client.exp_string("Transaction applied with result:")?;
    client.exp_string("Transaction is valid.")?;
    client.assert_success();

    // Sumbit another proposal
    let valid_proposal_json_path =
        prepare_proposal_data(&test, albert, ProposalType::PGFCouncil);
    let validator_one_rpc = get_actor_rpc(&test, &Who::Validator(0));

    let submit_proposal_args = vec![
        "init-proposal",
        "--data-path",
        valid_proposal_json_path.to_str().unwrap(),
        "--ledger-address",
        &validator_one_rpc,
    ];
    client = run!(test, Bin::Client, submit_proposal_args, Some(40))?;
    client.exp_string("Transaction is valid.")?;
    client.assert_success();

    // 2 - Query the proposal
    let proposal_query_args = vec![
        "query-proposal",
        "--proposal-id",
        "0",
        "--ledger-address",
        &validator_one_rpc,
    ];

    client = run!(test, Bin::Client, proposal_query_args, Some(40))?;
    client.exp_string("Proposal: 0")?;
    client.assert_success();

    let proposal_query_args = vec![
        "query-proposal",
        "--proposal-id",
        "1",
        "--ledger-address",
        &validator_one_rpc,
    ];

    client = run!(test, Bin::Client, proposal_query_args, Some(40))?;
    client.exp_string("Proposal: 1")?;
    client.assert_success();

    // Query token balance proposal author (submitted funds)
    let query_balance_args = vec![
        "balance",
        "--owner",
        ALBERT,
        "--token",
        NAM,
        "--ledger-address",
        &validator_one_rpc,
    ];

    client = run!(test, Bin::Client, query_balance_args, Some(40))?;
    client.exp_string("nam: 999000")?;
    client.assert_success();

    // Query token balance governance
    let query_balance_args = vec![
        "balance",
        "--owner",
        GOVERNANCE_ADDRESS,
        "--token",
        NAM,
        "--ledger-address",
        &validator_one_rpc,
    ];

    client = run!(test, Bin::Client, query_balance_args, Some(40))?;
    client.exp_string("nam: 1000")?;
    client.assert_success();

    // 3 - Send a yay vote from a validator
    let mut epoch = get_epoch(&test, &validator_one_rpc).unwrap();
    while epoch.0 <= 13 {
        sleep(1);
        epoch = get_epoch(&test, &validator_one_rpc).unwrap();
    }

    let albert_address = find_address(&test, ALBERT)?;
    let arg_vote = format!("{} 1000", albert_address);

    let submit_proposal_vote = vec![
        "vote-proposal",
        "--proposal-id",
        "0",
        "--vote",
        "yay",
        "--pgf",
        &arg_vote,
        "--signer",
        "validator-0",
        "--ledger-address",
        &validator_one_rpc,
    ];

    client = run_as!(
        test,
        Who::Validator(0),
        Bin::Client,
        submit_proposal_vote,
        Some(15)
    )?;
    client.exp_string("Transaction applied with result:")?;
    client.exp_string("Transaction is valid.")?;
    client.assert_success();

    // Send different yay vote from delegator to check majority on 1/3
    let different_vote = format!("{} 900", albert_address);
    let submit_proposal_vote_delagator = vec![
        "vote-proposal",
        "--proposal-id",
        "0",
        "--vote",
        "yay",
        "--pgf",
        &different_vote,
        "--signer",
        BERTHA,
        "--ledger-address",
        &validator_one_rpc,
    ];

    let mut client =
        run!(test, Bin::Client, submit_proposal_vote_delagator, Some(40))?;
    client.exp_string("Transaction applied with result:")?;
    client.exp_string("Transaction is valid.")?;
    client.assert_success();

    // Send vote to the second proposal from delegator
    let submit_proposal_vote_delagator = vec![
        "vote-proposal",
        "--proposal-id",
        "1",
        "--vote",
        "yay",
        "--pgf",
        &different_vote,
        "--signer",
        BERTHA,
        "--ledger-address",
        &validator_one_rpc,
    ];

    // this is valid because the client filter ALBERT delegation and there are
    // none
    let mut client =
        run!(test, Bin::Client, submit_proposal_vote_delagator, Some(15))?;
    client.exp_string("Transaction applied with result:")?;
    client.exp_string("Transaction is valid.")?;
    client.assert_success();

    // 4 - Query the proposal and check the result is the one voted by the
    // validator (majority)
    epoch = get_epoch(&test, &validator_one_rpc).unwrap();
    while epoch.0 <= 25 {
        sleep(1);
        epoch = get_epoch(&test, &validator_one_rpc).unwrap();
    }

    let query_proposal = vec![
        "query-proposal-result",
        "--proposal-id",
        "0",
        "--ledger-address",
        &validator_one_rpc,
    ];

    client = run!(test, Bin::Client, query_proposal, Some(15))?;
    client.exp_string(&format!(
        "Result: passed with PGF council address: {}, spending cap: 0.001",
        albert_address
    ))?;
    client.assert_success();

    // Query the second proposal and check the it didn't pass
    let query_proposal = vec![
        "query-proposal-result",
        "--proposal-id",
        "1",
        "--ledger-address",
        &validator_one_rpc,
    ];

    client = run!(test, Bin::Client, query_proposal, Some(15))?;
    client.exp_string("Result: rejected")?;
    client.assert_success();

    // 12. Wait proposals grace and check proposal author funds
    while epoch.0 < 31 {
        sleep(1);
        epoch = get_epoch(&test, &validator_one_rpc).unwrap();
    }

    let query_balance_args = vec![
        "balance",
        "--owner",
        ALBERT,
        "--token",
        NAM,
        "--ledger-address",
        &validator_one_rpc,
    ];

    client = run!(test, Bin::Client, query_balance_args, Some(30))?;
    client.exp_string("nam: 999500")?;
    client.assert_success();

    // Check if governance funds are 0
    let query_balance_args = vec![
        "balance",
        "--owner",
        GOVERNANCE_ADDRESS,
        "--token",
        NAM,
        "--ledger-address",
        &validator_one_rpc,
    ];

    client = run!(test, Bin::Client, query_balance_args, Some(30))?;
    client.exp_string("nam: 0")?;
    client.assert_success();

    Ok(())
}

/// In this test we:
/// 1. Run the ledger node
/// 2. Create an offline proposal
/// 3. Create an offline vote
/// 4. Tally offline
#[test]
fn proposal_offline() -> Result<()> {
    let working_dir = setup::working_dir();
    let test = setup::network(
        |genesis| {
            let parameters = ParametersConfig {
                epochs_per_year: epochs_per_year_from_min_duration(1),
                max_proposal_bytes: Default::default(),
                min_num_of_blocks: 4,
                max_expected_time_per_block: 1,
                vp_whitelist: Some(get_all_wasms_hashes(
                    &working_dir,
                    Some("vp_"),
                )),
                // Enable tx whitelist to test the execution of a
                // non-whitelisted tx by governance
                tx_whitelist: Some(get_all_wasms_hashes(
                    &working_dir,
                    Some("tx_"),
                )),
                ..genesis.parameters
            };

            GenesisConfig {
                parameters,
                ..genesis
            }
        },
        None,
    )?;

    set_ethereum_bridge_mode(
        &test,
        &test.net.chain_id,
        &Who::Validator(0),
        ethereum_bridge::ledger::Mode::Off,
        None,
    );

    // 1. Run the ledger node
    let mut ledger =
        run_as!(test, Who::Validator(0), Bin::Node, &["ledger"], Some(20))?;

    wait_for_wasm_pre_compile(&mut ledger)?;
    let _bg_ledger = ledger.background();

    let validator_one_rpc = get_actor_rpc(&test, &Who::Validator(0));

    // 1.1 Delegate some token
    let tx_args = vec![
        "bond",
        "--validator",
        "validator-0",
        "--source",
        ALBERT,
        "--amount",
        "900",
        "--gas-amount",
        "0",
        "--gas-limit",
        "0",
        "--gas-token",
        NAM,
        "--node",
        &validator_one_rpc,
    ];
    let mut client = run!(test, Bin::Client, tx_args, Some(40))?;
    client.exp_string("Transaction applied with result:")?;
    client.exp_string("Transaction is valid.")?;
    client.assert_success();

    // 2. Create an offline
    let albert = find_address(&test, ALBERT)?;
    let valid_proposal_json = json!(
        {
            "content": {
                "title": "TheTitle",
                "authors": "test@test.com",
                "discussions-to": "www.github.com/anoma/aip/1",
                "created": "2022-03-10T08:54:37Z",
                "license": "MIT",
                "abstract": "Ut convallis eleifend orci vel venenatis. Duis vulputate metus in lacus sollicitudin vestibulum. Suspendisse vel velit ac est consectetur feugiat nec ac urna. Ut faucibus ex nec dictum fermentum. Morbi aliquet purus at sollicitudin ultrices. Quisque viverra varius cursus. Praesent sed mauris gravida, pharetra turpis non, gravida eros. Nullam sed ex justo. Ut at placerat ipsum, sit amet rhoncus libero. Sed blandit non purus non suscipit. Phasellus sed quam nec augue bibendum bibendum ut vitae urna. Sed odio diam, ornare nec sapien eget, congue viverra enim.",
                "motivation": "Ut convallis eleifend orci vel venenatis. Duis vulputate metus in lacus sollicitudin vestibulum. Suspendisse vel velit ac est consectetur feugiat nec ac urna. Ut faucibus ex nec dictum fermentum. Morbi aliquet purus at sollicitudin ultrices.",
                "details": "Ut convallis eleifend orci vel venenatis. Duis vulputate metus in lacus sollicitudin vestibulum. Suspendisse vel velit ac est consectetur feugiat nec ac urna. Ut faucibus ex nec dictum fermentum. Morbi aliquet purus at sollicitudin ultrices. Quisque viverra varius cursus. Praesent sed mauris gravida, pharetra turpis non, gravida eros.",
                "requires": "2"
            },
            "author": albert,
            "voting_start_epoch": 3_u64,
            "voting_end_epoch": 9_u64,
            "grace_epoch": 18_u64,
            "type": {
                "Default": null
                }
        }
    );
    let valid_proposal_json_path =
        test.test_dir.path().join("valid_proposal.json");
    generate_proposal_json_file(
        valid_proposal_json_path.as_path(),
        &valid_proposal_json,
    );

    let validator_one_rpc = get_actor_rpc(&test, &Who::Validator(0));

    let offline_proposal_args = vec![
        "init-proposal",
        "--data-path",
        valid_proposal_json_path.to_str().unwrap(),
        "--offline",
        "--node",
        &validator_one_rpc,
    ];

    let mut client = run!(test, Bin::Client, offline_proposal_args, Some(15))?;
    client.exp_string("Proposal created: ")?;
    client.assert_success();

    // 3. Generate an offline yay vote
    let mut epoch = get_epoch(&test, &validator_one_rpc).unwrap();
    while epoch.0 <= 2 {
        sleep(1);
        epoch = get_epoch(&test, &validator_one_rpc).unwrap();
    }

    let proposal_path = test.test_dir.path().join("proposal");

    let submit_proposal_vote = vec![
        "vote-proposal",
        "--data-path",
        proposal_path.to_str().unwrap(),
        "--vote",
        "yay",
        "--signer",
        ALBERT,
        "--offline",
        "--node",
        &validator_one_rpc,
    ];

    let mut client = run!(test, Bin::Client, submit_proposal_vote, Some(15))?;
    client.exp_string("Proposal vote created: ")?;
    client.assert_success();

    let expected_file_name = format!("proposal-vote-{}", albert);
    let expected_path_vote = test.test_dir.path().join(expected_file_name);
    assert!(expected_path_vote.exists());

    // 4. Compute offline tally
    let tally_offline = vec![
        "query-proposal-result",
        "--data-path",
        test.test_dir.path().to_str().unwrap(),
        "--offline",
        "--node",
        &validator_one_rpc,
    ];

    let mut client = run!(test, Bin::Client, tally_offline, Some(15))?;
    client.exp_string("Result: rejected")?;
    client.assert_success();

    Ok(())
}

fn generate_proposal_json_file(
    proposal_path: &std::path::Path,
    proposal_content: &serde_json::Value,
) {
    let intent_writer = std::fs::OpenOptions::new()
        .create(true)
        .write(true)
        .truncate(true)
        .open(proposal_path)
        .unwrap();

    serde_json::to_writer(intent_writer, proposal_content).unwrap();
}

/// In this test we:
/// 1. Setup 2 genesis validators
/// 2. Initialize a new network with the 2 validators
/// 3. Setup and start the 2 genesis validator nodes and a non-validator node
/// 4. Submit a valid token transfer tx from one validator to the other
/// 5. Check that all the nodes processed the tx with the same result
#[test]
fn test_genesis_validators() -> Result<()> {
    use std::collections::HashMap;
    use std::net::SocketAddr;
    use std::str::FromStr;

    use namada::types::chain::ChainId;
    use namada_apps::config::genesis::genesis_config::{
        self, ValidatorPreGenesisConfig,
    };
    use namada_apps::config::Config;

    // This test is not using the `setup::network`, because we're setting up
    // custom genesis validators
    setup::INIT.call_once(|| {
        if let Err(err) = color_eyre::install() {
            eprintln!("Failed setting up colorful error reports {}", err);
        }
    });

    let working_dir = setup::working_dir();
    let test_dir = setup::TestDir::new();
    let checksums_path = working_dir
        .join("wasm/checksums.json")
        .to_string_lossy()
        .into_owned();

    // Same as in `genesis/e2e-tests-single-node.toml` for `validator-0`
    let net_address_0 = SocketAddr::from_str("127.0.0.1:27656").unwrap();
    let net_address_port_0 = net_address_0.port();
    // Find the first port (ledger P2P) that should be used for a validator at
    // the given index
    let get_first_port = |ix: u8| net_address_port_0 + 6 * (ix as u16 + 1);

    // 1. Setup 2 genesis validators, one with ed25519 keys (0) and one with
    // secp256k1 keys (1)
    let validator_0_alias = "validator-0";
    let validator_1_alias = "validator-1";

    let mut init_genesis_validator_0 = setup::run_cmd(
        Bin::Client,
        [
            "utils",
            "init-genesis-validator",
            "--unsafe-dont-encrypt",
            "--alias",
            validator_0_alias,
            "--scheme",
            "ed25519",
            "--commission-rate",
            "0.05",
            "--max-commission-rate-change",
            "0.01",
            "--net-address",
            &format!("127.0.0.1:{}", get_first_port(0)),
        ],
        Some(5),
        &working_dir,
        &test_dir,
        format!("{}:{}", std::file!(), std::line!()),
    )?;
    init_genesis_validator_0.assert_success();
    let validator_0_pre_genesis_dir =
        namada_apps::client::utils::validator_pre_genesis_dir(
            test_dir.path(),
            validator_0_alias,
        );
    let config = std::fs::read_to_string(
        namada_apps::client::utils::validator_pre_genesis_file(
            &validator_0_pre_genesis_dir,
        ),
    )
    .unwrap();
    let mut validator_0_config: ValidatorPreGenesisConfig =
        toml::from_str(&config).unwrap();
    let validator_0_config = validator_0_config
        .validator
        .remove(validator_0_alias)
        .unwrap();

    let mut init_genesis_validator_1 = setup::run_cmd(
        Bin::Client,
        [
            "utils",
            "init-genesis-validator",
            "--unsafe-dont-encrypt",
            "--alias",
            validator_1_alias,
            "--scheme",
            "secp256k1",
            "--commission-rate",
            "0.05",
            "--max-commission-rate-change",
            "0.01",
            "--net-address",
            &format!("127.0.0.1:{}", get_first_port(1)),
        ],
        Some(5),
        &working_dir,
        &test_dir,
        format!("{}:{}", std::file!(), std::line!()),
    )?;
    init_genesis_validator_1.assert_success();
    let validator_1_pre_genesis_dir =
        namada_apps::client::utils::validator_pre_genesis_dir(
            test_dir.path(),
            validator_1_alias,
        );
    let config = std::fs::read_to_string(
        namada_apps::client::utils::validator_pre_genesis_file(
            &validator_1_pre_genesis_dir,
        ),
    )
    .unwrap();
    let mut validator_1_config: ValidatorPreGenesisConfig =
        toml::from_str(&config).unwrap();
    let validator_1_config = validator_1_config
        .validator
        .remove(validator_1_alias)
        .unwrap();

    // 2. Initialize a new network with the 2 validators
    let mut genesis = genesis_config::open_genesis_config(
        working_dir.join(setup::SINGLE_NODE_NET_GENESIS),
    )?;
    let update_validator_config =
        |ix: u8, mut config: genesis_config::ValidatorConfig| {
            // Setup tokens balances and validity predicates
            config.tokens = Some(200000);
            config.non_staked_balance = Some(1000000000000);
            config.validator_vp = Some("vp_user".into());
            // Setup the validator ports same as what
            // `setup::set_validators` would do
            let mut net_address = net_address_0;
            // 6 ports for each validator
            let first_port = get_first_port(ix);
            net_address.set_port(first_port);
            config.net_address = Some(net_address.to_string());
            config
        };
    genesis.validator = HashMap::from_iter([
        (
            validator_0_alias.to_owned(),
            update_validator_config(0, validator_0_config),
        ),
        (
            validator_1_alias.to_owned(),
            update_validator_config(1, validator_1_config),
        ),
    ]);
    let genesis_file = test_dir.path().join("e2e-test-genesis-src.toml");
    genesis_config::write_genesis_config(&genesis, &genesis_file);
    let genesis_path = genesis_file.to_string_lossy();

    let archive_dir = test_dir.path().to_string_lossy().to_string();
    let args = vec![
        "utils",
        "init-network",
        "--unsafe-dont-encrypt",
        "--genesis-path",
        &genesis_path,
        "--chain-prefix",
        "e2e-test",
        "--localhost",
        "--allow-duplicate-ip",
        "--wasm-checksums-path",
        &checksums_path,
        "--archive-dir",
        &archive_dir,
    ];
    let mut init_network = setup::run_cmd(
        Bin::Client,
        args,
        Some(5),
        &working_dir,
        &test_dir,
        format!("{}:{}", std::file!(), std::line!()),
    )?;

    // Get the generated chain_id` from result of the last command
    let (unread, matched) =
        init_network.exp_regex(r"Derived chain ID: .*\n")?;
    let chain_id_raw =
        matched.trim().split_once("Derived chain ID: ").unwrap().1;
    let chain_id = ChainId::from_str(chain_id_raw.trim())?;
    println!("'init-network' output: {}", unread);
    let net = setup::Network {
        chain_id: chain_id.clone(),
    };
    let test = setup::Test {
        working_dir: working_dir.clone(),
        test_dir,
        net,
        genesis,
        async_runtime: Default::default(),
    };

    // Host the network archive to make it available for `join-network` commands
    let network_archive_server = file_serve::Server::new(&working_dir);
    let network_archive_addr = network_archive_server.addr().to_owned();
    std::thread::spawn(move || {
        network_archive_server.serve().unwrap();
    });

    // 3. Setup and start the 2 genesis validator nodes and a non-validator node

    // Clean-up the chain dir from the existing validator dir that were created
    // by `init-network`, because we want to set them up with `join-network`
    // instead
    let validator_0_base_dir = test.get_base_dir(&Who::Validator(0));
    let validator_1_base_dir = test.get_base_dir(&Who::Validator(1));
    std::fs::remove_dir_all(&validator_0_base_dir).unwrap();
    std::fs::remove_dir_all(&validator_1_base_dir).unwrap();

    std::env::set_var(
        namada_apps::client::utils::ENV_VAR_NETWORK_CONFIGS_SERVER,
        format!("http://{network_archive_addr}/{}", archive_dir),
    );
    let pre_genesis_path = validator_0_pre_genesis_dir.to_string_lossy();
    let mut join_network_val_0 = run_as!(
        test,
        Who::Validator(0),
        Bin::Client,
        [
            "utils",
            "join-network",
            "--chain-id",
            chain_id.as_str(),
            "--pre-genesis-path",
            pre_genesis_path.as_ref(),
            "--dont-prefetch-wasm",
        ],
        Some(5)
    )?;
    join_network_val_0.exp_string("Successfully configured for chain")?;

    let pre_genesis_path = validator_1_pre_genesis_dir.to_string_lossy();
    let mut join_network_val_1 = run_as!(
        test,
        Who::Validator(1),
        Bin::Client,
        [
            "utils",
            "join-network",
            "--chain-id",
            chain_id.as_str(),
            "--pre-genesis-path",
            pre_genesis_path.as_ref(),
            "--dont-prefetch-wasm",
        ],
        Some(5)
    )?;
    join_network_val_1.exp_string("Successfully configured for chain")?;

    // We have to update the ports in the configs again, because the ones from
    // `join-network` use the defaults
    //
    // TODO: use `update_actor_config` from `setup`, instead
    let update_config = |ix: u8, mut config: Config| {
        let first_port = net_address_port_0 + 6 * (ix as u16 + 1);
        let p2p_addr =
            convert_tm_addr_to_socket_addr(&config.ledger.cometbft.p2p.laddr)
                .ip()
                .to_string();

        config.ledger.cometbft.p2p.laddr = TendermintAddress::from_str(
            &format!("{}:{}", p2p_addr, first_port),
        )
        .unwrap();
        let rpc_addr =
            convert_tm_addr_to_socket_addr(&config.ledger.cometbft.rpc.laddr)
                .ip()
                .to_string();
        config.ledger.cometbft.rpc.laddr = TendermintAddress::from_str(
            &format!("{}:{}", rpc_addr, first_port + 1),
        )
        .unwrap();
        let proxy_app_addr =
            convert_tm_addr_to_socket_addr(&config.ledger.cometbft.proxy_app)
                .ip()
                .to_string();
        config.ledger.cometbft.proxy_app = TendermintAddress::from_str(
            &format!("{}:{}", proxy_app_addr, first_port + 2),
        )
        .unwrap();
        config
    };

    let validator_0_config = update_config(
        0,
        Config::load(&validator_0_base_dir, &test.net.chain_id, None),
    );
    validator_0_config
        .write(&validator_0_base_dir, &chain_id, true)
        .unwrap();

    let validator_1_config = update_config(
        1,
        Config::load(&validator_1_base_dir, &test.net.chain_id, None),
    );
    validator_1_config
        .write(&validator_1_base_dir, &chain_id, true)
        .unwrap();

    // Copy WASMs to each node's chain dir
    let chain_dir = test.test_dir.path().join(chain_id.as_str());
    setup::copy_wasm_to_chain_dir(
        &working_dir,
        &chain_dir,
        &chain_id,
        test.genesis.validator.keys(),
    );

    let args = ["ledger"];
    let mut validator_0 =
        run_as!(test, Who::Validator(0), Bin::Node, args, Some(40))?;
    validator_0.exp_string("Namada ledger node started")?;
    validator_0.exp_string("This node is a validator")?;

    let mut validator_1 =
        run_as!(test, Who::Validator(1), Bin::Node, args, Some(40))?;
    validator_1.exp_string("Namada ledger node started")?;
    validator_1.exp_string("This node is a validator")?;

    let mut non_validator =
        run_as!(test, Who::NonValidator, Bin::Node, args, Some(40))?;
    non_validator.exp_string("Namada ledger node started")?;
    non_validator.exp_string("This node is not a validator")?;

    wait_for_wasm_pre_compile(&mut validator_0)?;
    wait_for_wasm_pre_compile(&mut validator_1)?;
    wait_for_wasm_pre_compile(&mut non_validator)?;

    // Wait for a first block
    validator_0.exp_string("Committed block hash")?;
    validator_1.exp_string("Committed block hash")?;
    non_validator.exp_string("Committed block hash")?;

    // Wait for a first block
    validator_0.exp_string("Committed block hash")?;
    validator_1.exp_string("Committed block hash")?;
    non_validator.exp_string("Committed block hash")?;

    let bg_validator_0 = validator_0.background();
    let bg_validator_1 = validator_1.background();
    let _bg_non_validator = non_validator.background();

    // 4. Submit a valid token transfer tx
    let validator_one_rpc = get_actor_rpc(&test, &Who::Validator(0));
    let tx_args = [
        "transfer",
        "--source",
        validator_0_alias,
        "--target",
        validator_1_alias,
        "--token",
        NAM,
        "--amount",
        "10.1",
        "--gas-amount",
        "0",
        "--gas-limit",
        "0",
        "--gas-token",
        NAM,
        "--node",
        &validator_one_rpc,
    ];
    let mut client =
        run_as!(test, Who::Validator(0), Bin::Client, tx_args, Some(40))?;
    client.exp_string("Transaction applied with result:")?;
    client.exp_string("Transaction is valid.")?;
    client.assert_success();

    // 3. Check that all the nodes processed the tx with the same result
    let mut validator_0 = bg_validator_0.foreground();
    let mut validator_1 = bg_validator_1.foreground();

    let expected_result = "successful inner txs: 1";
    // We cannot check this on non-validator node as it might sync without
    // applying the tx itself, but its state should be the same, checked below.
    validator_0.exp_string(expected_result)?;
    validator_1.exp_string(expected_result)?;
    let _bg_validator_0 = validator_0.background();
    let _bg_validator_1 = validator_1.background();

    let validator_0_rpc = get_actor_rpc(&test, &Who::Validator(0));
    let validator_1_rpc = get_actor_rpc(&test, &Who::Validator(1));
    let non_validator_rpc = get_actor_rpc(&test, &Who::NonValidator);

    // Find the block height on the validator
    let after_tx_height = get_height(&test, &validator_0_rpc)?;

    // Wait for the second validator and non-validator to be synced to at least
    // the same height
    wait_for_block_height(&test, &validator_1_rpc, after_tx_height, 10)?;
    wait_for_block_height(&test, &non_validator_rpc, after_tx_height, 10)?;

    let query_balance_args = |ledger_rpc| {
        vec![
            "balance",
            "--owner",
            validator_1_alias,
            "--token",
            NAM,
            "--node",
            ledger_rpc,
        ]
    };
    for ledger_rpc in &[validator_0_rpc, validator_1_rpc, non_validator_rpc] {
        let mut client =
            run!(test, Bin::Client, query_balance_args(ledger_rpc), Some(40))?;
        client.exp_string("nam: 1000000000010.1")?;
        client.assert_success();
    }

    Ok(())
}

/// In this test we intentionally make a validator node double sign blocks
/// to test that slashing evidence is received and processed by the ledger
/// correctly:
/// 1. Run 2 genesis validator ledger nodes
/// 2. Copy the first genesis validator base-dir
/// 3. Increment its ports and generate new node ID to avoid conflict
/// 4. Run it to get it to double vote and sign blocks
/// 5. Submit a valid token transfer tx to validator 0
/// 6. Wait for double signing evidence
#[test]
fn double_signing_gets_slashed() -> Result<()> {
    use std::net::SocketAddr;
    use std::str::FromStr;

    use namada::types::key::{self, ed25519, SigScheme};
    use namada_apps::client;
    use namada_apps::config::Config;

    // Setup 2 genesis validator nodes
    let test = setup::network(
        |genesis| setup::set_validators(2, genesis, default_port_offset),
        None,
    )?;

    set_ethereum_bridge_mode(
        &test,
        &test.net.chain_id,
        &Who::Validator(0),
        ethereum_bridge::ledger::Mode::Off,
        None,
    );
    set_ethereum_bridge_mode(
        &test,
        &test.net.chain_id,
        &Who::Validator(1),
        ethereum_bridge::ledger::Mode::Off,
        None,
    );

    // 1. Run 2 genesis validator ledger nodes
    let args = ["ledger"];
    let mut validator_0 =
        run_as!(test, Who::Validator(0), Bin::Node, args, Some(40))?;
    validator_0.exp_string("Namada ledger node started")?;
    validator_0.exp_string("This node is a validator")?;
    let _bg_validator_0 = validator_0.background();
    let mut validator_1 =
        run_as!(test, Who::Validator(1), Bin::Node, args, Some(40))?;
    validator_1.exp_string("Namada ledger node started")?;
    validator_1.exp_string("This node is a validator")?;
    let bg_validator_1 = validator_1.background();

    // 2. Copy the first genesis validator base-dir
    let validator_0_base_dir = test.get_base_dir(&Who::Validator(0));
    let validator_0_base_dir_copy =
        test.test_dir.path().join("validator-0-copy");
    fs_extra::dir::copy(
        validator_0_base_dir,
        &validator_0_base_dir_copy,
        &fs_extra::dir::CopyOptions {
            copy_inside: true,
            ..Default::default()
        },
    )
    .unwrap();

    // 3. Increment its ports and generate new node ID to avoid conflict

    // Same as in `genesis/e2e-tests-single-node.toml` for `validator-0`
    let net_address_0 = SocketAddr::from_str("127.0.0.1:27656").unwrap();
    let net_address_port_0 = net_address_0.port();

    let update_config = |ix: u8, mut config: Config| {
        let first_port = net_address_port_0 + 6 * (ix as u16 + 1);
        let p2p_addr =
            convert_tm_addr_to_socket_addr(&config.ledger.cometbft.p2p.laddr)
                .ip()
                .to_string();

        config.ledger.cometbft.p2p.laddr = TendermintAddress::from_str(
            &format!("{}:{}", p2p_addr, first_port),
        )
        .unwrap();
        let rpc_addr =
            convert_tm_addr_to_socket_addr(&config.ledger.cometbft.rpc.laddr)
                .ip()
                .to_string();
        config.ledger.cometbft.rpc.laddr = TendermintAddress::from_str(
            &format!("{}:{}", rpc_addr, first_port + 1),
        )
        .unwrap();
        let proxy_app_addr =
            convert_tm_addr_to_socket_addr(&config.ledger.cometbft.proxy_app)
                .ip()
                .to_string();
        config.ledger.cometbft.proxy_app = TendermintAddress::from_str(
            &format!("{}:{}", proxy_app_addr, first_port + 2),
        )
        .unwrap();
        config
    };

    let validator_0_copy_config = update_config(
        2,
        Config::load(&validator_0_base_dir_copy, &test.net.chain_id, None),
    );
    validator_0_copy_config
        .write(&validator_0_base_dir_copy, &test.net.chain_id, true)
        .unwrap();

    // Generate a new node key
    use rand::prelude::ThreadRng;
    use rand::thread_rng;

    let mut rng: ThreadRng = thread_rng();
    let node_sk = ed25519::SigScheme::generate(&mut rng);
    let node_sk = key::common::SecretKey::Ed25519(node_sk);
    let tm_home_dir = validator_0_base_dir_copy
        .join(test.net.chain_id.as_str())
        .join("cometbft");
    let _node_pk =
        client::utils::write_tendermint_node_key(&tm_home_dir, node_sk);

    // 4. Run it to get it to double vote and sign block
    let loc = format!("{}:{}", std::file!(), std::line!());
    // This node will only connect to `validator_1`, so that nodes
    // `validator_0` and `validator_0_copy` should start double signing
    let mut validator_0_copy = setup::run_cmd(
        Bin::Node,
        args,
        Some(40),
        &test.working_dir,
        validator_0_base_dir_copy,
        loc,
    )?;
    validator_0_copy.exp_string("Namada ledger node started")?;
    validator_0_copy.exp_string("This node is a validator")?;
    wait_for_wasm_pre_compile(&mut validator_0_copy)?;
    let _bg_validator_0_copy = validator_0_copy.background();

    // 5. Submit a valid token transfer tx to validator 0
    let validator_one_rpc = get_actor_rpc(&test, &Who::Validator(0));
    let tx_args = [
        "transfer",
        "--source",
        BERTHA,
        "--target",
        ALBERT,
        "--token",
        NAM,
        "--amount",
        "10.1",
        "--gas-amount",
        "0",
        "--gas-limit",
        "0",
        "--gas-token",
        NAM,
        "--node",
        &validator_one_rpc,
    ];
    let _client = run!(test, Bin::Client, tx_args, Some(40))?;
    // We don't wait for tx result - sometimes the node may crash before while
    // it's being applied, because the slashed validator will stop voting and
    // rewards calculation then fails with `InsufficientVotes`.

    // 6. Wait for double signing evidence
    let mut validator_1 = bg_validator_1.foreground();
    validator_1.exp_string("Processing evidence")?;
    validator_1.exp_string("Slashing")?;

    Ok(())
}

/// In this test we:
/// 1. Run the ledger node
/// 2. For some transactions that need signature authorization:
///    2a. Generate a new key for an implicit account.
///    2b. Send some funds to the implicit account.
///    2c. Submit the tx with the implicit account as the source, that
///        requires that the account has revealed its PK. This should be done
///        by the client automatically.
///    2d. Submit same tx again, this time the client shouldn't reveal again.
#[test]
fn implicit_account_reveal_pk() -> Result<()> {
    let test = setup::network(|genesis| genesis, None)?;

    // 1. Run the ledger node
    let mut ledger =
        run_as!(test, Who::Validator(0), Bin::Node, &["ledger"], Some(40))?;

    wait_for_wasm_pre_compile(&mut ledger)?;
    let _bg_ledger = ledger.background();

    let validator_one_rpc = get_actor_rpc(&test, &Who::Validator(0));

    // 2. Some transactions that need signature authorization:
    let txs_args: Vec<Box<dyn Fn(&str) -> Vec<String>>> = vec![
        // A token transfer tx
        Box::new(|source| {
            [
                "transfer",
                "--source",
                source,
                "--target",
                ALBERT,
                "--token",
                NAM,
                "--amount",
                "10.1",
                "--node",
                &validator_one_rpc,
            ]
            .into_iter()
            .map(|x| x.to_owned())
            .collect()
        }),
        // A bond
        Box::new(|source| {
            vec![
                "bond",
                "--validator",
                "validator-0",
                "--source",
                source,
                "--amount",
                "10.1",
                "--node",
                &validator_one_rpc,
            ]
            .into_iter()
            .map(|x| x.to_owned())
            .collect()
        }),
        // Submit proposal
        Box::new(|source| {
            // Gen data for proposal tx
            let source = find_address(&test, source).unwrap();
            let valid_proposal_json_path = prepare_proposal_data(
                &test,
                source,
                ProposalType::Default(None),
            );
            vec![
                "init-proposal",
                "--data-path",
                valid_proposal_json_path.to_str().unwrap(),
                "--node",
                &validator_one_rpc,
            ]
            .into_iter()
            .map(|x| x.to_owned())
            .collect()
        }),
    ];

    for (ix, tx_args) in txs_args.into_iter().enumerate() {
        let key_alias = format!("key-{ix}");

        // 2a. Generate a new key for an implicit account.
        let mut cmd = run!(
            test,
            Bin::Wallet,
            &["key", "gen", "--alias", &key_alias, "--unsafe-dont-encrypt"],
            Some(20),
        )?;
        cmd.assert_success();

        // Apply the key_alias once the key is generated to obtain tx args
        let tx_args = tx_args(&key_alias);

        // 2b. Send some funds to the implicit account.
        let credit_args = [
            "transfer",
            "--source",
            BERTHA,
            "--target",
            &key_alias,
            "--token",
            NAM,
            "--amount",
            "1000",
            "--node",
            &validator_one_rpc,
        ];
        let mut client = run!(test, Bin::Client, credit_args, Some(40))?;
        client.assert_success();

        // 2c. Submit the tx with the implicit account as the source.
        let expected_reveal = "Submitting a tx to reveal the public key";
        let mut client = run!(test, Bin::Client, &tx_args, Some(40))?;
        client.exp_string(expected_reveal)?;
        client.assert_success();

        // 2d. Submit same tx again, this time the client shouldn't reveal
        // again.
        let mut client = run!(test, Bin::Client, tx_args, Some(40))?;
        let unread = client.exp_eof()?;
        assert!(!unread.contains(expected_reveal))
    }

    Ok(())
}

#[test]
fn test_epoch_sleep() -> Result<()> {
    // Use slightly longer epochs to give us time to sleep
    let test = setup::network(
        |genesis| {
            let parameters = ParametersConfig {
                epochs_per_year: epochs_per_year_from_min_duration(30),
                min_num_of_blocks: 1,
                ..genesis.parameters
            };
            GenesisConfig {
                parameters,
                ..genesis
            }
        },
        None,
    )?;

    // 1. Run the ledger node
    let mut ledger =
        run_as!(test, Who::Validator(0), Bin::Node, &["ledger"], Some(40))?;
    wait_for_wasm_pre_compile(&mut ledger)?;

    let _bg_ledger = ledger.background();

    let validator_one_rpc = get_actor_rpc(&test, &Who::Validator(0));

    // 2. Query the current epoch
    let start_epoch = get_epoch(&test, &validator_one_rpc).unwrap();

    // 3. Use epoch-sleep to sleep for an epoch
    let args = ["utils", "epoch-sleep", "--node", &validator_one_rpc];
    let mut client = run!(test, Bin::Client, &args, None)?;
    let reached_epoch = parse_reached_epoch(&mut client)?;
    client.assert_success();

    // 4. Confirm the current epoch is larger
    // possibly badly, we assume we get here within 30 seconds of the last step
    // should be fine haha (future debuggers: sorry)
    let current_epoch = get_epoch(&test, &validator_one_rpc).unwrap();
    assert!(current_epoch > start_epoch);
    assert_eq!(current_epoch, reached_epoch);

    Ok(())
}

/// Prepare proposal data in the test's temp dir from the given source address.
/// This can be submitted with "init-proposal" command.
fn prepare_proposal_data(
    test: &setup::Test,
    source: Address,
    proposal_type: ProposalType,
) -> PathBuf {
    let valid_proposal_json = json!(
        {
            "content": {
                "title": "TheTitle",
                "authors": "test@test.com",
                "discussions-to": "www.github.com/anoma/aip/1",
                "created": "2022-03-10T08:54:37Z",
                "license": "MIT",
                "abstract": "Ut convallis eleifend orci vel venenatis. Duis vulputate metus in lacus sollicitudin vestibulum. Suspendisse vel velit ac est consectetur feugiat nec ac urna. Ut faucibus ex nec dictum fermentum. Morbi aliquet purus at sollicitudin ultrices. Quisque viverra varius cursus. Praesent sed mauris gravida, pharetra turpis non, gravida eros. Nullam sed ex justo. Ut at placerat ipsum, sit amet rhoncus libero. Sed blandit non purus non suscipit. Phasellus sed quam nec augue bibendum bibendum ut vitae urna. Sed odio diam, ornare nec sapien eget, congue viverra enim.",
                "motivation": "Ut convallis eleifend orci vel venenatis. Duis vulputate metus in lacus sollicitudin vestibulum. Suspendisse vel velit ac est consectetur feugiat nec ac urna. Ut faucibus ex nec dictum fermentum. Morbi aliquet purus at sollicitudin ultrices.",
                "details": "Ut convallis eleifend orci vel venenatis. Duis vulputate metus in lacus sollicitudin vestibulum. Suspendisse vel velit ac est consectetur feugiat nec ac urna. Ut faucibus ex nec dictum fermentum. Morbi aliquet purus at sollicitudin ultrices. Quisque viverra varius cursus. Praesent sed mauris gravida, pharetra turpis non, gravida eros.",
                "requires": "2"
            },
            "author": source,
            "voting_start_epoch": 12_u64,
            "voting_end_epoch": 24_u64,
            "grace_epoch": 30_u64,
            "type": proposal_type
        }
    );
    let valid_proposal_json_path =
        test.test_dir.path().join("valid_proposal.json");
    generate_proposal_json_file(
        valid_proposal_json_path.as_path(),
        &valid_proposal_json,
    );
    valid_proposal_json_path
}

/// Convert epoch `min_duration` in seconds to `epochs_per_year` genesis
/// parameter.
fn epochs_per_year_from_min_duration(min_duration: u64) -> u64 {
    60 * 60 * 24 * 365 / min_duration
}<|MERGE_RESOLUTION|>--- conflicted
+++ resolved
@@ -2500,16 +2500,8 @@
 
     // 6. Wait for withdraw_epoch
     loop {
-<<<<<<< HEAD
         let epoch = epoch_sleep(&test, &validator_one_rpc, 120)?;
         if epoch >= withdraw_epoch {
-=======
-        if Instant::now().duration_since(start) > loop_timeout {
-            panic!("Timed out waiting for epoch: {}", 7);
-        }
-        let epoch = epoch_sleep(&test, &validator_one_rpc, 40)?;
-        if epoch >= Epoch(7) {
->>>>>>> 45d0813e
             break;
         }
     }
