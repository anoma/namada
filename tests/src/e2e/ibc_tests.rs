--- conflicted
+++ resolved
@@ -1518,13 +1518,9 @@
     test_b: &Test,
 ) -> Result<()> {
     // Check the balance on Chain B
-<<<<<<< HEAD
-    let rpc_b = get_actor_rpc(test_b, Who::Validator(0));
-=======
     let rpc_b = get_actor_rpc(test_b, &Who::Validator(0));
     // PA(B) on Chain B has received BTC on chain A
     let token_addr = find_address(test_a, BTC)?.to_string();
->>>>>>> ec2488d0
     let query_args = vec![
         "balance",
         "--owner",
