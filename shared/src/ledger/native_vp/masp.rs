--- conflicted
+++ resolved
@@ -9,25 +9,10 @@
 use masp_primitives::sapling::Node;
 use masp_primitives::transaction::components::I128Sum;
 use masp_primitives::transaction::Transaction;
-<<<<<<< HEAD
-use namada_core::ledger::gas::MASP_VERIFY_SHIELDED_TX_GAS;
-use namada_core::ledger::storage;
-use namada_core::ledger::storage_api::{OptionExt, ResultExt};
-use namada_core::ledger::vp_env::VpEnv;
-use namada_core::proto::Tx;
-use namada_core::types::address::Address;
-use namada_core::types::address::InternalAddress::Masp;
-use namada_core::types::storage::{IndexedTx, Key};
-use namada_core::types::token::{
-    self, is_masp_allowed_key, is_masp_key, is_masp_nullifier_key,
-    masp_pin_tx_key,
-};
-=======
 use namada_core::types::address::InternalAddress::Masp;
 use namada_core::types::address::{Address, MASP};
 use namada_core::types::storage::{BlockHeight, Epoch, Key, KeySeg, TxIndex};
 use namada_gas::MASP_VERIFY_SHIELDED_TX_GAS;
->>>>>>> 21eddeaa
 use namada_sdk::masp::verify_shielded_tx;
 use namada_state::OptionExt;
 use namada_tx::Tx;
@@ -38,19 +23,12 @@
 
 use crate::ledger::native_vp;
 use crate::ledger::native_vp::{Ctx, NativeVp};
-<<<<<<< HEAD
+use crate::token::storage_key::{
+    is_masp_allowed_key, is_masp_key, is_masp_nullifier_key,
+};
+use crate::token::{self as token, Transfer};
 use crate::types::masp::encode_asset_type;
 use crate::types::token::MaspDenom;
-=======
-use crate::token::storage_key::{
-    is_masp_allowed_key, is_masp_key, is_masp_nullifier_key,
-    is_masp_tx_pin_key, is_masp_tx_prefix_key, HEAD_TX_KEY,
-    MASP_CONVERT_ANCHOR_KEY, MASP_NOTE_COMMITMENT_ANCHOR_PREFIX,
-    MASP_NOTE_COMMITMENT_TREE_KEY, MASP_NULLIFIERS_KEY, PIN_KEY_PREFIX,
-    TX_KEY_PREFIX,
-};
-use crate::token::{self as token, Transfer};
->>>>>>> 21eddeaa
 use crate::vm::WasmCacheAccess;
 
 #[allow(missing_docs)]
@@ -313,7 +291,6 @@
         let epoch = self.ctx.get_block_epoch()?;
         let conversion_state = self.ctx.storage.get_conversion_state();
         let (transfer, shielded_tx) = self.ctx.get_shielded_action(tx_data)?;
-<<<<<<< HEAD
 
         if u64::from(self.ctx.get_block_height()?)
             > u64::from(shielded_tx.expiry_height())
@@ -322,16 +299,11 @@
             return Ok(false);
         }
 
-        let transfer_amount = transfer
-            .amount
-            .to_amount(&transfer.token, &self.ctx.pre())?;
-=======
         let transfer_amount = crate::token::denom_to_amount(
             transfer.amount,
             &transfer.token,
             &self.ctx.pre(),
         )?;
->>>>>>> 21eddeaa
         let mut transparent_tx_pool = I128Sum::zero();
         // The Sapling value balance adds to the transparent tx pool
         transparent_tx_pool += shielded_tx.sapling_value_balance();
