--- conflicted
+++ resolved
@@ -394,12 +394,6 @@
                                         tracing::info!(
                                             "Finished compiling WASM {hash}."
                                         );
-<<<<<<< HEAD
-                                        tracing::info!(
-                                            "Finished compiling WASM {hash}."
-                                        );
-=======
->>>>>>> 4b431cb6
                                         if progress.values().all(
                                             |compilation| {
                                                 matches!(
