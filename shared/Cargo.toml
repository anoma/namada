--- conflicted
+++ resolved
@@ -9,7 +9,7 @@
 # See more keys and their definitions at https://doc.rust-lang.org/cargo/reference/manifest.html
 
 [features]
-default = []
+default = ["abciplus"]
 # NOTE "dev" features that shouldn't be used in live networks are enabled by default for now
 dev = []
 ferveo-tpke = [
@@ -42,6 +42,20 @@
   "wasmer",
 ]
 
+abcipp = [
+  "ibc-proto-abcipp",
+  "ibc-abcipp",
+  "tendermint-abcipp",
+  "tendermint-proto-abcipp"
+]
+
+abciplus = [
+  "ibc",
+  "ibc-proto",
+  "tendermint",
+  "tendermint-proto",
+]
+
 [dependencies]
 namada_proof_of_stake = {path = "../proof_of_stake"}
 ark-bls12-381 = {version = "0.3"}
@@ -62,15 +76,10 @@
 hex = "0.4.3"
 tpke = {package = "group-threshold-cryptography", optional = true, git = "https://github.com/anoma/ferveo"}
 # TODO using the same version of tendermint-rs as we do here.
-<<<<<<< HEAD
-ibc = {git = "https://github.com/heliaxdev/ibc-rs", rev = "30b3495ac56c6c37c99bc69ef9f2e84c3309c6cc", default-features = false, optional = true}
-ibc-abci = {package = "ibc", git = "https://github.com/heliaxdev/ibc-rs", branch = "murisi/jsfix", default-features = false, optional = true}
-ibc-proto = {git = "https://github.com/heliaxdev/ibc-rs", rev = "30b3495ac56c6c37c99bc69ef9f2e84c3309c6cc", default-features = false, optional = true}
-ibc-proto-abci = {package = "ibc-proto", git = "https://github.com/heliaxdev/ibc-rs", branch = "murisi/jsfix", default-features = false, optional = true}
-=======
-ibc = {git = "https://github.com/heliaxdev/ibc-rs", rev = "30b3495ac56c6c37c99bc69ef9f2e84c3309c6cc", default-features = false}
-ibc-proto = {git = "https://github.com/heliaxdev/ibc-rs", rev = "30b3495ac56c6c37c99bc69ef9f2e84c3309c6cc", default-features = false}
->>>>>>> 1784abf0
+ibc-abcipp = {package = "ibc", git = "https://github.com/heliaxdev/ibc-rs", rev = "30b3495ac56c6c37c99bc69ef9f2e84c3309c6cc", default-features = false, optional = true}
+ibc-proto-abcipp = {package = "ibc-proto", git = "https://github.com/heliaxdev/ibc-rs", rev = "30b3495ac56c6c37c99bc69ef9f2e84c3309c6cc", default-features = false, optional = true}
+ibc = {git = "https://github.com/heliaxdev/ibc-rs", branch = "bat/abciplus", default-features = false, optional = true}
+ibc-proto = {git = "https://github.com/heliaxdev/ibc-rs", branch = "bat/abciplus", default-features = false, optional = true}
 ics23 = "0.6.7"
 itertools = "0.10.3"
 loupe = {version = "0.1.3", optional = true}
@@ -91,15 +100,10 @@
 sparse-merkle-tree = {git = "https://github.com/heliaxdev/sparse-merkle-tree", branch = "yuji/prost-0.9", default-features = false, features = ["std", "borsh"]}
 tempfile = {version = "3.2.0", optional = true}
 # temporarily using fork work-around for https://github.com/informalsystems/tendermint-rs/issues/971
-<<<<<<< HEAD
-tendermint = {git = "https://github.com/heliaxdev/tendermint-rs", rev = "95c52476bc37927218374f94ac8e2a19bd35bec9", optional = true}
-tendermint-proto = {git = "https://github.com/heliaxdev/tendermint-rs", rev = "95c52476bc37927218374f94ac8e2a19bd35bec9", optional = true}
-tendermint-proto-abci = {package = "tendermint-proto", git = "https://github.com/heliaxdev/tendermint-rs", branch = "murisi/jsfix", optional = true}
-tendermint-stable = {package = "tendermint", git = "https://github.com/heliaxdev/tendermint-rs", branch = "murisi/jsfix", optional = true}
-=======
-tendermint = {git = "https://github.com/heliaxdev/tendermint-rs", rev = "95c52476bc37927218374f94ac8e2a19bd35bec9"}
-tendermint-proto = {git = "https://github.com/heliaxdev/tendermint-rs", rev = "95c52476bc37927218374f94ac8e2a19bd35bec9"}
->>>>>>> 1784abf0
+tendermint-abcipp = {package = "tendermint", git = "https://github.com/heliaxdev/tendermint-rs", rev = "95c52476bc37927218374f94ac8e2a19bd35bec9", optional = true}
+tendermint-proto-abcipp = {package = "tendermint-proto", git = "https://github.com/heliaxdev/tendermint-rs", rev = "95c52476bc37927218374f94ac8e2a19bd35bec9", optional = true}
+tendermint = {git = "https://github.com/heliaxdev/tendermint-rs", branch = "bat/abciplus", optional = true}
+tendermint-proto = {git = "https://github.com/heliaxdev/tendermint-rs", branch = "bat/abciplus", optional = true}
 thiserror = "1.0.30"
 tiny-keccak = "2.0.2"
 tracing = "0.1.30"
