--- conflicted
+++ resolved
@@ -86,10 +86,6 @@
 serde_json = "1.0.62"
 sha2 = "0.9.3"
 # We switch off "blake2b" because it cannot be compiled to wasm
-<<<<<<< HEAD
-=======
-sparse-merkle-tree = {git = "https://github.com/heliaxdev/sparse-merkle-tree", branch = "yuji/ics23_0.7", default-features = false, features = ["std", "borsh"]}
->>>>>>> 14789273
 tempfile = {version = "3.2.0", optional = true}
 # temporarily using fork work-around for https://github.com/informalsystems/tendermint-rs/issues/971
 tendermint = {git = "https://github.com/heliaxdev/tendermint-rs", rev = "95c52476bc37927218374f94ac8e2a19bd35bec9", features = ["secp256k1"]}
