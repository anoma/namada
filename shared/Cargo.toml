[package]
name = "namada"
description = "The main Namada library crate"
resolver = "2"
authors.workspace = true
edition.workspace = true
documentation.workspace = true
homepage.workspace = true
keywords.workspace = true
license.workspace = true
readme.workspace = true
repository.workspace = true
version.workspace = true

# See more keys and their definitions at https://doc.rust-lang.org/cargo/reference/manifest.html

[features]
default = ["abciplus", "namada-sdk", "wasm-runtime"]
mainnet = [
  "namada_core/mainnet",
]
std = []
# NOTE "dev" features that shouldn't be used in live networks are enabled by default for now
dev = []
ferveo-tpke = [
  "namada_core/ferveo-tpke",
]
wasm-runtime = [
  "namada_core/wasm-runtime",
  "loupe",
  "parity-wasm",
  "pwasm-utils",
  "rayon",
  "wasmer-cache",
  "wasmer-compiler-singlepass",
  "wasmer-engine-dylib",
  "wasmer-engine-universal",
  "wasmer-vm",
  "wasmer",
]
# Enable queries support for an async client
async-client = [
  "async-trait",
]
# tendermint-rpc support
tendermint-rpc = [
  "async-client",
  "dep:tendermint-rpc",
]
# tendermint-rpc HttpClient
http-client = [
  "tendermint-rpc/http-client"
]

abciplus = [
  "namada_core/abciplus",
  "namada_proof_of_stake/abciplus",
  "namada_ethereum_bridge/abciplus",
]

ibc-mocks = [
  "namada_core/ibc-mocks",
]

masp-tx-gen = [
  "rand",
  "rand_core",
]

# for integration tests and test utilies
testing = [
  "namada_core/testing",
  "namada_ethereum_bridge/testing",
  "namada_proof_of_stake/testing",
  "async-client",
  "proptest",
  "rand_core",
  "rand",
  "tempfile",
]

namada-sdk = [
  "tendermint-rpc",
  "masp-tx-gen",
  "ferveo-tpke",
  "masp_primitives/transparent-inputs",
]

multicore = ["masp_proofs/multicore"]

[dependencies]
namada_core = {path = "../core", default-features = false, features = ["secp256k1-sign-verify"]}
namada_proof_of_stake = {path = "../proof_of_stake", default-features = false}
namada_ethereum_bridge = {path = "../ethereum_bridge", default-features = false}
async-trait = {version = "0.1.51", optional = true}
bimap.workspace = true
borsh.workspace = true
circular-queue.workspace = true
clru.workspace = true
data-encoding.workspace = true
derivation-path.workspace = true
derivative.workspace = true
ethbridge-bridge-contract = {git = "https://github.com/heliaxdev/ethbridge-rs", tag = "v0.18.0"}
ethbridge-governance-contract = {git = "https://github.com/heliaxdev/ethbridge-rs", tag = "v0.18.0"}
ethers.workspace = true
eyre.workspace = true
futures.workspace = true
itertools.workspace = true
loupe = {version = "0.1.3", optional = true}
<<<<<<< HEAD
masp_primitives = { git = "https://github.com/anoma/masp", rev = "ea4fcc68d9412b94042c1c2f0ea0212394e1be37" }
masp_proofs = { git = "https://github.com/anoma/masp", rev = "ea4fcc68d9412b94042c1c2f0ea0212394e1be37" }
num256 = "0.3.5"
=======
masp_primitives.workspace = true
masp_proofs = { workspace = true, features = ["download-params"] }
orion.workspace = true
>>>>>>> 4b431cb6
owo-colors = "3.5.0"
num256.workspace = true
parity-wasm = {version = "0.45.0", features = ["sign_ext"], optional = true}
parse_duration = "2.1.1"
paste.workspace = true
proptest = {version = "1.2.0", optional = true}
prost.workspace = true
pwasm-utils = {git = "https://github.com/heliaxdev/wasm-utils", tag = "v0.20.0", features = ["sign_ext"], optional = true}
rand = {version = "0.8", default-features = false, optional = true}
rand_core = {version = "0.6", default-features = false, optional = true}
rayon = {version = "=1.5.3", optional = true}
<<<<<<< HEAD
serde = {version = "1.0.125", features = ["derive"]}
serde_json = "1.0.62"
sha2 = "0.9.3"
# We switch off "blake2b" because it cannot be compiled to wasm
=======
ripemd.workspace = true
rust_decimal.workspace = true
rust_decimal_macros.workspace = true
serde.workspace = true
serde_json.workspace = true
sha2.workspace = true
slip10_ed25519.workspace = true
>>>>>>> 4b431cb6
tempfile = {version = "3.2.0", optional = true}
tendermint-rpc = {git = "https://github.com/heliaxdev/tendermint-rs.git", rev = "b7d1e5afc6f2ccb3fd1545c2174bab1cc48d7fa7", default-features = false, features = ["trait-client"], optional = true}
thiserror.workspace = true
tiny-bip39.workspace = true
tiny-hderive.workspace = true
tokio.workspace = true
toml.workspace = true
tracing.workspace = true
wasmer = {version = "=2.2.0", optional = true}
wasmer-cache = {version = "=2.2.0", optional = true}
wasmer-compiler-singlepass = {version = "=2.2.0", optional = true}
wasmer-engine-dylib = {version = "=2.2.0", optional = true}
wasmer-engine-universal = {version = "=2.2.0", optional = true}
wasmer-vm = {version = "2.2.0", optional = true}
<<<<<<< HEAD
wasmparser = "0.83.0"
#libmasp = { git = "https://github.com/anoma/masp", branch = "murisi/masp-incentive" }
zeroize = "1.5.5"
toml = "0.5.8"
bimap = {version = "0.6.2", features = ["serde"]}
orion = "0.16.0"

[target.'cfg(not(target_family = "wasm"))'.dependencies]
tokio = {version = "1.8.2", features = ["full"]}

[target.'cfg(target_family = "wasm")'.dependencies]
wasm-timer = "0.2.5"
=======
wasmparser.workspace = true
zeroize.workspace = true
>>>>>>> 4b431cb6

[dev-dependencies]
namada_core = {path = "../core", default-features = false, features = ["secp256k1-sign-verify", "testing", "ibc-mocks"]}
namada_test_utils = {path = "../test_utils"}
assert_matches.workspace = true
async-trait.workspace = true
base58.workspace = true
byte-unit.workspace = true
libsecp256k1.workspace = true
pretty_assertions.workspace = true
proptest.workspace = true
tempfile.workspace = true
test-log.workspace = true
tokio = {workspace = true, features = ["rt", "macros"]}
tracing-subscriber.workspace = true<|MERGE_RESOLUTION|>--- conflicted
+++ resolved
@@ -107,17 +107,11 @@
 futures.workspace = true
 itertools.workspace = true
 loupe = {version = "0.1.3", optional = true}
-<<<<<<< HEAD
-masp_primitives = { git = "https://github.com/anoma/masp", rev = "ea4fcc68d9412b94042c1c2f0ea0212394e1be37" }
-masp_proofs = { git = "https://github.com/anoma/masp", rev = "ea4fcc68d9412b94042c1c2f0ea0212394e1be37" }
-num256 = "0.3.5"
-=======
 masp_primitives.workspace = true
 masp_proofs = { workspace = true, features = ["download-params"] }
+num256.workspace = true
 orion.workspace = true
->>>>>>> 4b431cb6
 owo-colors = "3.5.0"
-num256.workspace = true
 parity-wasm = {version = "0.45.0", features = ["sign_ext"], optional = true}
 parse_duration = "2.1.1"
 paste.workspace = true
@@ -127,26 +121,16 @@
 rand = {version = "0.8", default-features = false, optional = true}
 rand_core = {version = "0.6", default-features = false, optional = true}
 rayon = {version = "=1.5.3", optional = true}
-<<<<<<< HEAD
-serde = {version = "1.0.125", features = ["derive"]}
-serde_json = "1.0.62"
-sha2 = "0.9.3"
-# We switch off "blake2b" because it cannot be compiled to wasm
-=======
 ripemd.workspace = true
-rust_decimal.workspace = true
-rust_decimal_macros.workspace = true
 serde.workspace = true
 serde_json.workspace = true
 sha2.workspace = true
 slip10_ed25519.workspace = true
->>>>>>> 4b431cb6
 tempfile = {version = "3.2.0", optional = true}
 tendermint-rpc = {git = "https://github.com/heliaxdev/tendermint-rs.git", rev = "b7d1e5afc6f2ccb3fd1545c2174bab1cc48d7fa7", default-features = false, features = ["trait-client"], optional = true}
 thiserror.workspace = true
 tiny-bip39.workspace = true
 tiny-hderive.workspace = true
-tokio.workspace = true
 toml.workspace = true
 tracing.workspace = true
 wasmer = {version = "=2.2.0", optional = true}
@@ -155,23 +139,14 @@
 wasmer-engine-dylib = {version = "=2.2.0", optional = true}
 wasmer-engine-universal = {version = "=2.2.0", optional = true}
 wasmer-vm = {version = "2.2.0", optional = true}
-<<<<<<< HEAD
-wasmparser = "0.83.0"
-#libmasp = { git = "https://github.com/anoma/masp", branch = "murisi/masp-incentive" }
-zeroize = "1.5.5"
-toml = "0.5.8"
-bimap = {version = "0.6.2", features = ["serde"]}
-orion = "0.16.0"
+wasmparser.workspace = true
+zeroize.workspace = true
 
 [target.'cfg(not(target_family = "wasm"))'.dependencies]
-tokio = {version = "1.8.2", features = ["full"]}
+tokio = {workspace = true, features = ["full"]}
 
 [target.'cfg(target_family = "wasm")'.dependencies]
 wasm-timer = "0.2.5"
-=======
-wasmparser.workspace = true
-zeroize.workspace = true
->>>>>>> 4b431cb6
 
 [dev-dependencies]
 namada_core = {path = "../core", default-features = false, features = ["secp256k1-sign-verify", "testing", "ibc-mocks"]}
