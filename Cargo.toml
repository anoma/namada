--- conflicted
+++ resolved
@@ -80,14 +80,10 @@
 flate2 = "1.0.22"
 fs_extra = "1.2.0"
 futures = "0.3"
-<<<<<<< HEAD
-git2 = "0.13.25"
+git2 = "0.18.1"
 ibc = {version = "0.48.1", default-features = false, features = ["serde"]}
 ibc-derive = "0.4.0"
 ibc-testkit = {version = "0.48.1", default-features = false}
-=======
-git2 = "0.18.1"
->>>>>>> 1cd505f7
 ics23 = "0.11.0"
 index-set = { git = "https://github.com/heliaxdev/index-set", tag = "v0.8.1", features = ["serialize-borsh", "serialize-serde"] }
 itertools = "0.10.0"
